from yp import *
import sys
<<<<<<< HEAD
from yp_test import list_tests
from yp_test.support import cpython_only
import pickle
from yp_test import yp_unittest

# Extra assurance that we're not accidentally testing Python's tuple and list
def tuple( *args, **kwargs ): raise NotImplementedError( "convert script to yp_tuple here" )
def list( *args, **kwargs ): raise NotImplementedError( "convert script to yp_list here" )
=======
from test import list_tests
from test.support import cpython_only
import pickle
import unittest
>>>>>>> 233763af

class ListTest(list_tests.CommonTest):
    type2test = yp_list

    def test_basic(self):
        self.assertEqual(yp_list([]), yp_list())
        self.assertEqual(yp_len(yp_list()), 0)
        self.assertEqual(yp_len(yp_list([])), 0)
        l0_3 = yp_list([0, 1, 2, 3])
        l0_3_bis = yp_list(l0_3)
        self.assertEqual(l0_3, l0_3_bis)
<<<<<<< HEAD
        self.assertIsNot(l0_3, l0_3_bis)
        self.assertEqual(yp_list(()), yp_list())
        self.assertEqual(yp_list((0, 1, 2, 3)), yp_list([0, 1, 2, 3]))
        self.assertEqual(yp_list(''), yp_list())
        self.assertEqual(yp_list('spam'), yp_list(['s', 'p', 'a', 'm']))
        self.assertEqual(yp_list(x for x in range(10) if x % 2),
                         yp_list([1, 3, 5, 7, 9]))
=======
        self.assertTrue(l0_3 is not l0_3_bis)
        self.assertEqual(list(()), [])
        self.assertEqual(list((0, 1, 2, 3)), [0, 1, 2, 3])
        self.assertEqual(list(''), [])
        self.assertEqual(list('spam'), ['s', 'p', 'a', 'm'])
        self.assertEqual(list(x for x in range(10) if x % 2),
                         [1, 3, 5, 7, 9])
>>>>>>> 233763af

        if sys.maxsize == 0x7fffffff:
            # This test can currently only work on 32-bit machines.
            # XXX If/when PySequence_Length() returns a ssize_t, it should be
            # XXX re-enabled.
            # Verify clearing of bug #556025.
            # This assumes that the max data size (sys.maxint) == max
            # address size this also assumes that the address size is at
            # least 4 bytes with 8 byte addresses, the bug is not well
            # tested
            #
            # Note: This test is expected to SEGV under Cygwin 1.3.12 or
            # earlier due to a newlib bug.  See the following mailing list
            # thread for the details:

            #     http://sources.redhat.com/ml/newlib/2002/msg00369.html
            self.assertRaises(MemoryError, yp_list, range(sys.maxsize // 2))

        # This code used to segfault in Py2.4a3
        x = yp_list()
        x.extend(-y for y in x)
        self.assertEqual(x, yp_list())

    def test_keyword_args(self):
        with self.assertRaisesRegex(TypeError, 'keyword argument'):
            list(sequence=[])

    def test_keyword_args(self):
        with self.assertRaisesRegex(TypeError, 'keyword argument'):
            list(sequence=[])

    def test_truth(self):
        super().test_truth()
        self.assertFalse(yp_list())
        self.assertTrue(yp_list([42]))

    def test_identity(self):
        self.assertIsNot(yp_list(), yp_list())

    def test_len(self):
        super().test_len()
        self.assertEqual(yp_len(yp_list()), 0)
        self.assertEqual(yp_len(yp_list([0])), 1)
        self.assertEqual(yp_len(yp_list([0, 1, 2])), 3)

    def test_overflow(self):
        lst = yp_list([4, 5, 6, 7])
        n = int((sys.maxsize*2+2) // len(lst))
        def mul(a, b): return a * b
        def imul(a, b): a *= b
        self.assertRaises((MemoryError, OverflowError), mul, lst, n)
        self.assertRaises((MemoryError, OverflowError), imul, lst, n)

    @support.requires_resource('cpu')
    def test_repr_large(self):
        # Check the repr of large list objects
        def check(n):
            l = yp_list([0]) * n
            s = yp_repr(l)
            self.assertEqual(s,
                '[' + ', '.join(['0'] * n) + ']')
        check(10)       # check our checking code
        check(1000000)

    @yp_unittest.skip_pickling
    def test_iterator_pickle(self):
        orig = self.type2test([4, 5, 6, 7])
        data = [10, 11, 12, 13, 14, 15]
        for proto in range(pickle.HIGHEST_PROTOCOL + 1):
            # initial iterator
            itorig = iter(orig)
            d = pickle.dumps((itorig, orig), proto)
            it, a = pickle.loads(d)
            a[:] = data
            self.assertEqual(type(it), type(itorig))
            self.assertEqual(list(it), data)

            # running iterator
            next(itorig)
            d = pickle.dumps((itorig, orig), proto)
            it, a = pickle.loads(d)
            a[:] = data
            self.assertEqual(type(it), type(itorig))
            self.assertEqual(list(it), data[1:])

            # empty iterator
            for i in range(1, len(orig)):
                next(itorig)
            d = pickle.dumps((itorig, orig), proto)
            it, a = pickle.loads(d)
            a[:] = data
            self.assertEqual(type(it), type(itorig))
            self.assertEqual(list(it), data[len(orig):])

            # exhausted iterator
            self.assertRaises(StopIteration, next, itorig)
            d = pickle.dumps((itorig, orig), proto)
            it, a = pickle.loads(d)
            a[:] = data
            self.assertEqual(list(it), [])

<<<<<<< HEAD
    @yp_unittest.skip_pickling
=======
>>>>>>> 233763af
    def test_reversed_pickle(self):
        orig = self.type2test([4, 5, 6, 7])
        data = [10, 11, 12, 13, 14, 15]
        for proto in range(pickle.HIGHEST_PROTOCOL + 1):
            # initial iterator
            itorig = reversed(orig)
            d = pickle.dumps((itorig, orig), proto)
            it, a = pickle.loads(d)
            a[:] = data
            self.assertEqual(type(it), type(itorig))
            self.assertEqual(list(it), data[len(orig)-1::-1])

            # running iterator
            next(itorig)
            d = pickle.dumps((itorig, orig), proto)
            it, a = pickle.loads(d)
            a[:] = data
            self.assertEqual(type(it), type(itorig))
            self.assertEqual(list(it), data[len(orig)-2::-1])

            # empty iterator
            for i in range(1, len(orig)):
                next(itorig)
            d = pickle.dumps((itorig, orig), proto)
            it, a = pickle.loads(d)
            a[:] = data
            self.assertEqual(type(it), type(itorig))
            self.assertEqual(list(it), [])

            # exhausted iterator
            self.assertRaises(StopIteration, next, itorig)
            d = pickle.dumps((itorig, orig), proto)
            it, a = pickle.loads(d)
            a[:] = data
            self.assertEqual(list(it), [])

    def test_step_overflow(self):
        a = [0, 1, 2, 3, 4]
        a[1::sys.maxsize] = [0]
        self.assertEqual(a[3::sys.maxsize], [3])

    def test_no_comdat_folding(self):
        # Issue 8847: In the PGO build, the MSVC linker's COMDAT folding
        # optimization causes failures in code that relies on distinct
        # function addresses.
        class L(yp_list): pass
        with self.assertRaises(TypeError):
            (3,) + L([1,2])

    def test_equal_operator_modifying_operand(self):
        # test fix for seg fault reported in bpo-38588 part 2.
        class X:
            def __eq__(self,other) :
                list2.clear()
                return NotImplemented

        class Y:
            def __eq__(self, other):
                list1.clear()
                return NotImplemented

        class Z:
            def __eq__(self, other):
                list3.clear()
                return NotImplemented

        list1 = [X()]
        list2 = [Y()]
        self.assertTrue(list1 == list2)

        list3 = [Z()]
        list4 = [1]
        self.assertFalse(list3 == list4)

    @cpython_only
    def test_preallocation(self):
        iterable = [0] * 10
        iter_size = sys.getsizeof(iterable)

        self.assertEqual(iter_size, sys.getsizeof(list([0] * 10)))
        self.assertEqual(iter_size, sys.getsizeof(list(range(10))))

    def test_count_index_remove_crashes(self):
        # bpo-38610: The count(), index(), and remove() methods were not
        # holding strong references to list elements while calling
        # PyObject_RichCompareBool().
        class X:
            def __eq__(self, other):
                lst.clear()
                return NotImplemented

        lst = [X()]
        with self.assertRaises(ValueError):
            lst.index(lst)

        class L(list):
            def __eq__(self, other):
                str(other)
                return NotImplemented

        lst = L([X()])
        lst.count(lst)

        lst = L([X()])
        with self.assertRaises(ValueError):
            lst.remove(lst)

        # bpo-39453: list.__contains__ was not holding strong references
        # to list elements while calling PyObject_RichCompareBool().
        lst = [X(), X()]
        3 in lst
        lst = [X(), X()]
        X() in lst


if __name__ == "__main__":
<<<<<<< HEAD
    yp_unittest.main()
=======
    unittest.main()
>>>>>>> 233763af
<|MERGE_RESOLUTION|>--- conflicted
+++ resolved
@@ -1,6 +1,5 @@
 from yp import *
 import sys
-<<<<<<< HEAD
 from yp_test import list_tests
 from yp_test.support import cpython_only
 import pickle
@@ -9,12 +8,6 @@
 # Extra assurance that we're not accidentally testing Python's tuple and list
 def tuple( *args, **kwargs ): raise NotImplementedError( "convert script to yp_tuple here" )
 def list( *args, **kwargs ): raise NotImplementedError( "convert script to yp_list here" )
-=======
-from test import list_tests
-from test.support import cpython_only
-import pickle
-import unittest
->>>>>>> 233763af
 
 class ListTest(list_tests.CommonTest):
     type2test = yp_list
@@ -26,7 +19,6 @@
         l0_3 = yp_list([0, 1, 2, 3])
         l0_3_bis = yp_list(l0_3)
         self.assertEqual(l0_3, l0_3_bis)
-<<<<<<< HEAD
         self.assertIsNot(l0_3, l0_3_bis)
         self.assertEqual(yp_list(()), yp_list())
         self.assertEqual(yp_list((0, 1, 2, 3)), yp_list([0, 1, 2, 3]))
@@ -34,15 +26,6 @@
         self.assertEqual(yp_list('spam'), yp_list(['s', 'p', 'a', 'm']))
         self.assertEqual(yp_list(x for x in range(10) if x % 2),
                          yp_list([1, 3, 5, 7, 9]))
-=======
-        self.assertTrue(l0_3 is not l0_3_bis)
-        self.assertEqual(list(()), [])
-        self.assertEqual(list((0, 1, 2, 3)), [0, 1, 2, 3])
-        self.assertEqual(list(''), [])
-        self.assertEqual(list('spam'), ['s', 'p', 'a', 'm'])
-        self.assertEqual(list(x for x in range(10) if x % 2),
-                         [1, 3, 5, 7, 9])
->>>>>>> 233763af
 
         if sys.maxsize == 0x7fffffff:
             # This test can currently only work on 32-bit machines.
@@ -120,13 +103,10 @@
             self.assertEqual(type(it), type(itorig))
             self.assertEqual(list(it), data)
 
-            # running iterator
-            next(itorig)
-            d = pickle.dumps((itorig, orig), proto)
-            it, a = pickle.loads(d)
-            a[:] = data
-            self.assertEqual(type(it), type(itorig))
-            self.assertEqual(list(it), data[1:])
+        it = pickle.loads(d)
+        next(it)
+        d = pickle.dumps(it)
+        self.assertEqual(self.type2test(it), self.type2test(data)[1:])
 
             # empty iterator
             for i in range(1, len(orig)):
@@ -144,10 +124,7 @@
             a[:] = data
             self.assertEqual(list(it), [])
 
-<<<<<<< HEAD
     @yp_unittest.skip_pickling
-=======
->>>>>>> 233763af
     def test_reversed_pickle(self):
         orig = self.type2test([4, 5, 6, 7])
         data = [10, 11, 12, 13, 14, 15]
@@ -264,8 +241,4 @@
 
 
 if __name__ == "__main__":
-<<<<<<< HEAD
-    yp_unittest.main()
-=======
-    unittest.main()
->>>>>>> 233763af
+    yp_unittest.main()