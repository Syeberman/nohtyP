<<<<<<< HEAD
""" Test Iterator Length Transparency

Some functions or methods which accept general iterable arguments have
optional, more efficient code paths if they know how many items to expect.
For instance, map(func, iterable), will pre-allocate the exact amount of
space required whenever the iterable can report its length.

The desired invariant is:  len(it)==len(list(it)).

A complication is that an iterable and iterator can be the same object. To
maintain the invariant, an iterator needs to dynamically update its length.
For instance, an iterable such as range(10) always reports its length as ten,
but it=iter(range(10)) starts at ten, and then goes to nine after next(it).
Having this capability means that map() can ignore the distinction between
map(func, iterable) and map(func, iter(iterable)).

When the iterable is immutable, the implementation can straight-forwardly
report the original length minus the cumulative number of calls to next().
This is the case for tuples, range objects, and itertools.repeat().

Some containers become temporarily immutable during iteration.  This includes
dicts, sets, and collections.deque.  Their implementation is equally simple
though they need to permanently set their length to zero whenever there is
an attempt to iterate after a length mutation.

The situation slightly more involved whenever an object allows length mutation
during iteration.  Lists and sequence iterators are dynamically updatable.
So, if a list is extended during iteration, the iterator will continue through
the new items.  If it shrinks to a point before the most recent iteration,
then no further items are available and the length is reported at zero.

Reversed objects can also be wrapped around mutable objects; however, any
appends after the current position are ignored.  Any other approach leads
to confusion and possibly returning the same item more than once.

The iterators not listed above, such as enumerate and the other itertools,
are not length transparent because they have no way to distinguish between
iterables that report static length and iterators whose length changes with
each call (i.e. the difference between enumerate('abc') and
enumerate(iter('abc')).

"""

from yp import *
from yp_test import yp_unittest
from yp_test import support
from itertools import repeat
from collections import deque
from yp import _yp_lenC, _yp_iter_lenhintC

# Extra assurance that we're not accidentally testing Python's data types
def iter( *args, **kwargs ): raise NotImplementedError( "convert script to yp_iter here" )
def bytes( *args, **kwargs ): raise NotImplementedError( "convert script to yp_bytes here" )
def bytearray( *args, **kwargs ): raise NotImplementedError( "convert script to yp_bytearray here" )
def str( *args, **kwargs ): raise NotImplementedError( "convert script to yp_str here" )
def tuple( *args, **kwargs ): raise NotImplementedError( "convert script to yp_tuple here" )
def list( *args, **kwargs ): raise NotImplementedError( "convert script to yp_list here" )
def frozenset( *args, **kwargs ): raise NotImplementedError( "convert script to yp_frozenset here" )
def set( *args, **kwargs ): raise NotImplementedError( "convert script to yp_set here" )
def dict( *args, **kwargs ): raise NotImplementedError( "convert script to yp_dict here" )
def range( *args, **kwargs ): raise NotImplementedError( "convert script to yp_range here" )
def reversed( *args, **kwargs ): raise NotImplementedError( "convert script to yp_reversed here" )
# TODO same for yp_min, yp_max, etc
# TODO yp_iter(x) throws TypeError if x not a ypObject

n = 10

def yp_len(obj):
    if not isinstance(obj, ypObject): 
        raise TypeError("expected ypObject in yp_len")
    try:
        return yp_int(len(obj))
    except TypeError:
        try:
            return yp_int(_yp_iter_lenhintC(obj, yp_None))
        except AttributeError:
            raise TypeError

class TestInvariantWithoutMutations:

    def test_invariant(self):
        it = self.it
        for i in yp_reversed(yp_range(1, n+1)):
            self.assertEqual(yp_len(it), i)
            next(it)
        self.assertEqual(yp_len(it), 0)
        self.assertRaises(StopIteration, next, it)
        self.assertEqual(yp_len(it), 0)

class TestTemporarilyImmutable(TestInvariantWithoutMutations):

    def test_immutable_during_iteration(self):
        # objects such as deques, sets, and dictionaries enforce
        # length immutability  during iteration

        it = self.it
        self.assertEqual(yp_len(it), n)
        next(it)
        self.assertEqual(yp_len(it), n-1)
        self.mutate()
        self.assertRaises(RuntimeError, next, it)
        self.assertEqual(yp_len(it), 0)

## ------- Concrete Type Tests -------

@yp_unittest.skip("Not applicable to nohtyP")
class TestRepeat(TestInvariantWithoutMutations, yp_unittest.TestCase):

    def setUp(self):
        self.it = repeat(None, n)

    def test_no_len_for_infinite_repeat(self):
        # The repeat() object can also be infinite
        self.assertRaises(TypeError, yp_len, repeat(None))

class TestXrange(TestInvariantWithoutMutations, yp_unittest.TestCase):

    def setUp(self):
        self.it = yp_iter(yp_range(n))

class TestXrangeCustomReversed(TestInvariantWithoutMutations, yp_unittest.TestCase):

    def setUp(self):
        self.it = yp_reversed(yp_range(n))

class TestTuple(TestInvariantWithoutMutations, yp_unittest.TestCase):

    def setUp(self):
        self.it = yp_iter(yp_tuple(yp_range(n)))

## ------- Types that should not be mutated during iteration -------

@yp_unittest.skip("Not applicable to nohtyP")
class TestDeque(TestTemporarilyImmutable, yp_unittest.TestCase):

    def setUp(self):
        d = deque(yp_range(n))
        self.it = yp_iter(d)
        self.mutate = d.pop

@yp_unittest.skip("Not applicable to nohtyP")
class TestDequeReversed(TestTemporarilyImmutable, yp_unittest.TestCase):

    def setUp(self):
        d = deque(yp_range(n))
        self.it = yp_reversed(d)
        self.mutate = d.pop

# XXX Unlike cpython, but allowed by the Python docs, nohtyP dicts and sets do not raise an error
# if mutated during iteration
# FIXME Create tests like for list that verify this behaviour

#class TestDictKeys(TestTemporarilyImmutable, yp_unittest.TestCase):
class TestDictKeys(TestInvariantWithoutMutations, yp_unittest.TestCase):

    def setUp(self):
        d = yp_dict.fromkeys(yp_range(n))
        self.it = yp_iter(d)
        self.mutate = d.popitem

#class TestDictItems(TestTemporarilyImmutable, yp_unittest.TestCase):
class TestDictItems(TestInvariantWithoutMutations, yp_unittest.TestCase):

    def setUp(self):
        d = yp_dict.fromkeys(yp_range(n))
        self.it = yp_iter(d.items())
        self.mutate = d.popitem

#class TestDictValues(TestTemporarilyImmutable, yp_unittest.TestCase):
class TestDictValues(TestInvariantWithoutMutations, yp_unittest.TestCase):

    def setUp(self):
        d = yp_dict.fromkeys(yp_range(n))
        self.it = yp_iter(d.values())
        self.mutate = d.popitem

#class TestSet(TestTemporarilyImmutable, yp_unittest.TestCase):
class TestSet(TestInvariantWithoutMutations, yp_unittest.TestCase):

    def setUp(self):
        d = yp_set(yp_range(n))
        self.it = yp_iter(d)
        self.mutate = d.pop

## ------- Types that can mutate during iteration -------

class TestList(TestInvariantWithoutMutations, yp_unittest.TestCase):

    def setUp(self):
        self.it = yp_iter(yp_list(yp_range(n)))

    def test_mutation(self):
        d = yp_list(yp_range(n))
        it = yp_iter(d)
        next(it)
        next(it)
        self.assertEqual(yp_len(it), n-2)
        d.append(n)
        #self.assertEqual(yp_len(it), n-1)  # grow with append
        self.assertEqual(yp_len(it), n-2)  # XXX nohtyP's hints don't change
        d[1:] = []
        #self.assertEqual(yp_len(it), 0)
        self.assertEqual(yp_len(it), n-2)  # XXX nohtyP's hints don't change
        self.assertEqual(yp_list(it), [])
        d.extend(yp_range(20))
        self.assertEqual(yp_len(it), 0)

class TestListReversed(TestInvariantWithoutMutations, yp_unittest.TestCase):

    def setUp(self):
        self.it = yp_reversed(yp_list(yp_range(n)))

    def test_mutation(self):
        d = yp_list(yp_range(n))
        it = yp_reversed(d)
        next(it)
        next(it)
        self.assertEqual(yp_len(it), n-2)
        d.append(n)
        self.assertEqual(yp_len(it), n-2)  # ignore append
        d[1:] = []
        #self.assertEqual(yp_len(it), 0)
        self.assertEqual(yp_len(it), n-2)  # XXX nohtyP's hints don't change
        self.assertEqual(yp_list(it), [])  # confirm invariant
        d.extend(yp_range(20))
        self.assertEqual(yp_len(it), 0)

## -- Check to make sure exceptions are not suppressed by __length_hint__()


class BadLen(object):
    def __iter__(self): return yp_iter(yp_range(10))
    def __len__(self):
        raise RuntimeError('hello')

class BadLengthHint(object):
    def __iter__(self): return yp_iter(yp_range(10))
    def __length_hint__(self):
        raise RuntimeError('hello')

class NoneLengthHint(object):
    def __iter__(self): return yp_iter(yp_range(10))
    def __length_hint__(self):
        return None

class TestLengthHintExceptions(yp_unittest.TestCase):

    def test_issue1242657(self):
        self.assertRaises(RuntimeError, yp_list, BadLen())
        self.assertRaises(RuntimeError, yp_list, BadLengthHint())
        self.assertRaises(RuntimeError, yp_list().extend, BadLen())
        self.assertRaises(RuntimeError, yp_list().extend, BadLengthHint())
        b = yp_bytearray(yp_range(10))
        self.assertRaises(RuntimeError, b.extend, BadLen())
        self.assertRaises(RuntimeError, b.extend, BadLengthHint())

    def test_invalid_hint(self):
        # Make sure an invalid result doesn't muck-up the works
        self.assertEqual(yp_list(NoneLengthHint()), yp_list(yp_range(10)))


if __name__ == "__main__":
    yp_unittest.main()
=======
""" Test Iterator Length Transparency

Some functions or methods which accept general iterable arguments have
optional, more efficient code paths if they know how many items to expect.
For instance, map(func, iterable), will pre-allocate the exact amount of
space required whenever the iterable can report its length.

The desired invariant is:  len(it)==len(list(it)).

A complication is that an iterable and iterator can be the same object. To
maintain the invariant, an iterator needs to dynamically update its length.
For instance, an iterable such as range(10) always reports its length as ten,
but it=iter(range(10)) starts at ten, and then goes to nine after next(it).
Having this capability means that map() can ignore the distinction between
map(func, iterable) and map(func, iter(iterable)).

When the iterable is immutable, the implementation can straight-forwardly
report the original length minus the cumulative number of calls to next().
This is the case for tuples, range objects, and itertools.repeat().

Some containers become temporarily immutable during iteration.  This includes
dicts, sets, and collections.deque.  Their implementation is equally simple
though they need to permanently set their length to zero whenever there is
an attempt to iterate after a length mutation.

The situation slightly more involved whenever an object allows length mutation
during iteration.  Lists and sequence iterators are dynamically updatable.
So, if a list is extended during iteration, the iterator will continue through
the new items.  If it shrinks to a point before the most recent iteration,
then no further items are available and the length is reported at zero.

Reversed objects can also be wrapped around mutable objects; however, any
appends after the current position are ignored.  Any other approach leads
to confusion and possibly returning the same item more than once.

The iterators not listed above, such as enumerate and the other itertools,
are not length transparent because they have no way to distinguish between
iterables that report static length and iterators whose length changes with
each call (i.e. the difference between enumerate('abc') and
enumerate(iter('abc')).

"""

import unittest
from test import support
from itertools import repeat
from collections import deque
from operator import length_hint

n = 10


class TestInvariantWithoutMutations:

    def test_invariant(self):
        it = self.it
        for i in reversed(range(1, n+1)):
            self.assertEqual(length_hint(it), i)
            next(it)
        self.assertEqual(length_hint(it), 0)
        self.assertRaises(StopIteration, next, it)
        self.assertEqual(length_hint(it), 0)

class TestTemporarilyImmutable(TestInvariantWithoutMutations):

    def test_immutable_during_iteration(self):
        # objects such as deques, sets, and dictionaries enforce
        # length immutability  during iteration

        it = self.it
        self.assertEqual(length_hint(it), n)
        next(it)
        self.assertEqual(length_hint(it), n-1)
        self.mutate()
        self.assertRaises(RuntimeError, next, it)
        self.assertEqual(length_hint(it), 0)

## ------- Concrete Type Tests -------

class TestRepeat(TestInvariantWithoutMutations, unittest.TestCase):

    def setUp(self):
        self.it = repeat(None, n)

class TestXrange(TestInvariantWithoutMutations, unittest.TestCase):

    def setUp(self):
        self.it = iter(range(n))

class TestXrangeCustomReversed(TestInvariantWithoutMutations, unittest.TestCase):

    def setUp(self):
        self.it = reversed(range(n))

class TestTuple(TestInvariantWithoutMutations, unittest.TestCase):

    def setUp(self):
        self.it = iter(tuple(range(n)))

## ------- Types that should not be mutated during iteration -------

class TestDeque(TestTemporarilyImmutable, unittest.TestCase):

    def setUp(self):
        d = deque(range(n))
        self.it = iter(d)
        self.mutate = d.pop

class TestDequeReversed(TestTemporarilyImmutable, unittest.TestCase):

    def setUp(self):
        d = deque(range(n))
        self.it = reversed(d)
        self.mutate = d.pop

class TestDictKeys(TestTemporarilyImmutable, unittest.TestCase):

    def setUp(self):
        d = dict.fromkeys(range(n))
        self.it = iter(d)
        self.mutate = d.popitem

class TestDictItems(TestTemporarilyImmutable, unittest.TestCase):

    def setUp(self):
        d = dict.fromkeys(range(n))
        self.it = iter(d.items())
        self.mutate = d.popitem

class TestDictValues(TestTemporarilyImmutable, unittest.TestCase):

    def setUp(self):
        d = dict.fromkeys(range(n))
        self.it = iter(d.values())
        self.mutate = d.popitem

class TestSet(TestTemporarilyImmutable, unittest.TestCase):

    def setUp(self):
        d = set(range(n))
        self.it = iter(d)
        self.mutate = d.pop

## ------- Types that can mutate during iteration -------

class TestList(TestInvariantWithoutMutations, unittest.TestCase):

    def setUp(self):
        self.it = iter(range(n))

    def test_mutation(self):
        d = list(range(n))
        it = iter(d)
        next(it)
        next(it)
        self.assertEqual(length_hint(it), n - 2)
        d.append(n)
        self.assertEqual(length_hint(it), n - 1)  # grow with append
        d[1:] = []
        self.assertEqual(length_hint(it), 0)
        self.assertEqual(list(it), [])
        d.extend(range(20))
        self.assertEqual(length_hint(it), 0)


class TestListReversed(TestInvariantWithoutMutations, unittest.TestCase):

    def setUp(self):
        self.it = reversed(range(n))

    def test_mutation(self):
        d = list(range(n))
        it = reversed(d)
        next(it)
        next(it)
        self.assertEqual(length_hint(it), n - 2)
        d.append(n)
        self.assertEqual(length_hint(it), n - 2)  # ignore append
        d[1:] = []
        self.assertEqual(length_hint(it), 0)
        self.assertEqual(list(it), [])  # confirm invariant
        d.extend(range(20))
        self.assertEqual(length_hint(it), 0)

## -- Check to make sure exceptions are not suppressed by __length_hint__()


class BadLen(object):
    def __iter__(self):
        return iter(range(10))

    def __len__(self):
        raise RuntimeError('hello')


class BadLengthHint(object):
    def __iter__(self):
        return iter(range(10))

    def __length_hint__(self):
        raise RuntimeError('hello')


class NoneLengthHint(object):
    def __iter__(self):
        return iter(range(10))

    def __length_hint__(self):
        return NotImplemented


class TestLengthHintExceptions(unittest.TestCase):

    def test_issue1242657(self):
        self.assertRaises(RuntimeError, list, BadLen())
        self.assertRaises(RuntimeError, list, BadLengthHint())
        self.assertRaises(RuntimeError, [].extend, BadLen())
        self.assertRaises(RuntimeError, [].extend, BadLengthHint())
        b = bytearray(range(10))
        self.assertRaises(RuntimeError, b.extend, BadLen())
        self.assertRaises(RuntimeError, b.extend, BadLengthHint())

    def test_invalid_hint(self):
        # Make sure an invalid result doesn't muck-up the works
        self.assertEqual(list(NoneLengthHint()), list(range(10)))


if __name__ == "__main__":
    unittest.main()
>>>>>>> 01dcc4dd
<|MERGE_RESOLUTION|>--- conflicted
+++ resolved
@@ -1,495 +1,255 @@
-<<<<<<< HEAD
-""" Test Iterator Length Transparency
-
-Some functions or methods which accept general iterable arguments have
-optional, more efficient code paths if they know how many items to expect.
-For instance, map(func, iterable), will pre-allocate the exact amount of
-space required whenever the iterable can report its length.
-
-The desired invariant is:  len(it)==len(list(it)).
-
-A complication is that an iterable and iterator can be the same object. To
-maintain the invariant, an iterator needs to dynamically update its length.
-For instance, an iterable such as range(10) always reports its length as ten,
-but it=iter(range(10)) starts at ten, and then goes to nine after next(it).
-Having this capability means that map() can ignore the distinction between
-map(func, iterable) and map(func, iter(iterable)).
-
-When the iterable is immutable, the implementation can straight-forwardly
-report the original length minus the cumulative number of calls to next().
-This is the case for tuples, range objects, and itertools.repeat().
-
-Some containers become temporarily immutable during iteration.  This includes
-dicts, sets, and collections.deque.  Their implementation is equally simple
-though they need to permanently set their length to zero whenever there is
-an attempt to iterate after a length mutation.
-
-The situation slightly more involved whenever an object allows length mutation
-during iteration.  Lists and sequence iterators are dynamically updatable.
-So, if a list is extended during iteration, the iterator will continue through
-the new items.  If it shrinks to a point before the most recent iteration,
-then no further items are available and the length is reported at zero.
-
-Reversed objects can also be wrapped around mutable objects; however, any
-appends after the current position are ignored.  Any other approach leads
-to confusion and possibly returning the same item more than once.
-
-The iterators not listed above, such as enumerate and the other itertools,
-are not length transparent because they have no way to distinguish between
-iterables that report static length and iterators whose length changes with
-each call (i.e. the difference between enumerate('abc') and
-enumerate(iter('abc')).
-
-"""
-
-from yp import *
-from yp_test import yp_unittest
-from yp_test import support
-from itertools import repeat
-from collections import deque
-from yp import _yp_lenC, _yp_iter_lenhintC
-
-# Extra assurance that we're not accidentally testing Python's data types
-def iter( *args, **kwargs ): raise NotImplementedError( "convert script to yp_iter here" )
-def bytes( *args, **kwargs ): raise NotImplementedError( "convert script to yp_bytes here" )
-def bytearray( *args, **kwargs ): raise NotImplementedError( "convert script to yp_bytearray here" )
-def str( *args, **kwargs ): raise NotImplementedError( "convert script to yp_str here" )
-def tuple( *args, **kwargs ): raise NotImplementedError( "convert script to yp_tuple here" )
-def list( *args, **kwargs ): raise NotImplementedError( "convert script to yp_list here" )
-def frozenset( *args, **kwargs ): raise NotImplementedError( "convert script to yp_frozenset here" )
-def set( *args, **kwargs ): raise NotImplementedError( "convert script to yp_set here" )
-def dict( *args, **kwargs ): raise NotImplementedError( "convert script to yp_dict here" )
-def range( *args, **kwargs ): raise NotImplementedError( "convert script to yp_range here" )
-def reversed( *args, **kwargs ): raise NotImplementedError( "convert script to yp_reversed here" )
-# TODO same for yp_min, yp_max, etc
-# TODO yp_iter(x) throws TypeError if x not a ypObject
-
-n = 10
-
-def yp_len(obj):
-    if not isinstance(obj, ypObject): 
-        raise TypeError("expected ypObject in yp_len")
-    try:
-        return yp_int(len(obj))
-    except TypeError:
-        try:
-            return yp_int(_yp_iter_lenhintC(obj, yp_None))
-        except AttributeError:
-            raise TypeError
-
-class TestInvariantWithoutMutations:
-
-    def test_invariant(self):
-        it = self.it
-        for i in yp_reversed(yp_range(1, n+1)):
-            self.assertEqual(yp_len(it), i)
-            next(it)
-        self.assertEqual(yp_len(it), 0)
-        self.assertRaises(StopIteration, next, it)
-        self.assertEqual(yp_len(it), 0)
-
-class TestTemporarilyImmutable(TestInvariantWithoutMutations):
-
-    def test_immutable_during_iteration(self):
-        # objects such as deques, sets, and dictionaries enforce
-        # length immutability  during iteration
-
-        it = self.it
-        self.assertEqual(yp_len(it), n)
-        next(it)
-        self.assertEqual(yp_len(it), n-1)
-        self.mutate()
-        self.assertRaises(RuntimeError, next, it)
-        self.assertEqual(yp_len(it), 0)
-
-## ------- Concrete Type Tests -------
-
-@yp_unittest.skip("Not applicable to nohtyP")
-class TestRepeat(TestInvariantWithoutMutations, yp_unittest.TestCase):
-
-    def setUp(self):
-        self.it = repeat(None, n)
-
-    def test_no_len_for_infinite_repeat(self):
-        # The repeat() object can also be infinite
-        self.assertRaises(TypeError, yp_len, repeat(None))
-
-class TestXrange(TestInvariantWithoutMutations, yp_unittest.TestCase):
-
-    def setUp(self):
-        self.it = yp_iter(yp_range(n))
-
-class TestXrangeCustomReversed(TestInvariantWithoutMutations, yp_unittest.TestCase):
-
-    def setUp(self):
-        self.it = yp_reversed(yp_range(n))
-
-class TestTuple(TestInvariantWithoutMutations, yp_unittest.TestCase):
-
-    def setUp(self):
-        self.it = yp_iter(yp_tuple(yp_range(n)))
-
-## ------- Types that should not be mutated during iteration -------
-
-@yp_unittest.skip("Not applicable to nohtyP")
-class TestDeque(TestTemporarilyImmutable, yp_unittest.TestCase):
-
-    def setUp(self):
-        d = deque(yp_range(n))
-        self.it = yp_iter(d)
-        self.mutate = d.pop
-
-@yp_unittest.skip("Not applicable to nohtyP")
-class TestDequeReversed(TestTemporarilyImmutable, yp_unittest.TestCase):
-
-    def setUp(self):
-        d = deque(yp_range(n))
-        self.it = yp_reversed(d)
-        self.mutate = d.pop
-
-# XXX Unlike cpython, but allowed by the Python docs, nohtyP dicts and sets do not raise an error
-# if mutated during iteration
-# FIXME Create tests like for list that verify this behaviour
-
-#class TestDictKeys(TestTemporarilyImmutable, yp_unittest.TestCase):
-class TestDictKeys(TestInvariantWithoutMutations, yp_unittest.TestCase):
-
-    def setUp(self):
-        d = yp_dict.fromkeys(yp_range(n))
-        self.it = yp_iter(d)
-        self.mutate = d.popitem
-
-#class TestDictItems(TestTemporarilyImmutable, yp_unittest.TestCase):
-class TestDictItems(TestInvariantWithoutMutations, yp_unittest.TestCase):
-
-    def setUp(self):
-        d = yp_dict.fromkeys(yp_range(n))
-        self.it = yp_iter(d.items())
-        self.mutate = d.popitem
-
-#class TestDictValues(TestTemporarilyImmutable, yp_unittest.TestCase):
-class TestDictValues(TestInvariantWithoutMutations, yp_unittest.TestCase):
-
-    def setUp(self):
-        d = yp_dict.fromkeys(yp_range(n))
-        self.it = yp_iter(d.values())
-        self.mutate = d.popitem
-
-#class TestSet(TestTemporarilyImmutable, yp_unittest.TestCase):
-class TestSet(TestInvariantWithoutMutations, yp_unittest.TestCase):
-
-    def setUp(self):
-        d = yp_set(yp_range(n))
-        self.it = yp_iter(d)
-        self.mutate = d.pop
-
-## ------- Types that can mutate during iteration -------
-
-class TestList(TestInvariantWithoutMutations, yp_unittest.TestCase):
-
-    def setUp(self):
-        self.it = yp_iter(yp_list(yp_range(n)))
-
-    def test_mutation(self):
-        d = yp_list(yp_range(n))
-        it = yp_iter(d)
-        next(it)
-        next(it)
-        self.assertEqual(yp_len(it), n-2)
-        d.append(n)
-        #self.assertEqual(yp_len(it), n-1)  # grow with append
-        self.assertEqual(yp_len(it), n-2)  # XXX nohtyP's hints don't change
-        d[1:] = []
-        #self.assertEqual(yp_len(it), 0)
-        self.assertEqual(yp_len(it), n-2)  # XXX nohtyP's hints don't change
-        self.assertEqual(yp_list(it), [])
-        d.extend(yp_range(20))
-        self.assertEqual(yp_len(it), 0)
-
-class TestListReversed(TestInvariantWithoutMutations, yp_unittest.TestCase):
-
-    def setUp(self):
-        self.it = yp_reversed(yp_list(yp_range(n)))
-
-    def test_mutation(self):
-        d = yp_list(yp_range(n))
-        it = yp_reversed(d)
-        next(it)
-        next(it)
-        self.assertEqual(yp_len(it), n-2)
-        d.append(n)
-        self.assertEqual(yp_len(it), n-2)  # ignore append
-        d[1:] = []
-        #self.assertEqual(yp_len(it), 0)
-        self.assertEqual(yp_len(it), n-2)  # XXX nohtyP's hints don't change
-        self.assertEqual(yp_list(it), [])  # confirm invariant
-        d.extend(yp_range(20))
-        self.assertEqual(yp_len(it), 0)
-
-## -- Check to make sure exceptions are not suppressed by __length_hint__()
-
-
-class BadLen(object):
-    def __iter__(self): return yp_iter(yp_range(10))
-    def __len__(self):
-        raise RuntimeError('hello')
-
-class BadLengthHint(object):
-    def __iter__(self): return yp_iter(yp_range(10))
-    def __length_hint__(self):
-        raise RuntimeError('hello')
-
-class NoneLengthHint(object):
-    def __iter__(self): return yp_iter(yp_range(10))
-    def __length_hint__(self):
-        return None
-
-class TestLengthHintExceptions(yp_unittest.TestCase):
-
-    def test_issue1242657(self):
-        self.assertRaises(RuntimeError, yp_list, BadLen())
-        self.assertRaises(RuntimeError, yp_list, BadLengthHint())
-        self.assertRaises(RuntimeError, yp_list().extend, BadLen())
-        self.assertRaises(RuntimeError, yp_list().extend, BadLengthHint())
-        b = yp_bytearray(yp_range(10))
-        self.assertRaises(RuntimeError, b.extend, BadLen())
-        self.assertRaises(RuntimeError, b.extend, BadLengthHint())
-
-    def test_invalid_hint(self):
-        # Make sure an invalid result doesn't muck-up the works
-        self.assertEqual(yp_list(NoneLengthHint()), yp_list(yp_range(10)))
-
-
-if __name__ == "__main__":
-    yp_unittest.main()
-=======
-""" Test Iterator Length Transparency
-
-Some functions or methods which accept general iterable arguments have
-optional, more efficient code paths if they know how many items to expect.
-For instance, map(func, iterable), will pre-allocate the exact amount of
-space required whenever the iterable can report its length.
-
-The desired invariant is:  len(it)==len(list(it)).
-
-A complication is that an iterable and iterator can be the same object. To
-maintain the invariant, an iterator needs to dynamically update its length.
-For instance, an iterable such as range(10) always reports its length as ten,
-but it=iter(range(10)) starts at ten, and then goes to nine after next(it).
-Having this capability means that map() can ignore the distinction between
-map(func, iterable) and map(func, iter(iterable)).
-
-When the iterable is immutable, the implementation can straight-forwardly
-report the original length minus the cumulative number of calls to next().
-This is the case for tuples, range objects, and itertools.repeat().
-
-Some containers become temporarily immutable during iteration.  This includes
-dicts, sets, and collections.deque.  Their implementation is equally simple
-though they need to permanently set their length to zero whenever there is
-an attempt to iterate after a length mutation.
-
-The situation slightly more involved whenever an object allows length mutation
-during iteration.  Lists and sequence iterators are dynamically updatable.
-So, if a list is extended during iteration, the iterator will continue through
-the new items.  If it shrinks to a point before the most recent iteration,
-then no further items are available and the length is reported at zero.
-
-Reversed objects can also be wrapped around mutable objects; however, any
-appends after the current position are ignored.  Any other approach leads
-to confusion and possibly returning the same item more than once.
-
-The iterators not listed above, such as enumerate and the other itertools,
-are not length transparent because they have no way to distinguish between
-iterables that report static length and iterators whose length changes with
-each call (i.e. the difference between enumerate('abc') and
-enumerate(iter('abc')).
-
-"""
-
-import unittest
-from test import support
-from itertools import repeat
-from collections import deque
-from operator import length_hint
-
-n = 10
-
-
-class TestInvariantWithoutMutations:
-
-    def test_invariant(self):
-        it = self.it
-        for i in reversed(range(1, n+1)):
-            self.assertEqual(length_hint(it), i)
-            next(it)
-        self.assertEqual(length_hint(it), 0)
-        self.assertRaises(StopIteration, next, it)
-        self.assertEqual(length_hint(it), 0)
-
-class TestTemporarilyImmutable(TestInvariantWithoutMutations):
-
-    def test_immutable_during_iteration(self):
-        # objects such as deques, sets, and dictionaries enforce
-        # length immutability  during iteration
-
-        it = self.it
-        self.assertEqual(length_hint(it), n)
-        next(it)
-        self.assertEqual(length_hint(it), n-1)
-        self.mutate()
-        self.assertRaises(RuntimeError, next, it)
-        self.assertEqual(length_hint(it), 0)
-
-## ------- Concrete Type Tests -------
-
-class TestRepeat(TestInvariantWithoutMutations, unittest.TestCase):
-
-    def setUp(self):
-        self.it = repeat(None, n)
-
-class TestXrange(TestInvariantWithoutMutations, unittest.TestCase):
-
-    def setUp(self):
-        self.it = iter(range(n))
-
-class TestXrangeCustomReversed(TestInvariantWithoutMutations, unittest.TestCase):
-
-    def setUp(self):
-        self.it = reversed(range(n))
-
-class TestTuple(TestInvariantWithoutMutations, unittest.TestCase):
-
-    def setUp(self):
-        self.it = iter(tuple(range(n)))
-
-## ------- Types that should not be mutated during iteration -------
-
-class TestDeque(TestTemporarilyImmutable, unittest.TestCase):
-
-    def setUp(self):
-        d = deque(range(n))
-        self.it = iter(d)
-        self.mutate = d.pop
-
-class TestDequeReversed(TestTemporarilyImmutable, unittest.TestCase):
-
-    def setUp(self):
-        d = deque(range(n))
-        self.it = reversed(d)
-        self.mutate = d.pop
-
-class TestDictKeys(TestTemporarilyImmutable, unittest.TestCase):
-
-    def setUp(self):
-        d = dict.fromkeys(range(n))
-        self.it = iter(d)
-        self.mutate = d.popitem
-
-class TestDictItems(TestTemporarilyImmutable, unittest.TestCase):
-
-    def setUp(self):
-        d = dict.fromkeys(range(n))
-        self.it = iter(d.items())
-        self.mutate = d.popitem
-
-class TestDictValues(TestTemporarilyImmutable, unittest.TestCase):
-
-    def setUp(self):
-        d = dict.fromkeys(range(n))
-        self.it = iter(d.values())
-        self.mutate = d.popitem
-
-class TestSet(TestTemporarilyImmutable, unittest.TestCase):
-
-    def setUp(self):
-        d = set(range(n))
-        self.it = iter(d)
-        self.mutate = d.pop
-
-## ------- Types that can mutate during iteration -------
-
-class TestList(TestInvariantWithoutMutations, unittest.TestCase):
-
-    def setUp(self):
-        self.it = iter(range(n))
-
-    def test_mutation(self):
-        d = list(range(n))
-        it = iter(d)
-        next(it)
-        next(it)
-        self.assertEqual(length_hint(it), n - 2)
-        d.append(n)
-        self.assertEqual(length_hint(it), n - 1)  # grow with append
-        d[1:] = []
-        self.assertEqual(length_hint(it), 0)
-        self.assertEqual(list(it), [])
-        d.extend(range(20))
-        self.assertEqual(length_hint(it), 0)
-
-
-class TestListReversed(TestInvariantWithoutMutations, unittest.TestCase):
-
-    def setUp(self):
-        self.it = reversed(range(n))
-
-    def test_mutation(self):
-        d = list(range(n))
-        it = reversed(d)
-        next(it)
-        next(it)
-        self.assertEqual(length_hint(it), n - 2)
-        d.append(n)
-        self.assertEqual(length_hint(it), n - 2)  # ignore append
-        d[1:] = []
-        self.assertEqual(length_hint(it), 0)
-        self.assertEqual(list(it), [])  # confirm invariant
-        d.extend(range(20))
-        self.assertEqual(length_hint(it), 0)
-
-## -- Check to make sure exceptions are not suppressed by __length_hint__()
-
-
-class BadLen(object):
-    def __iter__(self):
-        return iter(range(10))
-
-    def __len__(self):
-        raise RuntimeError('hello')
-
-
-class BadLengthHint(object):
-    def __iter__(self):
-        return iter(range(10))
-
-    def __length_hint__(self):
-        raise RuntimeError('hello')
-
-
-class NoneLengthHint(object):
-    def __iter__(self):
-        return iter(range(10))
-
-    def __length_hint__(self):
-        return NotImplemented
-
-
-class TestLengthHintExceptions(unittest.TestCase):
-
-    def test_issue1242657(self):
-        self.assertRaises(RuntimeError, list, BadLen())
-        self.assertRaises(RuntimeError, list, BadLengthHint())
-        self.assertRaises(RuntimeError, [].extend, BadLen())
-        self.assertRaises(RuntimeError, [].extend, BadLengthHint())
-        b = bytearray(range(10))
-        self.assertRaises(RuntimeError, b.extend, BadLen())
-        self.assertRaises(RuntimeError, b.extend, BadLengthHint())
-
-    def test_invalid_hint(self):
-        # Make sure an invalid result doesn't muck-up the works
-        self.assertEqual(list(NoneLengthHint()), list(range(10)))
-
-
-if __name__ == "__main__":
-    unittest.main()
->>>>>>> 01dcc4dd
+""" Test Iterator Length Transparency
+
+Some functions or methods which accept general iterable arguments have
+optional, more efficient code paths if they know how many items to expect.
+For instance, map(func, iterable), will pre-allocate the exact amount of
+space required whenever the iterable can report its length.
+
+The desired invariant is:  len(it)==len(list(it)).
+
+A complication is that an iterable and iterator can be the same object. To
+maintain the invariant, an iterator needs to dynamically update its length.
+For instance, an iterable such as range(10) always reports its length as ten,
+but it=iter(range(10)) starts at ten, and then goes to nine after next(it).
+Having this capability means that map() can ignore the distinction between
+map(func, iterable) and map(func, iter(iterable)).
+
+When the iterable is immutable, the implementation can straight-forwardly
+report the original length minus the cumulative number of calls to next().
+This is the case for tuples, range objects, and itertools.repeat().
+
+Some containers become temporarily immutable during iteration.  This includes
+dicts, sets, and collections.deque.  Their implementation is equally simple
+though they need to permanently set their length to zero whenever there is
+an attempt to iterate after a length mutation.
+
+The situation slightly more involved whenever an object allows length mutation
+during iteration.  Lists and sequence iterators are dynamically updatable.
+So, if a list is extended during iteration, the iterator will continue through
+the new items.  If it shrinks to a point before the most recent iteration,
+then no further items are available and the length is reported at zero.
+
+Reversed objects can also be wrapped around mutable objects; however, any
+appends after the current position are ignored.  Any other approach leads
+to confusion and possibly returning the same item more than once.
+
+The iterators not listed above, such as enumerate and the other itertools,
+are not length transparent because they have no way to distinguish between
+iterables that report static length and iterators whose length changes with
+each call (i.e. the difference between enumerate('abc') and
+enumerate(iter('abc')).
+
+"""
+
+from yp import *
+from yp_test import yp_unittest
+from yp_test import support
+from itertools import repeat
+from collections import deque
+from operator import length_hint
+
+# Extra assurance that we're not accidentally testing Python's data types
+def iter( *args, **kwargs ): raise NotImplementedError( "convert script to yp_iter here" )
+def bytes( *args, **kwargs ): raise NotImplementedError( "convert script to yp_bytes here" )
+def bytearray( *args, **kwargs ): raise NotImplementedError( "convert script to yp_bytearray here" )
+def str( *args, **kwargs ): raise NotImplementedError( "convert script to yp_str here" )
+def tuple( *args, **kwargs ): raise NotImplementedError( "convert script to yp_tuple here" )
+def list( *args, **kwargs ): raise NotImplementedError( "convert script to yp_list here" )
+def frozenset( *args, **kwargs ): raise NotImplementedError( "convert script to yp_frozenset here" )
+def set( *args, **kwargs ): raise NotImplementedError( "convert script to yp_set here" )
+def dict( *args, **kwargs ): raise NotImplementedError( "convert script to yp_dict here" )
+def range( *args, **kwargs ): raise NotImplementedError( "convert script to yp_range here" )
+def reversed( *args, **kwargs ): raise NotImplementedError( "convert script to yp_reversed here" )
+# TODO same for yp_min, yp_max, etc
+# TODO yp_iter(x) throws TypeError if x not a ypObject
+
+n = 10
+
+
+class TestInvariantWithoutMutations:
+
+    def test_invariant(self):
+        it = self.it
+        for i in yp_reversed(yp_range(1, n+1)):
+            self.assertEqual(length_hint(it), i)
+            next(it)
+        self.assertEqual(length_hint(it), 0)
+        self.assertRaises(StopIteration, next, it)
+        self.assertEqual(length_hint(it), 0)
+
+class TestTemporarilyImmutable(TestInvariantWithoutMutations):
+
+    def test_immutable_during_iteration(self):
+        # objects such as deques, sets, and dictionaries enforce
+        # length immutability  during iteration
+
+        it = self.it
+        self.assertEqual(length_hint(it), n)
+        next(it)
+        self.assertEqual(length_hint(it), n-1)
+        self.mutate()
+        self.assertRaises(RuntimeError, next, it)
+        self.assertEqual(length_hint(it), 0)
+
+## ------- Concrete Type Tests -------
+
+@yp_unittest.skip("Not applicable to nohtyP")
+class TestRepeat(TestInvariantWithoutMutations, yp_unittest.TestCase):
+
+    def setUp(self):
+        self.it = repeat(None, n)
+
+class TestXrange(TestInvariantWithoutMutations, yp_unittest.TestCase):
+
+    def setUp(self):
+        self.it = yp_iter(yp_range(n))
+
+class TestXrangeCustomReversed(TestInvariantWithoutMutations, yp_unittest.TestCase):
+
+    def setUp(self):
+        self.it = yp_reversed(yp_range(n))
+
+class TestTuple(TestInvariantWithoutMutations, yp_unittest.TestCase):
+
+    def setUp(self):
+        self.it = yp_iter(yp_tuple(yp_range(n)))
+
+## ------- Types that should not be mutated during iteration -------
+
+@yp_unittest.skip("Not applicable to nohtyP")
+class TestDeque(TestTemporarilyImmutable, yp_unittest.TestCase):
+
+    def setUp(self):
+        d = deque(yp_range(n))
+        self.it = yp_iter(d)
+        self.mutate = d.pop
+
+@yp_unittest.skip("Not applicable to nohtyP")
+class TestDequeReversed(TestTemporarilyImmutable, yp_unittest.TestCase):
+
+    def setUp(self):
+        d = deque(yp_range(n))
+        self.it = yp_reversed(d)
+        self.mutate = d.pop
+
+# XXX Unlike cpython, but allowed by the Python docs, nohtyP dicts and sets do not raise an error
+# if mutated during iteration
+# FIXME Create tests like for list that verify this behaviour
+
+#class TestDictKeys(TestTemporarilyImmutable, yp_unittest.TestCase):
+class TestDictKeys(TestInvariantWithoutMutations, yp_unittest.TestCase):
+
+    def setUp(self):
+        d = yp_dict.fromkeys(yp_range(n))
+        self.it = yp_iter(d)
+        self.mutate = d.popitem
+
+#class TestDictItems(TestTemporarilyImmutable, yp_unittest.TestCase):
+class TestDictItems(TestInvariantWithoutMutations, yp_unittest.TestCase):
+
+    def setUp(self):
+        d = yp_dict.fromkeys(yp_range(n))
+        self.it = yp_iter(d.items())
+        self.mutate = d.popitem
+
+#class TestDictValues(TestTemporarilyImmutable, yp_unittest.TestCase):
+class TestDictValues(TestInvariantWithoutMutations, yp_unittest.TestCase):
+
+    def setUp(self):
+        d = yp_dict.fromkeys(yp_range(n))
+        self.it = yp_iter(d.values())
+        self.mutate = d.popitem
+
+#class TestSet(TestTemporarilyImmutable, yp_unittest.TestCase):
+class TestSet(TestInvariantWithoutMutations, yp_unittest.TestCase):
+
+    def setUp(self):
+        d = yp_set(yp_range(n))
+        self.it = yp_iter(d)
+        self.mutate = d.pop
+
+## ------- Types that can mutate during iteration -------
+
+class TestList(TestInvariantWithoutMutations, yp_unittest.TestCase):
+
+    def setUp(self):
+        self.it = yp_iter(yp_list(yp_range(n)))
+
+    def test_mutation(self):
+        d = yp_list(yp_range(n))
+        it = yp_iter(d)
+        next(it)
+        next(it)
+        self.assertEqual(length_hint(it), n - 2)
+        d.append(n)
+        self.assertEqual(length_hint(it), n - 1)  # grow with append
+        d[1:] = []
+        self.assertEqual(length_hint(it), 0)
+        self.assertEqual(yp_list(it), [])
+        d.extend(yp_range(20))
+        self.assertEqual(length_hint(it), 0)
+
+class TestListReversed(TestInvariantWithoutMutations, yp_unittest.TestCase):
+
+    def setUp(self):
+        self.it = yp_reversed(yp_list(yp_range(n)))
+
+    def test_mutation(self):
+        d = yp_list(yp_range(n))
+        it = yp_reversed(d)
+        next(it)
+        next(it)
+        self.assertEqual(length_hint(it), n - 2)
+        d.append(n)
+        self.assertEqual(length_hint(it), n - 2)  # ignore append
+        d[1:] = []
+        self.assertEqual(length_hint(it), 0)
+        self.assertEqual(yp_list(it), [])  # confirm invariant
+        d.extend(yp_range(20))
+        self.assertEqual(length_hint(it), 0)
+
+## -- Check to make sure exceptions are not suppressed by __length_hint__()
+
+
+class BadLen(object):
+    def __iter__(self):
+        return yp_iter(yp_range(10))
+
+    def __len__(self):
+        raise RuntimeError('hello')
+
+
+class BadLengthHint(object):
+    def __iter__(self):
+        return yp_iter(yp_range(10))
+
+    def __length_hint__(self):
+        raise RuntimeError('hello')
+
+
+class NoneLengthHint(object):
+    def __iter__(self):
+        return yp_iter(yp_range(10))
+
+    def __length_hint__(self):
+        return NotImplemented
+
+
+class TestLengthHintExceptions(yp_unittest.TestCase):
+
+    def test_issue1242657(self):
+        self.assertRaises(RuntimeError, yp_list, BadLen())
+        self.assertRaises(RuntimeError, yp_list, BadLengthHint())
+        self.assertRaises(RuntimeError, yp_list().extend, BadLen())
+        self.assertRaises(RuntimeError, yp_list().extend, BadLengthHint())
+        b = yp_bytearray(yp_range(10))
+        self.assertRaises(RuntimeError, b.extend, BadLen())
+        self.assertRaises(RuntimeError, b.extend, BadLengthHint())
+
+    def test_invalid_hint(self):
+        # Make sure an invalid result doesn't muck-up the works
+        self.assertEqual(yp_list(NoneLengthHint()), yp_list(yp_range(10)))
+
+
+if __name__ == "__main__":
+    yp_unittest.main()