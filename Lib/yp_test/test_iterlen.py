""" Test Iterator Length Transparency

Some functions or methods which accept general iterable arguments have
optional, more efficient code paths if they know how many items to expect.
For instance, map(func, iterable), will pre-allocate the exact amount of
space required whenever the iterable can report its length.

The desired invariant is:  len(it)==len(list(it)).

A complication is that an iterable and iterator can be the same object. To
maintain the invariant, an iterator needs to dynamically update its length.
For instance, an iterable such as range(10) always reports its length as ten,
but it=iter(range(10)) starts at ten, and then goes to nine after next(it).
Having this capability means that map() can ignore the distinction between
map(func, iterable) and map(func, iter(iterable)).

When the iterable is immutable, the implementation can straight-forwardly
report the original length minus the cumulative number of calls to next().
This is the case for tuples, range objects, and itertools.repeat().

Some containers become temporarily immutable during iteration.  This includes
dicts, sets, and collections.deque.  Their implementation is equally simple
though they need to permanently set their length to zero whenever there is
an attempt to iterate after a length mutation.

The situation slightly more involved whenever an object allows length mutation
during iteration.  Lists and sequence iterators are dynamically updatable.
So, if a list is extended during iteration, the iterator will continue through
the new items.  If it shrinks to a point before the most recent iteration,
then no further items are available and the length is reported at zero.

Reversed objects can also be wrapped around mutable objects; however, any
appends after the current position are ignored.  Any other approach leads
to confusion and possibly returning the same item more than once.

The iterators not listed above, such as enumerate and the other itertools,
are not length transparent because they have no way to distinguish between
iterables that report static length and iterators whose length changes with
each call (i.e. the difference between enumerate('abc') and
enumerate(iter('abc')).

"""

from yp import *
import unittest
from yp_test import support
from itertools import repeat
from collections import deque
from builtins import len as _len

n = 10

def len(obj):
    try:
        return _len(obj)
    except TypeError:
        try:
            # note: this is an internal undocumented API,
            # don't rely on it in your own programs
            return obj.__length_hint__()
        except AttributeError:
            raise TypeError

<<<<<<< HEAD
@unittest.skip( "TODO: convert to yp.py" )
class TestInvariantWithoutMutations(unittest.TestCase):
=======
class TestInvariantWithoutMutations:
>>>>>>> 8075593c

    def test_invariant(self):
        it = self.it
        for i in reversed(range(1, n+1)):
            self.assertEqual(len(it), i)
            next(it)
        self.assertEqual(len(it), 0)
        self.assertRaises(StopIteration, next, it)
        self.assertEqual(len(it), 0)

class TestTemporarilyImmutable(TestInvariantWithoutMutations):

    def test_immutable_during_iteration(self):
        # objects such as deques, sets, and dictionaries enforce
        # length immutability  during iteration

        it = self.it
        self.assertEqual(len(it), n)
        next(it)
        self.assertEqual(len(it), n-1)
        self.mutate()
        self.assertRaises(RuntimeError, next, it)
        self.assertEqual(len(it), 0)

## ------- Concrete Type Tests -------

class TestRepeat(TestInvariantWithoutMutations, unittest.TestCase):

    def setUp(self):
        self.it = repeat(None, n)

    def test_no_len_for_infinite_repeat(self):
        # The repeat() object can also be infinite
        self.assertRaises(TypeError, len, repeat(None))

class TestXrange(TestInvariantWithoutMutations, unittest.TestCase):

    def setUp(self):
        self.it = iter(range(n))

class TestXrangeCustomReversed(TestInvariantWithoutMutations, unittest.TestCase):

    def setUp(self):
        self.it = reversed(range(n))

class TestTuple(TestInvariantWithoutMutations, unittest.TestCase):

    def setUp(self):
        self.it = iter(tuple(range(n)))

## ------- Types that should not be mutated during iteration -------

class TestDeque(TestTemporarilyImmutable, unittest.TestCase):

    def setUp(self):
        d = deque(range(n))
        self.it = iter(d)
        self.mutate = d.pop

class TestDequeReversed(TestTemporarilyImmutable, unittest.TestCase):

    def setUp(self):
        d = deque(range(n))
        self.it = reversed(d)
        self.mutate = d.pop

class TestDictKeys(TestTemporarilyImmutable, unittest.TestCase):

    def setUp(self):
        d = dict.fromkeys(range(n))
        self.it = iter(d)
        self.mutate = d.popitem

class TestDictItems(TestTemporarilyImmutable, unittest.TestCase):

    def setUp(self):
        d = dict.fromkeys(range(n))
        self.it = iter(d.items())
        self.mutate = d.popitem

class TestDictValues(TestTemporarilyImmutable, unittest.TestCase):

    def setUp(self):
        d = dict.fromkeys(range(n))
        self.it = iter(d.values())
        self.mutate = d.popitem

class TestSet(TestTemporarilyImmutable, unittest.TestCase):

    def setUp(self):
        d = set(range(n))
        self.it = iter(d)
        self.mutate = d.pop

## ------- Types that can mutate during iteration -------

class TestList(TestInvariantWithoutMutations, unittest.TestCase):

    def setUp(self):
        self.it = iter(range(n))

    def test_mutation(self):
        d = list(range(n))
        it = iter(d)
        next(it)
        next(it)
        self.assertEqual(len(it), n-2)
        d.append(n)
        self.assertEqual(len(it), n-1)  # grow with append
        d[1:] = []
        self.assertEqual(len(it), 0)
        self.assertEqual(list(it), [])
        d.extend(range(20))
        self.assertEqual(len(it), 0)

class TestListReversed(TestInvariantWithoutMutations, unittest.TestCase):

    def setUp(self):
        self.it = reversed(range(n))

    def test_mutation(self):
        d = list(range(n))
        it = reversed(d)
        next(it)
        next(it)
        self.assertEqual(len(it), n-2)
        d.append(n)
        self.assertEqual(len(it), n-2)  # ignore append
        d[1:] = []
        self.assertEqual(len(it), 0)
        self.assertEqual(list(it), [])  # confirm invariant
        d.extend(range(20))
        self.assertEqual(len(it), 0)

## -- Check to make sure exceptions are not suppressed by __length_hint__()


class BadLen(object):
    def __iter__(self): return iter(range(10))
    def __len__(self):
        raise RuntimeError('hello')

class BadLengthHint(object):
    def __iter__(self): return iter(range(10))
    def __length_hint__(self):
        raise RuntimeError('hello')

class NoneLengthHint(object):
    def __iter__(self): return iter(range(10))
    def __length_hint__(self):
        return None

@unittest.skip( "TODO: convert to yp.py" )
class TestLengthHintExceptions(unittest.TestCase):

    def test_issue1242657(self):
        self.assertRaises(RuntimeError, list, BadLen())
        self.assertRaises(RuntimeError, list, BadLengthHint())
        self.assertRaises(RuntimeError, [].extend, BadLen())
        self.assertRaises(RuntimeError, [].extend, BadLengthHint())
        b = bytearray(range(10))
        self.assertRaises(RuntimeError, b.extend, BadLen())
        self.assertRaises(RuntimeError, b.extend, BadLengthHint())

    def test_invalid_hint(self):
        # Make sure an invalid result doesn't muck-up the works
        self.assertEqual(list(NoneLengthHint()), list(range(10)))


if __name__ == "__main__":
    unittest.main()
<|MERGE_RESOLUTION|>--- conflicted
+++ resolved
@@ -1,240 +1,247 @@
-""" Test Iterator Length Transparency
-
-Some functions or methods which accept general iterable arguments have
-optional, more efficient code paths if they know how many items to expect.
-For instance, map(func, iterable), will pre-allocate the exact amount of
-space required whenever the iterable can report its length.
-
-The desired invariant is:  len(it)==len(list(it)).
-
-A complication is that an iterable and iterator can be the same object. To
-maintain the invariant, an iterator needs to dynamically update its length.
-For instance, an iterable such as range(10) always reports its length as ten,
-but it=iter(range(10)) starts at ten, and then goes to nine after next(it).
-Having this capability means that map() can ignore the distinction between
-map(func, iterable) and map(func, iter(iterable)).
-
-When the iterable is immutable, the implementation can straight-forwardly
-report the original length minus the cumulative number of calls to next().
-This is the case for tuples, range objects, and itertools.repeat().
-
-Some containers become temporarily immutable during iteration.  This includes
-dicts, sets, and collections.deque.  Their implementation is equally simple
-though they need to permanently set their length to zero whenever there is
-an attempt to iterate after a length mutation.
-
-The situation slightly more involved whenever an object allows length mutation
-during iteration.  Lists and sequence iterators are dynamically updatable.
-So, if a list is extended during iteration, the iterator will continue through
-the new items.  If it shrinks to a point before the most recent iteration,
-then no further items are available and the length is reported at zero.
-
-Reversed objects can also be wrapped around mutable objects; however, any
-appends after the current position are ignored.  Any other approach leads
-to confusion and possibly returning the same item more than once.
-
-The iterators not listed above, such as enumerate and the other itertools,
-are not length transparent because they have no way to distinguish between
-iterables that report static length and iterators whose length changes with
-each call (i.e. the difference between enumerate('abc') and
-enumerate(iter('abc')).
-
-"""
-
-from yp import *
-import unittest
-from yp_test import support
-from itertools import repeat
-from collections import deque
-from builtins import len as _len
-
-n = 10
-
-def len(obj):
-    try:
-        return _len(obj)
-    except TypeError:
-        try:
-            # note: this is an internal undocumented API,
-            # don't rely on it in your own programs
-            return obj.__length_hint__()
-        except AttributeError:
-            raise TypeError
-
-<<<<<<< HEAD
-@unittest.skip( "TODO: convert to yp.py" )
-class TestInvariantWithoutMutations(unittest.TestCase):
-=======
-class TestInvariantWithoutMutations:
->>>>>>> 8075593c
-
-    def test_invariant(self):
-        it = self.it
-        for i in reversed(range(1, n+1)):
-            self.assertEqual(len(it), i)
-            next(it)
-        self.assertEqual(len(it), 0)
-        self.assertRaises(StopIteration, next, it)
-        self.assertEqual(len(it), 0)
-
-class TestTemporarilyImmutable(TestInvariantWithoutMutations):
-
-    def test_immutable_during_iteration(self):
-        # objects such as deques, sets, and dictionaries enforce
-        # length immutability  during iteration
-
-        it = self.it
-        self.assertEqual(len(it), n)
-        next(it)
-        self.assertEqual(len(it), n-1)
-        self.mutate()
-        self.assertRaises(RuntimeError, next, it)
-        self.assertEqual(len(it), 0)
-
-## ------- Concrete Type Tests -------
-
-class TestRepeat(TestInvariantWithoutMutations, unittest.TestCase):
-
-    def setUp(self):
-        self.it = repeat(None, n)
-
-    def test_no_len_for_infinite_repeat(self):
-        # The repeat() object can also be infinite
-        self.assertRaises(TypeError, len, repeat(None))
-
-class TestXrange(TestInvariantWithoutMutations, unittest.TestCase):
-
-    def setUp(self):
-        self.it = iter(range(n))
-
-class TestXrangeCustomReversed(TestInvariantWithoutMutations, unittest.TestCase):
-
-    def setUp(self):
-        self.it = reversed(range(n))
-
-class TestTuple(TestInvariantWithoutMutations, unittest.TestCase):
-
-    def setUp(self):
-        self.it = iter(tuple(range(n)))
-
-## ------- Types that should not be mutated during iteration -------
-
-class TestDeque(TestTemporarilyImmutable, unittest.TestCase):
-
-    def setUp(self):
-        d = deque(range(n))
-        self.it = iter(d)
-        self.mutate = d.pop
-
-class TestDequeReversed(TestTemporarilyImmutable, unittest.TestCase):
-
-    def setUp(self):
-        d = deque(range(n))
-        self.it = reversed(d)
-        self.mutate = d.pop
-
-class TestDictKeys(TestTemporarilyImmutable, unittest.TestCase):
-
-    def setUp(self):
-        d = dict.fromkeys(range(n))
-        self.it = iter(d)
-        self.mutate = d.popitem
-
-class TestDictItems(TestTemporarilyImmutable, unittest.TestCase):
-
-    def setUp(self):
-        d = dict.fromkeys(range(n))
-        self.it = iter(d.items())
-        self.mutate = d.popitem
-
-class TestDictValues(TestTemporarilyImmutable, unittest.TestCase):
-
-    def setUp(self):
-        d = dict.fromkeys(range(n))
-        self.it = iter(d.values())
-        self.mutate = d.popitem
-
-class TestSet(TestTemporarilyImmutable, unittest.TestCase):
-
-    def setUp(self):
-        d = set(range(n))
-        self.it = iter(d)
-        self.mutate = d.pop
-
-## ------- Types that can mutate during iteration -------
-
-class TestList(TestInvariantWithoutMutations, unittest.TestCase):
-
-    def setUp(self):
-        self.it = iter(range(n))
-
-    def test_mutation(self):
-        d = list(range(n))
-        it = iter(d)
-        next(it)
-        next(it)
-        self.assertEqual(len(it), n-2)
-        d.append(n)
-        self.assertEqual(len(it), n-1)  # grow with append
-        d[1:] = []
-        self.assertEqual(len(it), 0)
-        self.assertEqual(list(it), [])
-        d.extend(range(20))
-        self.assertEqual(len(it), 0)
-
-class TestListReversed(TestInvariantWithoutMutations, unittest.TestCase):
-
-    def setUp(self):
-        self.it = reversed(range(n))
-
-    def test_mutation(self):
-        d = list(range(n))
-        it = reversed(d)
-        next(it)
-        next(it)
-        self.assertEqual(len(it), n-2)
-        d.append(n)
-        self.assertEqual(len(it), n-2)  # ignore append
-        d[1:] = []
-        self.assertEqual(len(it), 0)
-        self.assertEqual(list(it), [])  # confirm invariant
-        d.extend(range(20))
-        self.assertEqual(len(it), 0)
-
-## -- Check to make sure exceptions are not suppressed by __length_hint__()
-
-
-class BadLen(object):
-    def __iter__(self): return iter(range(10))
-    def __len__(self):
-        raise RuntimeError('hello')
-
-class BadLengthHint(object):
-    def __iter__(self): return iter(range(10))
-    def __length_hint__(self):
-        raise RuntimeError('hello')
-
-class NoneLengthHint(object):
-    def __iter__(self): return iter(range(10))
-    def __length_hint__(self):
-        return None
-
-@unittest.skip( "TODO: convert to yp.py" )
-class TestLengthHintExceptions(unittest.TestCase):
-
-    def test_issue1242657(self):
-        self.assertRaises(RuntimeError, list, BadLen())
-        self.assertRaises(RuntimeError, list, BadLengthHint())
-        self.assertRaises(RuntimeError, [].extend, BadLen())
-        self.assertRaises(RuntimeError, [].extend, BadLengthHint())
-        b = bytearray(range(10))
-        self.assertRaises(RuntimeError, b.extend, BadLen())
-        self.assertRaises(RuntimeError, b.extend, BadLengthHint())
-
-    def test_invalid_hint(self):
-        # Make sure an invalid result doesn't muck-up the works
-        self.assertEqual(list(NoneLengthHint()), list(range(10)))
-
-
-if __name__ == "__main__":
-    unittest.main()
+""" Test Iterator Length Transparency
+
+Some functions or methods which accept general iterable arguments have
+optional, more efficient code paths if they know how many items to expect.
+For instance, map(func, iterable), will pre-allocate the exact amount of
+space required whenever the iterable can report its length.
+
+The desired invariant is:  len(it)==len(list(it)).
+
+A complication is that an iterable and iterator can be the same object. To
+maintain the invariant, an iterator needs to dynamically update its length.
+For instance, an iterable such as range(10) always reports its length as ten,
+but it=iter(range(10)) starts at ten, and then goes to nine after next(it).
+Having this capability means that map() can ignore the distinction between
+map(func, iterable) and map(func, iter(iterable)).
+
+When the iterable is immutable, the implementation can straight-forwardly
+report the original length minus the cumulative number of calls to next().
+This is the case for tuples, range objects, and itertools.repeat().
+
+Some containers become temporarily immutable during iteration.  This includes
+dicts, sets, and collections.deque.  Their implementation is equally simple
+though they need to permanently set their length to zero whenever there is
+an attempt to iterate after a length mutation.
+
+The situation slightly more involved whenever an object allows length mutation
+during iteration.  Lists and sequence iterators are dynamically updatable.
+So, if a list is extended during iteration, the iterator will continue through
+the new items.  If it shrinks to a point before the most recent iteration,
+then no further items are available and the length is reported at zero.
+
+Reversed objects can also be wrapped around mutable objects; however, any
+appends after the current position are ignored.  Any other approach leads
+to confusion and possibly returning the same item more than once.
+
+The iterators not listed above, such as enumerate and the other itertools,
+are not length transparent because they have no way to distinguish between
+iterables that report static length and iterators whose length changes with
+each call (i.e. the difference between enumerate('abc') and
+enumerate(iter('abc')).
+
+"""
+
+from yp import *
+import unittest
+from yp_test import support
+from itertools import repeat
+from collections import deque
+from builtins import len as _len
+
+n = 10
+
+def len(obj):
+    try:
+        return _len(obj)
+    except TypeError:
+        try:
+            # note: this is an internal undocumented API,
+            # don't rely on it in your own programs
+            return obj.__length_hint__()
+        except AttributeError:
+            raise TypeError
+
+class TestInvariantWithoutMutations:
+
+    def test_invariant(self):
+        it = self.it
+        for i in reversed(range(1, n+1)):
+            self.assertEqual(len(it), i)
+            next(it)
+        self.assertEqual(len(it), 0)
+        self.assertRaises(StopIteration, next, it)
+        self.assertEqual(len(it), 0)
+
+class TestTemporarilyImmutable(TestInvariantWithoutMutations):
+
+    def test_immutable_during_iteration(self):
+        # objects such as deques, sets, and dictionaries enforce
+        # length immutability  during iteration
+
+        it = self.it
+        self.assertEqual(len(it), n)
+        next(it)
+        self.assertEqual(len(it), n-1)
+        self.mutate()
+        self.assertRaises(RuntimeError, next, it)
+        self.assertEqual(len(it), 0)
+
+## ------- Concrete Type Tests -------
+
+@unittest.skip( "TODO: convert to yp.py" )
+class TestRepeat(TestInvariantWithoutMutations, unittest.TestCase):
+
+    def setUp(self):
+        self.it = repeat(None, n)
+
+    def test_no_len_for_infinite_repeat(self):
+        # The repeat() object can also be infinite
+        self.assertRaises(TypeError, len, repeat(None))
+
+@unittest.skip( "TODO: convert to yp.py" )
+class TestXrange(TestInvariantWithoutMutations, unittest.TestCase):
+
+    def setUp(self):
+        self.it = iter(range(n))
+
+@unittest.skip( "TODO: convert to yp.py" )
+class TestXrangeCustomReversed(TestInvariantWithoutMutations, unittest.TestCase):
+
+    def setUp(self):
+        self.it = reversed(range(n))
+
+@unittest.skip( "TODO: convert to yp.py" )
+class TestTuple(TestInvariantWithoutMutations, unittest.TestCase):
+
+    def setUp(self):
+        self.it = iter(tuple(range(n)))
+
+## ------- Types that should not be mutated during iteration -------
+
+@unittest.skip( "TODO: convert to yp.py" )
+class TestDeque(TestTemporarilyImmutable, unittest.TestCase):
+
+    def setUp(self):
+        d = deque(range(n))
+        self.it = iter(d)
+        self.mutate = d.pop
+
+@unittest.skip( "TODO: convert to yp.py" )
+class TestDequeReversed(TestTemporarilyImmutable, unittest.TestCase):
+
+    def setUp(self):
+        d = deque(range(n))
+        self.it = reversed(d)
+        self.mutate = d.pop
+
+@unittest.skip( "TODO: convert to yp.py" )
+class TestDictKeys(TestTemporarilyImmutable, unittest.TestCase):
+
+    def setUp(self):
+        d = dict.fromkeys(range(n))
+        self.it = iter(d)
+        self.mutate = d.popitem
+
+@unittest.skip( "TODO: convert to yp.py" )
+class TestDictItems(TestTemporarilyImmutable, unittest.TestCase):
+
+    def setUp(self):
+        d = dict.fromkeys(range(n))
+        self.it = iter(d.items())
+        self.mutate = d.popitem
+
+@unittest.skip( "TODO: convert to yp.py" )
+class TestDictValues(TestTemporarilyImmutable, unittest.TestCase):
+
+    def setUp(self):
+        d = dict.fromkeys(range(n))
+        self.it = iter(d.values())
+        self.mutate = d.popitem
+
+@unittest.skip( "TODO: convert to yp.py" )
+class TestSet(TestTemporarilyImmutable, unittest.TestCase):
+
+    def setUp(self):
+        d = set(range(n))
+        self.it = iter(d)
+        self.mutate = d.pop
+
+## ------- Types that can mutate during iteration -------
+
+@unittest.skip( "TODO: convert to yp.py" )
+class TestList(TestInvariantWithoutMutations, unittest.TestCase):
+
+    def setUp(self):
+        self.it = iter(range(n))
+
+    def test_mutation(self):
+        d = list(range(n))
+        it = iter(d)
+        next(it)
+        next(it)
+        self.assertEqual(len(it), n-2)
+        d.append(n)
+        self.assertEqual(len(it), n-1)  # grow with append
+        d[1:] = []
+        self.assertEqual(len(it), 0)
+        self.assertEqual(list(it), [])
+        d.extend(range(20))
+        self.assertEqual(len(it), 0)
+
+@unittest.skip( "TODO: convert to yp.py" )
+class TestListReversed(TestInvariantWithoutMutations, unittest.TestCase):
+
+    def setUp(self):
+        self.it = reversed(range(n))
+
+    def test_mutation(self):
+        d = list(range(n))
+        it = reversed(d)
+        next(it)
+        next(it)
+        self.assertEqual(len(it), n-2)
+        d.append(n)
+        self.assertEqual(len(it), n-2)  # ignore append
+        d[1:] = []
+        self.assertEqual(len(it), 0)
+        self.assertEqual(list(it), [])  # confirm invariant
+        d.extend(range(20))
+        self.assertEqual(len(it), 0)
+
+## -- Check to make sure exceptions are not suppressed by __length_hint__()
+
+
+class BadLen(object):
+    def __iter__(self): return iter(range(10))
+    def __len__(self):
+        raise RuntimeError('hello')
+
+class BadLengthHint(object):
+    def __iter__(self): return iter(range(10))
+    def __length_hint__(self):
+        raise RuntimeError('hello')
+
+class NoneLengthHint(object):
+    def __iter__(self): return iter(range(10))
+    def __length_hint__(self):
+        return None
+
+@unittest.skip( "TODO: convert to yp.py" )
+class TestLengthHintExceptions(unittest.TestCase):
+
+    def test_issue1242657(self):
+        self.assertRaises(RuntimeError, list, BadLen())
+        self.assertRaises(RuntimeError, list, BadLengthHint())
+        self.assertRaises(RuntimeError, [].extend, BadLen())
+        self.assertRaises(RuntimeError, [].extend, BadLengthHint())
+        b = bytearray(range(10))
+        self.assertRaises(RuntimeError, b.extend, BadLen())
+        self.assertRaises(RuntimeError, b.extend, BadLengthHint())
+
+    def test_invalid_hint(self):
+        # Make sure an invalid result doesn't muck-up the works
+        self.assertEqual(list(NoneLengthHint()), list(range(10)))
+
+
+if __name__ == "__main__":
+    unittest.main()