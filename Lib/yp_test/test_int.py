from yp import *
import sys
import random

<<<<<<< HEAD
from yp_test import yp_unittest
from yp_test import support
from yp_test.test_grammar import (VALID_UNDERSCORE_LITERALS,
                               INVALID_UNDERSCORE_LITERALS)

# Extra assurance that we're not accidentally testing Python's int...unless we mean to
_int = int
def int( *args, **kwargs ): raise NotImplementedError( "convert script to yp_int here" )
=======
import unittest
from test import support
from test.test_grammar import (VALID_UNDERSCORE_LITERALS,
                               INVALID_UNDERSCORE_LITERALS)
>>>>>>> 233763af

L = [
        ('0', yp_int(0)),
        ('1', yp_int(1)),
        ('9', yp_int(9)),
        ('10', yp_int(10)),
        ('99', yp_int(99)),
        ('100', yp_int(100)),
        ('314', yp_int(314)),
        (' 314', yp_int(314)),
        ('314 ', yp_int(314)),
        ('  \t\t  314  \t\t  ', yp_int(314)),
        (repr(yp_sys_maxint._asint()), yp_sys_maxint),
        ('  1x', ValueError),
        ('  1  ', yp_int(1)),
        ('  1\02  ', ValueError),
        ('', ValueError),
        (' ', ValueError),
        ('  \t\t  ', ValueError),
        # TODO Support full Unicode in nohtyP
        #("\u0200", ValueError)
]

class IntSubclass(int):
    pass

<<<<<<< HEAD
class IntTestCases(yp_unittest.TestCase):
=======
class IntTestCases(unittest.TestCase):
>>>>>>> 233763af

    def test_basic(self):
        self.assertEqual(yp_int(314), 314)
        self.assertEqual(yp_int(3.14), 3)
        # Check that conversion from float truncates towards zero
        self.assertEqual(yp_int(-3.14), -3)
        self.assertEqual(yp_int(3.9), 3)
        self.assertEqual(yp_int(-3.9), -3)
        self.assertEqual(yp_int(3.5), 3)
        self.assertEqual(yp_int(-3.5), -3)
        self.assertEqual(yp_int("-3"), -3)
        self.assertEqual(yp_int(" -3 "), -3)
        # TODO Support full Unicode in nohtyP
        #self.assertEqual(yp_int("\N{EM SPACE}-3\N{EN SPACE}"), -3)
        # Different base:
        self.assertEqual(yp_int("10",16), 16)
        # Test conversion from strings and various anomalies
        for s, v in L:
            for sign in "", "+", "-":
                for prefix in "", " ", "\t", "  \t\t  ":
                    ss = prefix + sign + s
                    vv = v
                    if sign == "-" and v is not ValueError:
                        vv = -v
                    try:
                        self.assertEqual(yp_int(ss), vv)
                    except ValueError:
                        pass

        s = repr(-1-yp_sys_maxint._asint())
        x = yp_int(s)
        self.assertEqual(x+1, -yp_sys_maxint)
        self.assertIsInstance(x, yp_int)
        # should overflow
        self.assertRaises(OverflowError, yp_int, s[1:])

        # should return int
        # nohtyP doesn't support numbers this large
        #x = yp_int(1e100)
        #self.assertIsInstance(x, yp_int)
        #x = yp_int(-1e100)
        #self.assertIsInstance(x, yp_int)
        self.assertRaises(OverflowError, yp_int, 1e100)
        self.assertRaises(OverflowError, yp_int, -1e100)

        # SF bug 434186:  0x80000000/2 != 0x80000000>>1.
        # Worked by accident in Windows release build, but failed in debug build.
        # Failed in all Linux builds.
        x = -1-yp_sys_maxint
        self.assertEqual(x >> 1, x//2)

        #x = yp_int('1' * 600)
        #self.assertIsInstance(x, yp_int)
        self.assertRaises(OverflowError, yp_int, '1' * 600)


        self.assertRaises(TypeError, yp_int, 1, 12)

        self.assertEqual(yp_int('0o123', 0), 83)
        self.assertEqual(yp_int('0x123', 16), 291)

        # Bug 1679: "0x" is not a valid hex literal
        self.assertRaises(ValueError, yp_int, "0x", 16)
        self.assertRaises(ValueError, yp_int, "0x", 0)

        self.assertRaises(ValueError, yp_int, "0o", 8)
        self.assertRaises(ValueError, yp_int, "0o", 0)

        self.assertRaises(ValueError, yp_int, "0b", 2)
        self.assertRaises(ValueError, yp_int, "0b", 0)

        # SF bug 1334662: int(string, base) wrong answers
        # Various representations of 2**32 evaluated to 0
        # rather than 2**32 in previous versions

        self.assertEqual(yp_int('100000000000000000000000000000000', 2), 4294967296)
        self.assertEqual(yp_int('102002022201221111211', 3), 4294967296)
        self.assertEqual(yp_int('10000000000000000', 4), 4294967296)
        self.assertEqual(yp_int('32244002423141', 5), 4294967296)
        self.assertEqual(yp_int('1550104015504', 6), 4294967296)
        self.assertEqual(yp_int('211301422354', 7), 4294967296)
        self.assertEqual(yp_int('40000000000', 8), 4294967296)
        self.assertEqual(yp_int('12068657454', 9), 4294967296)
        self.assertEqual(yp_int('4294967296', 10), 4294967296)
        self.assertEqual(yp_int('1904440554', 11), 4294967296)
        self.assertEqual(yp_int('9ba461594', 12), 4294967296)
        self.assertEqual(yp_int('535a79889', 13), 4294967296)
        self.assertEqual(yp_int('2ca5b7464', 14), 4294967296)
        self.assertEqual(yp_int('1a20dcd81', 15), 4294967296)
        self.assertEqual(yp_int('100000000', 16), 4294967296)
        self.assertEqual(yp_int('a7ffda91', 17), 4294967296)
        self.assertEqual(yp_int('704he7g4', 18), 4294967296)
        self.assertEqual(yp_int('4f5aff66', 19), 4294967296)
        self.assertEqual(yp_int('3723ai4g', 20), 4294967296)
        self.assertEqual(yp_int('281d55i4', 21), 4294967296)
        self.assertEqual(yp_int('1fj8b184', 22), 4294967296)
        self.assertEqual(yp_int('1606k7ic', 23), 4294967296)
        self.assertEqual(yp_int('mb994ag', 24), 4294967296)
        self.assertEqual(yp_int('hek2mgl', 25), 4294967296)
        self.assertEqual(yp_int('dnchbnm', 26), 4294967296)
        self.assertEqual(yp_int('b28jpdm', 27), 4294967296)
        self.assertEqual(yp_int('8pfgih4', 28), 4294967296)
        self.assertEqual(yp_int('76beigg', 29), 4294967296)
        self.assertEqual(yp_int('5qmcpqg', 30), 4294967296)
        self.assertEqual(yp_int('4q0jto4', 31), 4294967296)
        self.assertEqual(yp_int('4000000', 32), 4294967296)
        self.assertEqual(yp_int('3aokq94', 33), 4294967296)
        self.assertEqual(yp_int('2qhxjli', 34), 4294967296)
        self.assertEqual(yp_int('2br45qb', 35), 4294967296)
        self.assertEqual(yp_int('1z141z4', 36), 4294967296)

        # tests with base 0
        # this fails on 3.0, but in 2.x the old octal syntax is allowed
        self.assertEqual(yp_int(' 0o123  ', 0), 83)
        self.assertEqual(yp_int(' 0o123  ', 0), 83)
        self.assertEqual(yp_int('000', 0), 0)
        self.assertEqual(yp_int('0o123', 0), 83)
        self.assertEqual(yp_int('0x123', 0), 291)
        self.assertEqual(yp_int('0b100', 0), 4)
        self.assertEqual(yp_int(' 0O123   ', 0), 83)
        self.assertEqual(yp_int(' 0X123  ', 0), 291)
        self.assertEqual(yp_int(' 0B100 ', 0), 4)

        # without base still base 10
        self.assertEqual(yp_int('0123'), 123)
        self.assertEqual(yp_int('0123', 10), 123)

        # tests with prefix and base != 0
        self.assertEqual(yp_int('0x123', 16), 291)
        self.assertEqual(yp_int('0o123', 8), 83)
        self.assertEqual(yp_int('0b100', 2), 4)
        self.assertEqual(yp_int('0X123', 16), 291)
        self.assertEqual(yp_int('0O123', 8), 83)
        self.assertEqual(yp_int('0B100', 2), 4)

        # the code has special checks for the first character after the
        #  type prefix
        self.assertRaises(ValueError, yp_int, '0b2', 2)
        self.assertRaises(ValueError, yp_int, '0b02', 2)
        self.assertRaises(ValueError, yp_int, '0B2', 2)
        self.assertRaises(ValueError, yp_int, '0B02', 2)
        self.assertRaises(ValueError, yp_int, '0o8', 8)
        self.assertRaises(ValueError, yp_int, '0o08', 8)
        self.assertRaises(ValueError, yp_int, '0O8', 8)
        self.assertRaises(ValueError, yp_int, '0O08', 8)
        self.assertRaises(ValueError, yp_int, '0xg', 16)
        self.assertRaises(ValueError, yp_int, '0x0g', 16)
        self.assertRaises(ValueError, yp_int, '0Xg', 16)
        self.assertRaises(ValueError, yp_int, '0X0g', 16)

        # SF bug 1334662: int(string, base) wrong answers
        # Checks for proper evaluation of 2**32 + 1
        self.assertEqual(yp_int('100000000000000000000000000000001', 2), 4294967297)
        self.assertEqual(yp_int('102002022201221111212', 3), 4294967297)
        self.assertEqual(yp_int('10000000000000001', 4), 4294967297)
        self.assertEqual(yp_int('32244002423142', 5), 4294967297)
        self.assertEqual(yp_int('1550104015505', 6), 4294967297)
        self.assertEqual(yp_int('211301422355', 7), 4294967297)
        self.assertEqual(yp_int('40000000001', 8), 4294967297)
        self.assertEqual(yp_int('12068657455', 9), 4294967297)
        self.assertEqual(yp_int('4294967297', 10), 4294967297)
        self.assertEqual(yp_int('1904440555', 11), 4294967297)
        self.assertEqual(yp_int('9ba461595', 12), 4294967297)
        self.assertEqual(yp_int('535a7988a', 13), 4294967297)
        self.assertEqual(yp_int('2ca5b7465', 14), 4294967297)
        self.assertEqual(yp_int('1a20dcd82', 15), 4294967297)
        self.assertEqual(yp_int('100000001', 16), 4294967297)
        self.assertEqual(yp_int('a7ffda92', 17), 4294967297)
        self.assertEqual(yp_int('704he7g5', 18), 4294967297)
        self.assertEqual(yp_int('4f5aff67', 19), 4294967297)
        self.assertEqual(yp_int('3723ai4h', 20), 4294967297)
        self.assertEqual(yp_int('281d55i5', 21), 4294967297)
        self.assertEqual(yp_int('1fj8b185', 22), 4294967297)
        self.assertEqual(yp_int('1606k7id', 23), 4294967297)
        self.assertEqual(yp_int('mb994ah', 24), 4294967297)
        self.assertEqual(yp_int('hek2mgm', 25), 4294967297)
        self.assertEqual(yp_int('dnchbnn', 26), 4294967297)
        self.assertEqual(yp_int('b28jpdn', 27), 4294967297)
        self.assertEqual(yp_int('8pfgih5', 28), 4294967297)
        self.assertEqual(yp_int('76beigh', 29), 4294967297)
        self.assertEqual(yp_int('5qmcpqh', 30), 4294967297)
        self.assertEqual(yp_int('4q0jto5', 31), 4294967297)
        self.assertEqual(yp_int('4000001', 32), 4294967297)
        self.assertEqual(yp_int('3aokq95', 33), 4294967297)
        self.assertEqual(yp_int('2qhxjlj', 34), 4294967297)
        self.assertEqual(yp_int('2br45qc', 35), 4294967297)
        self.assertEqual(yp_int('1z141z5', 36), 4294967297)

    def test_underscores(self):
        for lit in VALID_UNDERSCORE_LITERALS:
            if any(ch in lit for ch in '.eEjJ'):
                continue
            self.assertEqual(int(lit, 0), eval(lit))
            self.assertEqual(int(lit, 0), int(lit.replace('_', ''), 0))
        for lit in INVALID_UNDERSCORE_LITERALS:
            if any(ch in lit for ch in '.eEjJ'):
                continue
            self.assertRaises(ValueError, int, lit, 0)
        # Additional test cases with bases != 0, only for the constructor:
        self.assertEqual(int("1_00", 3), 9)
        self.assertEqual(int("0_100"), 100)  # not valid as a literal!
        self.assertEqual(int(b"1_00"), 100)  # byte underscore
        self.assertRaises(ValueError, int, "_100")
        self.assertRaises(ValueError, int, "+_100")
        self.assertRaises(ValueError, int, "1__00")
        self.assertRaises(ValueError, int, "100_")

    def test_underscores(self):
        for lit in VALID_UNDERSCORE_LITERALS:
            if any(ch in lit for ch in '.eEjJ'):
                continue
            self.assertEqual(int(lit, 0), eval(lit))
            self.assertEqual(int(lit, 0), int(lit.replace('_', ''), 0))
        for lit in INVALID_UNDERSCORE_LITERALS:
            if any(ch in lit for ch in '.eEjJ'):
                continue
            self.assertRaises(ValueError, int, lit, 0)
        # Additional test cases with bases != 0, only for the constructor:
        self.assertEqual(int("1_00", 3), 9)
        self.assertEqual(int("0_100"), 100)  # not valid as a literal!
        self.assertEqual(int(b"1_00"), 100)  # byte underscore
        self.assertRaises(ValueError, int, "_100")
        self.assertRaises(ValueError, int, "+_100")
        self.assertRaises(ValueError, int, "1__00")
        self.assertRaises(ValueError, int, "100_")

    @support.cpython_only
    def test_small_ints(self):
        # Bug #3236: Return small longs from PyLong_FromString
        self.assertIs(int('10'), 10)
        self.assertIs(int('-1'), -1)
        self.assertIs(int(b'10'), 10)
        self.assertIs(int(b'-1'), -1)

    def test_no_args(self):
        self.assertEqual(int(), 0)

    def test_keyword_args(self):
        # Test invoking int() using keyword arguments.
        self.assertEqual(int('100', base=2), 4)
        with self.assertRaisesRegex(TypeError, 'keyword argument'):
            int(x=1.2)
        with self.assertRaisesRegex(TypeError, 'keyword argument'):
            int(x='100', base=2)
        self.assertRaises(TypeError, int, base=10)
        self.assertRaises(TypeError, int, base=0)

    def test_int_base_limits(self):
        """Testing the supported limits of the int() base parameter."""
        self.assertEqual(int('0', 5), 0)
        with self.assertRaises(ValueError):
            int('0', 1)
        with self.assertRaises(ValueError):
            int('0', 37)
        with self.assertRaises(ValueError):
            int('0', -909)  # An old magic value base from Python 2.
        with self.assertRaises(ValueError):
            int('0', base=0-(2**234))
        with self.assertRaises(ValueError):
            int('0', base=2**234)
        # Bases 2 through 36 are supported.
        for base in range(2,37):
            self.assertEqual(int('0', base=base), 0)

    def test_int_base_bad_types(self):
        """Not integer types are not valid bases; issue16772."""
        with self.assertRaises(TypeError):
            int('0', 5.5)
        with self.assertRaises(TypeError):
            int('0', 5.0)

    def test_int_base_indexable(self):
        class MyIndexable(object):
            def __init__(self, value):
                self.value = value
            def __index__(self):
                return self.value

        # Check out of range bases.
        for base in 2**100, -2**100, 1, 37:
            with self.assertRaises(ValueError):
                int('43', base)

        # Check in-range bases.
        self.assertEqual(int('101', base=MyIndexable(2)), 5)
        self.assertEqual(int('101', base=MyIndexable(10)), 101)
        self.assertEqual(int('101', base=MyIndexable(36)), 1 + 36**2)

    def test_non_numeric_input_types(self):
        # Test possible non-numeric types for the argument x, including
        # subclasses of the explicitly documented accepted types.
        class CustomStr(str): pass
        class CustomBytes(bytes): pass
        class CustomByteArray(bytearray): pass

        factories = [
            bytes,
            bytearray,
            lambda b: CustomStr(b.decode()),
            CustomBytes,
            CustomByteArray,
            memoryview,
        ]
        try:
            from array import array
        except ImportError:
            pass
        else:
            factories.append(lambda b: array('B', b))

        for f in factories:
            x = f(b'100')
            with self.subTest(type(x)):
                self.assertEqual(int(x), 100)
                if isinstance(x, (str, bytes, bytearray)):
                    self.assertEqual(int(x, 2), 4)
                else:
                    msg = "can't convert non-string"
                    with self.assertRaisesRegex(TypeError, msg):
                        int(x, 2)
                with self.assertRaisesRegex(ValueError, 'invalid literal'):
                    int(f(b'A' * 0x10))

    def test_int_memoryview(self):
        self.assertEqual(int(memoryview(b'123')[1:3]), 23)
        self.assertEqual(int(memoryview(b'123\x00')[1:3]), 23)
        self.assertEqual(int(memoryview(b'123 ')[1:3]), 23)
        self.assertEqual(int(memoryview(b'123A')[1:3]), 23)
        self.assertEqual(int(memoryview(b'1234')[1:3]), 23)

    def test_string_float(self):
        self.assertRaises(ValueError, int, '1.2')

    def test_yp_int_parse_boundaries(self):
        inrange = (
            (0x7ffffffffffffffe, (
                '111111111111111111111111111111111111111111111111111111111111110', # base=2
                '2021110011022210012102010021220101220220', # base=3
                '13333333333333333333333333333332', # base=4
                '1104332401304422434310311211', # base=5
                '1540241003031030222122210', # base=6
                '22341010611245052052266', # base=7
                '777777777777777777776', # base=8
                '67404283172107811826', # base=9
                '9223372036854775806', # base=10
                '1728002635214590696', # base=11
                '41a792678515120366', # base=12
                '10b269549075433c36', # base=13
                '4340724c6c71dc7a6', # base=14
                '160e2ad3246366806', # base=15
                '7ffffffffffffffe', # base=16
                '33d3d8307b214007', # base=17
                '16agh595df825fa6', # base=18
                'ba643dci0ffeehg', # base=19
                '5cbfjia3fh26ja6', # base=20
                '2heiciiie82dh96', # base=21
                '1adaibb21dckfa6', # base=22
                'i6k448cf4192c1', # base=23
                'acd772jnc9l0l6', # base=24
                '64ie1focnn5g76', # base=25
                '3igoecjbmca686', # base=26
                '27c48l5b37oaoo', # base=27
                '1bk39f3ah3dmq6', # base=28
                'q1se8f0m04isa', # base=29
                'hajppbc1fc206', # base=30
                'bm03i95hia436', # base=31
                '7vvvvvvvvvvvu', # base=32
                '5hg4ck9jd4u36', # base=33
                '3tdtk1v8j6tpo', # base=34
                '2pijmikexrxp6', # base=35
                '1y2p0ij32e8e6', # base=36
            )),
            (-0x7fffffffffffffff, (
                '-111111111111111111111111111111111111111111111111111111111111111', # base=2
                '-2021110011022210012102010021220101220221', # base=3
                '-13333333333333333333333333333333', # base=4
                '-1104332401304422434310311212', # base=5
                '-1540241003031030222122211', # base=6
                '-22341010611245052052300', # base=7
                '-777777777777777777777', # base=8
                '-67404283172107811827', # base=9
                '-9223372036854775807', # base=10
                '-1728002635214590697', # base=11
                '-41a792678515120367', # base=12
                '-10b269549075433c37', # base=13
                '-4340724c6c71dc7a7', # base=14
                '-160e2ad3246366807', # base=15
                '-7fffffffffffffff', # base=16
                '-33d3d8307b214008', # base=17
                '-16agh595df825fa7', # base=18
                '-ba643dci0ffeehh', # base=19
                '-5cbfjia3fh26ja7', # base=20
                '-2heiciiie82dh97', # base=21
                '-1adaibb21dckfa7', # base=22
                '-i6k448cf4192c2', # base=23
                '-acd772jnc9l0l7', # base=24
                '-64ie1focnn5g77', # base=25
                '-3igoecjbmca687', # base=26
                '-27c48l5b37oaop', # base=27
                '-1bk39f3ah3dmq7', # base=28
                '-q1se8f0m04isb', # base=29
                '-hajppbc1fc207', # base=30
                '-bm03i95hia437', # base=31
                '-7vvvvvvvvvvvv', # base=32
                '-5hg4ck9jd4u37', # base=33
                '-3tdtk1v8j6tpp', # base=34
                '-2pijmikexrxp7', # base=35
                '-1y2p0ij32e8e7', # base=36
            )),
            (0x7fffffffffffffff, (
                '111111111111111111111111111111111111111111111111111111111111111', # base=2
                '2021110011022210012102010021220101220221', # base=3
                '13333333333333333333333333333333', # base=4
                '1104332401304422434310311212', # base=5
                '1540241003031030222122211', # base=6
                '22341010611245052052300', # base=7
                '777777777777777777777', # base=8
                '67404283172107811827', # base=9
                '9223372036854775807', # base=10
                '1728002635214590697', # base=11
                '41a792678515120367', # base=12
                '10b269549075433c37', # base=13
                '4340724c6c71dc7a7', # base=14
                '160e2ad3246366807', # base=15
                '7fffffffffffffff', # base=16
                '33d3d8307b214008', # base=17
                '16agh595df825fa7', # base=18
                'ba643dci0ffeehh', # base=19
                '5cbfjia3fh26ja7', # base=20
                '2heiciiie82dh97', # base=21
                '1adaibb21dckfa7', # base=22
                'i6k448cf4192c2', # base=23
                'acd772jnc9l0l7', # base=24
                '64ie1focnn5g77', # base=25
                '3igoecjbmca687', # base=26
                '27c48l5b37oaop', # base=27
                '1bk39f3ah3dmq7', # base=28
                'q1se8f0m04isb', # base=29
                'hajppbc1fc207', # base=30
                'bm03i95hia437', # base=31
                '7vvvvvvvvvvvv', # base=32
                '5hg4ck9jd4u37', # base=33
                '3tdtk1v8j6tpp', # base=34
                '2pijmikexrxp7', # base=35
                '1y2p0ij32e8e7', # base=36
            )),
            (-0x8000000000000000, (
                '-1000000000000000000000000000000000000000000000000000000000000000', # base=2
                '-2021110011022210012102010021220101220222', # base=3
                '-20000000000000000000000000000000', # base=4
                '-1104332401304422434310311213', # base=5
                '-1540241003031030222122212', # base=6
                '-22341010611245052052301', # base=7
                '-1000000000000000000000', # base=8
                '-67404283172107811828', # base=9
                '-9223372036854775808', # base=10
                '-1728002635214590698', # base=11
                '-41a792678515120368', # base=12
                '-10b269549075433c38', # base=13
                '-4340724c6c71dc7a8', # base=14
                '-160e2ad3246366808', # base=15
                '-8000000000000000', # base=16
                '-33d3d8307b214009', # base=17
                '-16agh595df825fa8', # base=18
                '-ba643dci0ffeehi', # base=19
                '-5cbfjia3fh26ja8', # base=20
                '-2heiciiie82dh98', # base=21
                '-1adaibb21dckfa8', # base=22
                '-i6k448cf4192c3', # base=23
                '-acd772jnc9l0l8', # base=24
                '-64ie1focnn5g78', # base=25
                '-3igoecjbmca688', # base=26
                '-27c48l5b37oaoq', # base=27
                '-1bk39f3ah3dmq8', # base=28
                '-q1se8f0m04isc', # base=29
                '-hajppbc1fc208', # base=30
                '-bm03i95hia438', # base=31
                '-8000000000000', # base=32
                '-5hg4ck9jd4u38', # base=33
                '-3tdtk1v8j6tpq', # base=34
                '-2pijmikexrxp8', # base=35
                '-1y2p0ij32e8e8', # base=36
            )),
        )
        for value, strings in inrange:
            for base, string in enumerate( strings, 2 ):
                self.assertEqual(yp_int(string, base), value)

        outofrange = (
            (0x8000000000000000, (
                '1000000000000000000000000000000000000000000000000000000000000000', # base=2
                '2021110011022210012102010021220101220222', # base=3
                '20000000000000000000000000000000', # base=4
                '1104332401304422434310311213', # base=5
                '1540241003031030222122212', # base=6
                '22341010611245052052301', # base=7
                '1000000000000000000000', # base=8
                '67404283172107811828', # base=9
                '9223372036854775808', # base=10
                '1728002635214590698', # base=11
                '41a792678515120368', # base=12
                '10b269549075433c38', # base=13
                '4340724c6c71dc7a8', # base=14
                '160e2ad3246366808', # base=15
                '8000000000000000', # base=16
                '33d3d8307b214009', # base=17
                '16agh595df825fa8', # base=18
                'ba643dci0ffeehi', # base=19
                '5cbfjia3fh26ja8', # base=20
                '2heiciiie82dh98', # base=21
                '1adaibb21dckfa8', # base=22
                'i6k448cf4192c3', # base=23
                'acd772jnc9l0l8', # base=24
                '64ie1focnn5g78', # base=25
                '3igoecjbmca688', # base=26
                '27c48l5b37oaoq', # base=27
                '1bk39f3ah3dmq8', # base=28
                'q1se8f0m04isc', # base=29
                'hajppbc1fc208', # base=30
                'bm03i95hia438', # base=31
                '8000000000000', # base=32
                '5hg4ck9jd4u38', # base=33
                '3tdtk1v8j6tpq', # base=34
                '2pijmikexrxp8', # base=35
                '1y2p0ij32e8e8', # base=36
            )),
            (-0x8000000000000001, (
                '-1000000000000000000000000000000000000000000000000000000000000001', # base=2
                '-2021110011022210012102010021220101221000', # base=3
                '-20000000000000000000000000000001', # base=4
                '-1104332401304422434310311214', # base=5
                '-1540241003031030222122213', # base=6
                '-22341010611245052052302', # base=7
                '-1000000000000000000001', # base=8
                '-67404283172107811830', # base=9
                '-9223372036854775809', # base=10
                '-1728002635214590699', # base=11
                '-41a792678515120369', # base=12
                '-10b269549075433c39', # base=13
                '-4340724c6c71dc7a9', # base=14
                '-160e2ad3246366809', # base=15
                '-8000000000000001', # base=16
                '-33d3d8307b21400a', # base=17
                '-16agh595df825fa9', # base=18
                '-ba643dci0ffeei0', # base=19
                '-5cbfjia3fh26ja9', # base=20
                '-2heiciiie82dh99', # base=21
                '-1adaibb21dckfa9', # base=22
                '-i6k448cf4192c4', # base=23
                '-acd772jnc9l0l9', # base=24
                '-64ie1focnn5g79', # base=25
                '-3igoecjbmca689', # base=26
                '-27c48l5b37oap0', # base=27
                '-1bk39f3ah3dmq9', # base=28
                '-q1se8f0m04isd', # base=29
                '-hajppbc1fc209', # base=30
                '-bm03i95hia439', # base=31
                '-8000000000001', # base=32
                '-5hg4ck9jd4u39', # base=33
                '-3tdtk1v8j6tpr', # base=34
                '-2pijmikexrxp9', # base=35
                '-1y2p0ij32e8e9', # base=36
            )),
        )
        for value, strings in outofrange:
            for base, string in enumerate(strings, 2):
                self.assertRaises(OverflowError, yp_int, string, base)

    def test_yp_int_mul_minint(self):
        minint = yp_sys_minint._asint()

        # Run through all possible expressions, and some overflows, with minint as an operand
        self.assertEqual(yp_sys_minint*yp_int(0), minint*0)
        self.assertEqual(yp_int(0)*yp_sys_minint, minint*0)
        self.assertEqual(yp_sys_minint*yp_int(1), minint*1)
        self.assertEqual(yp_int(1)*yp_sys_minint, minint*1)
        self.assertRaises(OverflowError, lambda: yp_sys_minint*yp_int(-1))
        self.assertRaises(OverflowError, lambda: yp_int(-1)*yp_sys_minint)
        self.assertRaises(OverflowError, lambda: yp_sys_minint*yp_int(2))
        self.assertRaises(OverflowError, lambda: yp_int(2)*yp_sys_minint)

        # Run through all possible expressions with minint minint as a result, skipping:
        #   - i==0 would make y==1 and -1, which is tested above
        #   - i==bit_length-1 would make x==1 and -1
        #   - i==bit_length would overflow yp_int_t
        for i in range(1, minint.bit_length()-1):
            for sign in (1, -1):
                y = sign * (1 << i)
                x = minint // y
                self.assertEqual(yp_int(x) * yp_int(y), minint)

    def _yp_int_against_python(self, op, *py_args):
        # Keep the second operand small for certain operations
        if op in (operator.lshift, operator.rshift, operator.pow):
            py_args = (py_args[0], py_args[1]%128)

        msg = "operator.%s(%s)" % (op.__name__, ", ".join(repr(x) for x in py_args))
        yp_args = tuple(yp_int(x) for x in py_args)

        # Any exception raised by Python should be raised by us
        try: py_result = op(*py_args)
        except BaseException as e:
            self.assertRaises(type(e), op, *yp_args)
            return

        # Additionally, if the result doesn't fit a yp_int_t, we expect an overflow
        try: yp_result = yp_int(py_result)
        except:
            self.assertRaises(OverflowError, op, *yp_args)
            return

        # Finally, check that we calculate the same result
        self.assertEqual(op(*yp_args), yp_result, msg=msg)

    def test_yp_int_against_python(self):
        maxint = yp_sys_maxint._asint()
        minint = yp_sys_minint._asint()

        # TODO Support operator.truediv in nohtyP
        unaryOps = (operator.abs, operator.inv, operator.neg, operator.pos)
        binaryOps = (operator.add, operator.and_, operator.floordiv, operator.lshift,
            operator.mod, operator.mul, operator.or_, operator.pow, operator.rshift,
            operator.sub, operator.xor)
        for _ in range(250):
            x = random.randrange(minint, maxint+1)
            y = random.randrange(minint, maxint+1)
            for op in unaryOps:
                self._yp_int_against_python(op, x)
            for op in binaryOps:
                self._yp_int_against_python(op, x, y)

    @yp_unittest.skip_user_defined_types
    def test_intconversion(self):
        # Test __int__()
        class ClassicMissingMethods:
            pass
        self.assertRaises(TypeError, yp_int, ClassicMissingMethods())

        class MissingMethods(object):
            pass
        self.assertRaises(TypeError, yp_int, MissingMethods())

        class Foo0:
            def __int__(self):
                return 42

        self.assertEqual(int(Foo0()), 42)

        class Classic:
            pass
        for base in (object, Classic):
            class IntOverridesTrunc(base):
                def __int__(self):
                    return 42
                def __trunc__(self):
                    return -12
            self.assertEqual(yp_int(IntOverridesTrunc()), 42)

            class JustTrunc(base):
                def __trunc__(self):
                    return 42
            self.assertEqual(yp_int(JustTrunc()), 42)

            class ExceptionalTrunc(base):
                def __trunc__(self):
                    1 / 0
            with self.assertRaises(ZeroDivisionError):
                yp_int(ExceptionalTrunc())

            for trunc_result_base in (object, Classic):
                class Index(trunc_result_base):
                    def __index__(self):
                        return 42

                class TruncReturnsNonInt(base):
                    def __trunc__(self):
                        return Index()
<<<<<<< HEAD
=======
                self.assertEqual(int(TruncReturnsNonInt()), 42)

                class Intable(trunc_result_base):
                    def __int__(self):
                        return 42

                class TruncReturnsNonIndex(base):
                    def __trunc__(self):
                        return Intable()
>>>>>>> 233763af
                self.assertEqual(int(TruncReturnsNonInt()), 42)

                class Intable(trunc_result_base):
                    def __int__(self):
                        return 42

                class TruncReturnsNonIndex(base):
                    def __trunc__(self):
                        return Intable()
                self.assertEqual(yp_int(TruncReturnsNonInt()), 42)

                class NonIntegral(trunc_result_base):
                    def __trunc__(self):
                        # Check that we avoid infinite recursion.
                        return NonIntegral()

                class TruncReturnsNonIntegral(base):
                    def __trunc__(self):
                        return NonIntegral()
                try:
                    yp_int(TruncReturnsNonIntegral())
                except TypeError as e:
                    self.assertEqual(str(e),
                                      "__trunc__ returned non-Integral"
                                      " (type NonIntegral)")
                else:
                    self.fail("Failed to raise TypeError with %s" %
                              ((base, trunc_result_base),))

                # Regression test for bugs.python.org/issue16060.
                class BadInt(trunc_result_base):
                    def __int__(self):
                        return 42.0

                class TruncReturnsBadInt(base):
                    def __trunc__(self):
                        return BadInt()

                with self.assertRaises(TypeError):
                    yp_int(TruncReturnsBadInt())

    def test_int_subclass_with_index(self):
        class MyIndex(int):
            def __index__(self):
                return 42

        class BadIndex(int):
            def __index__(self):
                return 42.0

        my_int = MyIndex(7)
        self.assertEqual(my_int, 7)
        self.assertEqual(int(my_int), 7)

        self.assertEqual(int(BadIndex()), 0)

    def test_int_subclass_with_int(self):
        class MyInt(int):
            def __int__(self):
                return 42

        class BadInt(int):
            def __int__(self):
                return 42.0

        my_int = MyInt(7)
        self.assertEqual(my_int, 7)
        self.assertEqual(int(my_int), 42)

        my_int = BadInt(7)
        self.assertEqual(my_int, 7)
        self.assertRaises(TypeError, int, my_int)

    def test_int_returns_int_subclass(self):
        class BadIndex:
            def __index__(self):
                return True

        class BadIndex2(int):
            def __index__(self):
                return True

        class BadInt:
            def __int__(self):
                return True

        class BadInt2(int):
            def __int__(self):
                return True

        class TruncReturnsBadIndex:
            def __trunc__(self):
                return BadIndex()

        class TruncReturnsBadInt:
            def __trunc__(self):
                return BadInt()

        class TruncReturnsIntSubclass:
            def __trunc__(self):
                return True

        bad_int = BadIndex()
        with self.assertWarns(DeprecationWarning):
            n = int(bad_int)
        self.assertEqual(n, 1)
        self.assertIs(type(n), int)

        bad_int = BadIndex2()
        n = int(bad_int)
        self.assertEqual(n, 0)
        self.assertIs(type(n), int)

        bad_int = BadInt()
        with self.assertWarns(DeprecationWarning):
            n = int(bad_int)
        self.assertEqual(n, 1)
        self.assertIs(type(n), int)

        bad_int = BadInt2()
        with self.assertWarns(DeprecationWarning):
            n = int(bad_int)
        self.assertEqual(n, 1)
        self.assertIs(type(n), int)

        bad_int = TruncReturnsBadIndex()
        with self.assertWarns(DeprecationWarning):
            n = int(bad_int)
        self.assertEqual(n, 1)
        self.assertIs(type(n), int)

        bad_int = TruncReturnsBadInt()
        self.assertRaises(TypeError, int, bad_int)

        good_int = TruncReturnsIntSubclass()
        n = int(good_int)
        self.assertEqual(n, 1)
        self.assertIs(type(n), int)
        n = IntSubclass(good_int)
        self.assertEqual(n, 1)
        self.assertIs(type(n), IntSubclass)

    @yp_unittest.skip_exception_messages
    def test_error_message(self):
        def check(s, base=None):
            with self.assertRaises(ValueError,
                                   msg="int(%r, %r)" % (s, base)) as cm:
                if base is None:
                    int(s)
                else:
                    int(s, base)
            self.assertEqual(cm.exception.args[0],
                "invalid literal for int() with base %d: %r" %
                (10 if base is None else base, s))

        check('\xbd')
        check('123\xbd')
        check('  123 456  ')

        check('123\x00')
        # SF bug 1545497: embedded NULs were not detected with explicit base
        check('123\x00', 10)
        check('123\x00 245', 20)
        check('123\x00 245', 16)
        check('123\x00245', 20)
        check('123\x00245', 16)
        # byte string with embedded NUL
        check(b'123\x00')
        check(b'123\x00', 10)
        # non-UTF-8 byte string
        check(b'123\xbd')
        check(b'123\xbd', 10)
        # lone surrogate in Unicode string
        check('123\ud800')
        check('123\ud800', 10)

    def test_issue31619(self):
        self.assertEqual(int('1_0_1_0_1_0_1_0_1_0_1_0_1_0_1_0_1_0_1_0_1_0_1_0_1_0_1_0_1_0_1', 2),
                         0b1010101010101010101010101010101)
        self.assertEqual(int('1_2_3_4_5_6_7_0_1_2_3', 8), 0o12345670123)
        self.assertEqual(int('1_2_3_4_5_6_7_8_9', 16), 0x123456789)
        self.assertEqual(int('1_2_3_4_5_6_7', 32), 1144132807)


if __name__ == "__main__":
<<<<<<< HEAD
    yp_unittest.main()
=======
    unittest.main()
>>>>>>> 233763af
<|MERGE_RESOLUTION|>--- conflicted
+++ resolved
@@ -2,7 +2,6 @@
 import sys
 import random
 
-<<<<<<< HEAD
 from yp_test import yp_unittest
 from yp_test import support
 from yp_test.test_grammar import (VALID_UNDERSCORE_LITERALS,
@@ -11,12 +10,6 @@
 # Extra assurance that we're not accidentally testing Python's int...unless we mean to
 _int = int
 def int( *args, **kwargs ): raise NotImplementedError( "convert script to yp_int here" )
-=======
-import unittest
-from test import support
-from test.test_grammar import (VALID_UNDERSCORE_LITERALS,
-                               INVALID_UNDERSCORE_LITERALS)
->>>>>>> 233763af
 
 L = [
         ('0', yp_int(0)),
@@ -43,11 +36,7 @@
 class IntSubclass(int):
     pass
 
-<<<<<<< HEAD
 class IntTestCases(yp_unittest.TestCase):
-=======
-class IntTestCases(unittest.TestCase):
->>>>>>> 233763af
 
     def test_basic(self):
         self.assertEqual(yp_int(314), 314)
@@ -724,19 +713,7 @@
 
                 class TruncReturnsNonInt(base):
                     def __trunc__(self):
-                        return Index()
-<<<<<<< HEAD
-=======
-                self.assertEqual(int(TruncReturnsNonInt()), 42)
-
-                class Intable(trunc_result_base):
-                    def __int__(self):
-                        return 42
-
-                class TruncReturnsNonIndex(base):
-                    def __trunc__(self):
-                        return Intable()
->>>>>>> 233763af
+                        return Integral()
                 self.assertEqual(int(TruncReturnsNonInt()), 42)
 
                 class Intable(trunc_result_base):
@@ -922,8 +899,4 @@
 
 
 if __name__ == "__main__":
-<<<<<<< HEAD
-    yp_unittest.main()
-=======
-    unittest.main()
->>>>>>> 233763af
+    yp_unittest.main()