--- conflicted
+++ resolved
@@ -1,438 +1,345 @@
-from yp import *
-import sys
-
-import unittest
-<<<<<<< HEAD
-from yp_test.support import run_unittest
-
-# TODO There may be tests in Python's test_long that are applicable to us as well
-# TODO Replace maxsize with nohtyP's version?
-
-# Extra assurance that we're not accidentally testing Python's int
-def int( *args, **kwargs ): raise NotImplementedError( "convert script to yp_int here" )
-=======
-from test import support
->>>>>>> 8075593c
-
-L = [
-        ('0', yp_int(0)),
-        ('1', yp_int(1)),
-        ('9', yp_int(9)),
-        ('10', yp_int(10)),
-        ('99', yp_int(99)),
-        ('100', yp_int(100)),
-        ('314', yp_int(314)),
-        (' 314', yp_int(314)),
-        ('314 ', yp_int(314)),
-        ('  \t\t  314  \t\t  ', yp_int(314)),
-        (repr(sys.maxsize), yp_int(sys.maxsize)),
-        ('  1x', ValueError),
-        ('  1  ', yp_int(1)),
-        ('  1\02  ', ValueError),
-        ('', ValueError),
-        (' ', ValueError),
-        ('  \t\t  ', ValueError),
-        ("\u0200", ValueError)
-]
-
-class IntTestCases(unittest.TestCase):
-
-    def test_basic(self):
-        self.assertEqual(yp_int(314), 314)
-        self.assertEqual(yp_int(3.14), 3)
-        # Check that conversion from float truncates towards zero
-        self.assertEqual(yp_int(-3.14), -3)
-        self.assertEqual(yp_int(3.9), 3)
-        self.assertEqual(yp_int(-3.9), -3)
-        self.assertEqual(yp_int(3.5), 3)
-        self.assertEqual(yp_int(-3.5), -3)
-        self.assertEqual(yp_int("-3"), -3)
-        self.assertEqual(yp_int(" -3 "), -3)
-        self.assertEqual(yp_int("\N{EM SPACE}-3\N{EN SPACE}"), -3)
-        # Different base:
-        self.assertEqual(yp_int("10",16), 16)
-        # Test conversion from strings and various anomalies
-        for s, v in L:
-            for sign in "", "+", "-":
-                for prefix in "", " ", "\t", "  \t\t  ":
-                    ss = prefix + sign + s
-                    vv = v
-                    if sign == "-" and v is not ValueError:
-                        vv = -v
-                    try:
-                        self.assertEqual(yp_int(ss), vv)
-                    except ValueError:
-                        pass
-
-        s = repr(-1-sys.maxsize)
-        x = yp_int(s)
-        self.assertEqual(x+1, -sys.maxsize)
-        self.assertIsInstance(x, yp_int)
-        # should return int
-        self.assertEqual(yp_int(s[1:]), sys.maxsize+1)
-
-        # should return int
-        x = yp_int(1e100)
-        self.assertIsInstance(x, yp_int)
-        x = yp_int(-1e100)
-        self.assertIsInstance(x, yp_int)
-
-
-        # SF bug 434186:  0x80000000/2 != 0x80000000>>1.
-        # Worked by accident in Windows release build, but failed in debug build.
-        # Failed in all Linux builds.
-        x = yp_int(-1-sys.maxsize)
-        self.assertEqual(x >> 1, x//2)
-
-        self.assertRaises(ValueError, yp_int, '123\0')
-        self.assertRaises(ValueError, yp_int, '53', 40)
-
-        # SF bug 1545497: embedded NULs were not detected with
-        # explicit base
-        self.assertRaises(ValueError, yp_int, '123\0', 10)
-        self.assertRaises(ValueError, yp_int, '123\x00 245', 20)
-
-        x = yp_int('1' * 600)
-        self.assertIsInstance(x, yp_int)
-
-
-        self.assertRaises(TypeError, yp_int, 1, 12)
-
-        self.assertEqual(yp_int('0o123', 0), 83)
-        self.assertEqual(yp_int('0x123', 16), 291)
-
-        # Bug 1679: "0x" is not a valid hex literal
-        self.assertRaises(ValueError, yp_int, "0x", 16)
-        self.assertRaises(ValueError, yp_int, "0x", 0)
-
-        self.assertRaises(ValueError, yp_int, "0o", 8)
-        self.assertRaises(ValueError, yp_int, "0o", 0)
-
-        self.assertRaises(ValueError, yp_int, "0b", 2)
-        self.assertRaises(ValueError, yp_int, "0b", 0)
-
-<<<<<<< HEAD
-        # Bug #3236: Return small longs from PyLong_FromString
-        self.assertTrue(yp_int("10") is 10)
-        self.assertTrue(yp_int("-1") is -1)
-
-=======
->>>>>>> 8075593c
-        # SF bug 1334662: int(string, base) wrong answers
-        # Various representations of 2**32 evaluated to 0
-        # rather than 2**32 in previous versions
-
-        self.assertEqual(yp_int('100000000000000000000000000000000', 2), 4294967296)
-        self.assertEqual(yp_int('102002022201221111211', 3), 4294967296)
-        self.assertEqual(yp_int('10000000000000000', 4), 4294967296)
-        self.assertEqual(yp_int('32244002423141', 5), 4294967296)
-        self.assertEqual(yp_int('1550104015504', 6), 4294967296)
-        self.assertEqual(yp_int('211301422354', 7), 4294967296)
-        self.assertEqual(yp_int('40000000000', 8), 4294967296)
-        self.assertEqual(yp_int('12068657454', 9), 4294967296)
-        self.assertEqual(yp_int('4294967296', 10), 4294967296)
-        self.assertEqual(yp_int('1904440554', 11), 4294967296)
-        self.assertEqual(yp_int('9ba461594', 12), 4294967296)
-        self.assertEqual(yp_int('535a79889', 13), 4294967296)
-        self.assertEqual(yp_int('2ca5b7464', 14), 4294967296)
-        self.assertEqual(yp_int('1a20dcd81', 15), 4294967296)
-        self.assertEqual(yp_int('100000000', 16), 4294967296)
-        self.assertEqual(yp_int('a7ffda91', 17), 4294967296)
-        self.assertEqual(yp_int('704he7g4', 18), 4294967296)
-        self.assertEqual(yp_int('4f5aff66', 19), 4294967296)
-        self.assertEqual(yp_int('3723ai4g', 20), 4294967296)
-        self.assertEqual(yp_int('281d55i4', 21), 4294967296)
-        self.assertEqual(yp_int('1fj8b184', 22), 4294967296)
-        self.assertEqual(yp_int('1606k7ic', 23), 4294967296)
-        self.assertEqual(yp_int('mb994ag', 24), 4294967296)
-        self.assertEqual(yp_int('hek2mgl', 25), 4294967296)
-        self.assertEqual(yp_int('dnchbnm', 26), 4294967296)
-        self.assertEqual(yp_int('b28jpdm', 27), 4294967296)
-        self.assertEqual(yp_int('8pfgih4', 28), 4294967296)
-        self.assertEqual(yp_int('76beigg', 29), 4294967296)
-        self.assertEqual(yp_int('5qmcpqg', 30), 4294967296)
-        self.assertEqual(yp_int('4q0jto4', 31), 4294967296)
-        self.assertEqual(yp_int('4000000', 32), 4294967296)
-        self.assertEqual(yp_int('3aokq94', 33), 4294967296)
-        self.assertEqual(yp_int('2qhxjli', 34), 4294967296)
-        self.assertEqual(yp_int('2br45qb', 35), 4294967296)
-        self.assertEqual(yp_int('1z141z4', 36), 4294967296)
-
-        # tests with base 0
-        # this fails on 3.0, but in 2.x the old octal syntax is allowed
-        self.assertEqual(yp_int(' 0o123  ', 0), 83)
-        self.assertEqual(yp_int(' 0o123  ', 0), 83)
-        self.assertEqual(yp_int('000', 0), 0)
-        self.assertEqual(yp_int('0o123', 0), 83)
-        self.assertEqual(yp_int('0x123', 0), 291)
-        self.assertEqual(yp_int('0b100', 0), 4)
-        self.assertEqual(yp_int(' 0O123   ', 0), 83)
-        self.assertEqual(yp_int(' 0X123  ', 0), 291)
-        self.assertEqual(yp_int(' 0B100 ', 0), 4)
-
-        # without base still base 10
-        self.assertEqual(yp_int('0123'), 123)
-        self.assertEqual(yp_int('0123', 10), 123)
-
-        # tests with prefix and base != 0
-        self.assertEqual(yp_int('0x123', 16), 291)
-        self.assertEqual(yp_int('0o123', 8), 83)
-        self.assertEqual(yp_int('0b100', 2), 4)
-        self.assertEqual(yp_int('0X123', 16), 291)
-        self.assertEqual(yp_int('0O123', 8), 83)
-        self.assertEqual(yp_int('0B100', 2), 4)
-
-        # the code has special checks for the first character after the
-        #  type prefix
-        self.assertRaises(ValueError, yp_int, '0b2', 2)
-        self.assertRaises(ValueError, yp_int, '0b02', 2)
-        self.assertRaises(ValueError, yp_int, '0B2', 2)
-        self.assertRaises(ValueError, yp_int, '0B02', 2)
-        self.assertRaises(ValueError, yp_int, '0o8', 8)
-        self.assertRaises(ValueError, yp_int, '0o08', 8)
-        self.assertRaises(ValueError, yp_int, '0O8', 8)
-        self.assertRaises(ValueError, yp_int, '0O08', 8)
-        self.assertRaises(ValueError, yp_int, '0xg', 16)
-        self.assertRaises(ValueError, yp_int, '0x0g', 16)
-        self.assertRaises(ValueError, yp_int, '0Xg', 16)
-        self.assertRaises(ValueError, yp_int, '0X0g', 16)
-
-        # SF bug 1334662: int(string, base) wrong answers
-        # Checks for proper evaluation of 2**32 + 1
-<<<<<<< HEAD
-        self.assertEqual(yp_int('100000000000000000000000000000001', 2), 4294967297)
-        self.assertEqual(yp_int('102002022201221111212', 3), 4294967297)
-        self.assertEqual(yp_int('10000000000000001', 4), 4294967297)
-        self.assertEqual(yp_int('32244002423142', 5), 4294967297)
-        self.assertEqual(yp_int('1550104015505', 6), 4294967297)
-        self.assertEqual(yp_int('211301422355', 7), 4294967297)
-        self.assertEqual(yp_int('40000000001', 8), 4294967297)
-        self.assertEqual(yp_int('12068657455', 9), 4294967297)
-        self.assertEqual(yp_int('4294967297', 10), 4294967297)
-        self.assertEqual(yp_int('1904440555', 11), 4294967297)
-        self.assertEqual(yp_int('9ba461595', 12), 4294967297)
-        self.assertEqual(yp_int('535a7988a', 13), 4294967297)
-        self.assertEqual(yp_int('2ca5b7465', 14), 4294967297)
-        self.assertEqual(yp_int('1a20dcd82', 15), 4294967297)
-        self.assertEqual(yp_int('100000001', 16), 4294967297)
-        self.assertEqual(yp_int('a7ffda92', 17), 4294967297)
-        self.assertEqual(yp_int('704he7g5', 18), 4294967297)
-        self.assertEqual(yp_int('4f5aff67', 19), 4294967297)
-        self.assertEqual(yp_int('3723ai4h', 20), 4294967297)
-        self.assertEqual(yp_int('281d55i5', 21), 4294967297)
-        self.assertEqual(yp_int('1fj8b185', 22), 4294967297)
-        self.assertEqual(yp_int('1606k7id', 23), 4294967297)
-        self.assertEqual(yp_int('mb994ah', 24), 4294967297)
-        self.assertEqual(yp_int('hek2mgm', 25), 4294967297)
-        self.assertEqual(yp_int('dnchbnn', 26), 4294967297)
-        self.assertEqual(yp_int('b28jpdn', 27), 4294967297)
-        self.assertEqual(yp_int('8pfgih5', 28), 4294967297)
-        self.assertEqual(yp_int('76beigh', 29), 4294967297)
-        self.assertEqual(yp_int('5qmcpqh', 30), 4294967297)
-        self.assertEqual(yp_int('4q0jto5', 31), 4294967297)
-        self.assertEqual(yp_int('4000001', 32), 4294967297)
-        self.assertEqual(yp_int('3aokq95', 33), 4294967297)
-        self.assertEqual(yp_int('2qhxjlj', 34), 4294967297)
-        self.assertEqual(yp_int('2br45qc', 35), 4294967297)
-        self.assertEqual(yp_int('1z141z5', 36), 4294967297)
-
-    @unittest.skip("REWORK: nohtyP doesn't have user-defined types yet")
-=======
-        self.assertEqual(int('100000000000000000000000000000001', 2), 4294967297)
-        self.assertEqual(int('102002022201221111212', 3), 4294967297)
-        self.assertEqual(int('10000000000000001', 4), 4294967297)
-        self.assertEqual(int('32244002423142', 5), 4294967297)
-        self.assertEqual(int('1550104015505', 6), 4294967297)
-        self.assertEqual(int('211301422355', 7), 4294967297)
-        self.assertEqual(int('40000000001', 8), 4294967297)
-        self.assertEqual(int('12068657455', 9), 4294967297)
-        self.assertEqual(int('4294967297', 10), 4294967297)
-        self.assertEqual(int('1904440555', 11), 4294967297)
-        self.assertEqual(int('9ba461595', 12), 4294967297)
-        self.assertEqual(int('535a7988a', 13), 4294967297)
-        self.assertEqual(int('2ca5b7465', 14), 4294967297)
-        self.assertEqual(int('1a20dcd82', 15), 4294967297)
-        self.assertEqual(int('100000001', 16), 4294967297)
-        self.assertEqual(int('a7ffda92', 17), 4294967297)
-        self.assertEqual(int('704he7g5', 18), 4294967297)
-        self.assertEqual(int('4f5aff67', 19), 4294967297)
-        self.assertEqual(int('3723ai4h', 20), 4294967297)
-        self.assertEqual(int('281d55i5', 21), 4294967297)
-        self.assertEqual(int('1fj8b185', 22), 4294967297)
-        self.assertEqual(int('1606k7id', 23), 4294967297)
-        self.assertEqual(int('mb994ah', 24), 4294967297)
-        self.assertEqual(int('hek2mgm', 25), 4294967297)
-        self.assertEqual(int('dnchbnn', 26), 4294967297)
-        self.assertEqual(int('b28jpdn', 27), 4294967297)
-        self.assertEqual(int('8pfgih5', 28), 4294967297)
-        self.assertEqual(int('76beigh', 29), 4294967297)
-        self.assertEqual(int('5qmcpqh', 30), 4294967297)
-        self.assertEqual(int('4q0jto5', 31), 4294967297)
-        self.assertEqual(int('4000001', 32), 4294967297)
-        self.assertEqual(int('3aokq95', 33), 4294967297)
-        self.assertEqual(int('2qhxjlj', 34), 4294967297)
-        self.assertEqual(int('2br45qc', 35), 4294967297)
-        self.assertEqual(int('1z141z5', 36), 4294967297)
-
-    @support.cpython_only
-    def test_small_ints(self):
-        # Bug #3236: Return small longs from PyLong_FromString
-        self.assertIs(int('10'), 10)
-        self.assertIs(int('-1'), -1)
-        self.assertIs(int(b'10'), 10)
-        self.assertIs(int(b'-1'), -1)
-
-    def test_no_args(self):
-        self.assertEqual(int(), 0)
-
-    def test_keyword_args(self):
-        # Test invoking int() using keyword arguments.
-        self.assertEqual(int(x=1.2), 1)
-        self.assertEqual(int('100', base=2), 4)
-        self.assertEqual(int(x='100', base=2), 4)
-        self.assertRaises(TypeError, int, base=10)
-        self.assertRaises(TypeError, int, base=0)
-
-    def test_non_numeric_input_types(self):
-        # Test possible non-numeric types for the argument x, including
-        # subclasses of the explicitly documented accepted types.
-        class CustomStr(str): pass
-        class CustomBytes(bytes): pass
-        class CustomByteArray(bytearray): pass
-
-        values = [b'100',
-                  bytearray(b'100'),
-                  CustomStr('100'),
-                  CustomBytes(b'100'),
-                  CustomByteArray(b'100')]
-
-        for x in values:
-            msg = 'x has type %s' % type(x).__name__
-            self.assertEqual(int(x), 100, msg=msg)
-            self.assertEqual(int(x, 2), 4, msg=msg)
-
-    def test_string_float(self):
-        self.assertRaises(ValueError, int, '1.2')
-
->>>>>>> 8075593c
-    def test_intconversion(self):
-        # Test __int__()
-        class ClassicMissingMethods:
-            pass
-        self.assertRaises(TypeError, yp_int, ClassicMissingMethods())
-
-        class MissingMethods(object):
-            pass
-        self.assertRaises(TypeError, yp_int, MissingMethods())
-
-        class Foo0:
-            def __int__(self):
-                return 42
-
-        class Foo1(object):
-            def __int__(self):
-                return 42
-
-        class Foo2(yp_int):
-            def __int__(self):
-                return 42
-
-        class Foo3(yp_int):
-            def __int__(self):
-                return self
-
-        class Foo4(yp_int):
-            def __int__(self):
-                return 42
-
-        class Foo5(yp_int):
-            def __int__(self):
-                return 42.
-
-        self.assertEqual(yp_int(Foo0()), 42)
-        self.assertEqual(yp_int(Foo1()), 42)
-        self.assertEqual(yp_int(Foo2()), 42)
-        self.assertEqual(yp_int(Foo3()), 0)
-        self.assertEqual(yp_int(Foo4()), 42)
-        self.assertRaises(TypeError, yp_int, Foo5())
-
-        class Classic:
-            pass
-        for base in (object, Classic):
-            class IntOverridesTrunc(base):
-                def __int__(self):
-                    return 42
-                def __trunc__(self):
-                    return -12
-            self.assertEqual(yp_int(IntOverridesTrunc()), 42)
-
-            class JustTrunc(base):
-                def __trunc__(self):
-                    return 42
-            self.assertEqual(yp_int(JustTrunc()), 42)
-
-            class ExceptionalTrunc(base):
-                def __trunc__(self):
-                    1 / 0
-            with self.assertRaises(ZeroDivisionError):
-                int(ExceptionalTrunc())
-
-            for trunc_result_base in (object, Classic):
-                class Integral(trunc_result_base):
-                    def __int__(self):
-                        return 42
-
-                class TruncReturnsNonInt(base):
-                    def __trunc__(self):
-                        return Integral()
-                self.assertEqual(yp_int(TruncReturnsNonInt()), 42)
-
-                class NonIntegral(trunc_result_base):
-                    def __trunc__(self):
-                        # Check that we avoid infinite recursion.
-                        return NonIntegral()
-
-                class TruncReturnsNonIntegral(base):
-                    def __trunc__(self):
-                        return NonIntegral()
-                try:
-                    yp_int(TruncReturnsNonIntegral())
-                except TypeError as e:
-                    self.assertEqual(str(e),
-                                      "__trunc__ returned non-Integral"
-                                      " (type NonIntegral)")
-                else:
-                    self.fail("Failed to raise TypeError with %s" %
-                              ((base, trunc_result_base),))
-
-<<<<<<< HEAD
-    @unittest.skip("Not applicable to nohtyP")
-=======
-                # Regression test for bugs.python.org/issue16060.
-                class BadInt(trunc_result_base):
-                    def __int__(self):
-                        return 42.0
-
-                class TruncReturnsBadInt(base):
-                    def __trunc__(self):
-                        return BadInt()
-
-                with self.assertRaises(TypeError):
-                    int(TruncReturnsBadInt())
-
->>>>>>> 8075593c
-    def test_error_message(self):
-        testlist = ('\xbd', '123\xbd', '  123 456  ')
-        for s in testlist:
-            try:
-                yp_int(s)
-            except ValueError as e:
-                self.assertIn(s.strip(), e.args[0])
-            else:
-                self.fail("Expected yp_int(%r) to raise a ValueError", s)
-
-def test_main():
-    support.run_unittest(IntTestCases)
-
-if __name__ == "__main__":
-    test_main()
+from yp import *
+import sys
+
+import unittest
+from yp_test import support
+
+# TODO There may be tests in Python's test_long that are applicable to us as well
+# TODO Replace maxsize with nohtyP's version?
+
+# Extra assurance that we're not accidentally testing Python's int
+def int( *args, **kwargs ): raise NotImplementedError( "convert script to yp_int here" )
+
+L = [
+        ('0', yp_int(0)),
+        ('1', yp_int(1)),
+        ('9', yp_int(9)),
+        ('10', yp_int(10)),
+        ('99', yp_int(99)),
+        ('100', yp_int(100)),
+        ('314', yp_int(314)),
+        (' 314', yp_int(314)),
+        ('314 ', yp_int(314)),
+        ('  \t\t  314  \t\t  ', yp_int(314)),
+        (repr(sys.maxsize), yp_int(sys.maxsize)),
+        ('  1x', ValueError),
+        ('  1  ', yp_int(1)),
+        ('  1\02  ', ValueError),
+        ('', ValueError),
+        (' ', ValueError),
+        ('  \t\t  ', ValueError),
+        ("\u0200", ValueError)
+]
+
+class IntTestCases(unittest.TestCase):
+
+    def test_basic(self):
+        self.assertEqual(yp_int(314), 314)
+        self.assertEqual(yp_int(3.14), 3)
+        # Check that conversion from float truncates towards zero
+        self.assertEqual(yp_int(-3.14), -3)
+        self.assertEqual(yp_int(3.9), 3)
+        self.assertEqual(yp_int(-3.9), -3)
+        self.assertEqual(yp_int(3.5), 3)
+        self.assertEqual(yp_int(-3.5), -3)
+        self.assertEqual(yp_int("-3"), -3)
+        self.assertEqual(yp_int(" -3 "), -3)
+        self.assertEqual(yp_int("\N{EM SPACE}-3\N{EN SPACE}"), -3)
+        # Different base:
+        self.assertEqual(yp_int("10",16), 16)
+        # Test conversion from strings and various anomalies
+        for s, v in L:
+            for sign in "", "+", "-":
+                for prefix in "", " ", "\t", "  \t\t  ":
+                    ss = prefix + sign + s
+                    vv = v
+                    if sign == "-" and v is not ValueError:
+                        vv = -v
+                    try:
+                        self.assertEqual(yp_int(ss), vv)
+                    except ValueError:
+                        pass
+
+        s = repr(-1-sys.maxsize)
+        x = yp_int(s)
+        self.assertEqual(x+1, -sys.maxsize)
+        self.assertIsInstance(x, yp_int)
+        # should return int
+        self.assertEqual(yp_int(s[1:]), sys.maxsize+1)
+
+        # should return int
+        x = yp_int(1e100)
+        self.assertIsInstance(x, yp_int)
+        x = yp_int(-1e100)
+        self.assertIsInstance(x, yp_int)
+
+
+        # SF bug 434186:  0x80000000/2 != 0x80000000>>1.
+        # Worked by accident in Windows release build, but failed in debug build.
+        # Failed in all Linux builds.
+        x = yp_int(-1-sys.maxsize)
+        self.assertEqual(x >> 1, x//2)
+
+        self.assertRaises(ValueError, yp_int, '123\0')
+        self.assertRaises(ValueError, yp_int, '53', 40)
+
+        # SF bug 1545497: embedded NULs were not detected with
+        # explicit base
+        self.assertRaises(ValueError, yp_int, '123\0', 10)
+        self.assertRaises(ValueError, yp_int, '123\x00 245', 20)
+
+        x = yp_int('1' * 600)
+        self.assertIsInstance(x, yp_int)
+
+
+        self.assertRaises(TypeError, yp_int, 1, 12)
+
+        self.assertEqual(yp_int('0o123', 0), 83)
+        self.assertEqual(yp_int('0x123', 16), 291)
+
+        # Bug 1679: "0x" is not a valid hex literal
+        self.assertRaises(ValueError, yp_int, "0x", 16)
+        self.assertRaises(ValueError, yp_int, "0x", 0)
+
+        self.assertRaises(ValueError, yp_int, "0o", 8)
+        self.assertRaises(ValueError, yp_int, "0o", 0)
+
+        self.assertRaises(ValueError, yp_int, "0b", 2)
+        self.assertRaises(ValueError, yp_int, "0b", 0)
+
+        # SF bug 1334662: int(string, base) wrong answers
+        # Various representations of 2**32 evaluated to 0
+        # rather than 2**32 in previous versions
+
+        self.assertEqual(yp_int('100000000000000000000000000000000', 2), 4294967296)
+        self.assertEqual(yp_int('102002022201221111211', 3), 4294967296)
+        self.assertEqual(yp_int('10000000000000000', 4), 4294967296)
+        self.assertEqual(yp_int('32244002423141', 5), 4294967296)
+        self.assertEqual(yp_int('1550104015504', 6), 4294967296)
+        self.assertEqual(yp_int('211301422354', 7), 4294967296)
+        self.assertEqual(yp_int('40000000000', 8), 4294967296)
+        self.assertEqual(yp_int('12068657454', 9), 4294967296)
+        self.assertEqual(yp_int('4294967296', 10), 4294967296)
+        self.assertEqual(yp_int('1904440554', 11), 4294967296)
+        self.assertEqual(yp_int('9ba461594', 12), 4294967296)
+        self.assertEqual(yp_int('535a79889', 13), 4294967296)
+        self.assertEqual(yp_int('2ca5b7464', 14), 4294967296)
+        self.assertEqual(yp_int('1a20dcd81', 15), 4294967296)
+        self.assertEqual(yp_int('100000000', 16), 4294967296)
+        self.assertEqual(yp_int('a7ffda91', 17), 4294967296)
+        self.assertEqual(yp_int('704he7g4', 18), 4294967296)
+        self.assertEqual(yp_int('4f5aff66', 19), 4294967296)
+        self.assertEqual(yp_int('3723ai4g', 20), 4294967296)
+        self.assertEqual(yp_int('281d55i4', 21), 4294967296)
+        self.assertEqual(yp_int('1fj8b184', 22), 4294967296)
+        self.assertEqual(yp_int('1606k7ic', 23), 4294967296)
+        self.assertEqual(yp_int('mb994ag', 24), 4294967296)
+        self.assertEqual(yp_int('hek2mgl', 25), 4294967296)
+        self.assertEqual(yp_int('dnchbnm', 26), 4294967296)
+        self.assertEqual(yp_int('b28jpdm', 27), 4294967296)
+        self.assertEqual(yp_int('8pfgih4', 28), 4294967296)
+        self.assertEqual(yp_int('76beigg', 29), 4294967296)
+        self.assertEqual(yp_int('5qmcpqg', 30), 4294967296)
+        self.assertEqual(yp_int('4q0jto4', 31), 4294967296)
+        self.assertEqual(yp_int('4000000', 32), 4294967296)
+        self.assertEqual(yp_int('3aokq94', 33), 4294967296)
+        self.assertEqual(yp_int('2qhxjli', 34), 4294967296)
+        self.assertEqual(yp_int('2br45qb', 35), 4294967296)
+        self.assertEqual(yp_int('1z141z4', 36), 4294967296)
+
+        # tests with base 0
+        # this fails on 3.0, but in 2.x the old octal syntax is allowed
+        self.assertEqual(yp_int(' 0o123  ', 0), 83)
+        self.assertEqual(yp_int(' 0o123  ', 0), 83)
+        self.assertEqual(yp_int('000', 0), 0)
+        self.assertEqual(yp_int('0o123', 0), 83)
+        self.assertEqual(yp_int('0x123', 0), 291)
+        self.assertEqual(yp_int('0b100', 0), 4)
+        self.assertEqual(yp_int(' 0O123   ', 0), 83)
+        self.assertEqual(yp_int(' 0X123  ', 0), 291)
+        self.assertEqual(yp_int(' 0B100 ', 0), 4)
+
+        # without base still base 10
+        self.assertEqual(yp_int('0123'), 123)
+        self.assertEqual(yp_int('0123', 10), 123)
+
+        # tests with prefix and base != 0
+        self.assertEqual(yp_int('0x123', 16), 291)
+        self.assertEqual(yp_int('0o123', 8), 83)
+        self.assertEqual(yp_int('0b100', 2), 4)
+        self.assertEqual(yp_int('0X123', 16), 291)
+        self.assertEqual(yp_int('0O123', 8), 83)
+        self.assertEqual(yp_int('0B100', 2), 4)
+
+        # the code has special checks for the first character after the
+        #  type prefix
+        self.assertRaises(ValueError, yp_int, '0b2', 2)
+        self.assertRaises(ValueError, yp_int, '0b02', 2)
+        self.assertRaises(ValueError, yp_int, '0B2', 2)
+        self.assertRaises(ValueError, yp_int, '0B02', 2)
+        self.assertRaises(ValueError, yp_int, '0o8', 8)
+        self.assertRaises(ValueError, yp_int, '0o08', 8)
+        self.assertRaises(ValueError, yp_int, '0O8', 8)
+        self.assertRaises(ValueError, yp_int, '0O08', 8)
+        self.assertRaises(ValueError, yp_int, '0xg', 16)
+        self.assertRaises(ValueError, yp_int, '0x0g', 16)
+        self.assertRaises(ValueError, yp_int, '0Xg', 16)
+        self.assertRaises(ValueError, yp_int, '0X0g', 16)
+
+        # SF bug 1334662: int(string, base) wrong answers
+        # Checks for proper evaluation of 2**32 + 1
+        self.assertEqual(yp_int('100000000000000000000000000000001', 2), 4294967297)
+        self.assertEqual(yp_int('102002022201221111212', 3), 4294967297)
+        self.assertEqual(yp_int('10000000000000001', 4), 4294967297)
+        self.assertEqual(yp_int('32244002423142', 5), 4294967297)
+        self.assertEqual(yp_int('1550104015505', 6), 4294967297)
+        self.assertEqual(yp_int('211301422355', 7), 4294967297)
+        self.assertEqual(yp_int('40000000001', 8), 4294967297)
+        self.assertEqual(yp_int('12068657455', 9), 4294967297)
+        self.assertEqual(yp_int('4294967297', 10), 4294967297)
+        self.assertEqual(yp_int('1904440555', 11), 4294967297)
+        self.assertEqual(yp_int('9ba461595', 12), 4294967297)
+        self.assertEqual(yp_int('535a7988a', 13), 4294967297)
+        self.assertEqual(yp_int('2ca5b7465', 14), 4294967297)
+        self.assertEqual(yp_int('1a20dcd82', 15), 4294967297)
+        self.assertEqual(yp_int('100000001', 16), 4294967297)
+        self.assertEqual(yp_int('a7ffda92', 17), 4294967297)
+        self.assertEqual(yp_int('704he7g5', 18), 4294967297)
+        self.assertEqual(yp_int('4f5aff67', 19), 4294967297)
+        self.assertEqual(yp_int('3723ai4h', 20), 4294967297)
+        self.assertEqual(yp_int('281d55i5', 21), 4294967297)
+        self.assertEqual(yp_int('1fj8b185', 22), 4294967297)
+        self.assertEqual(yp_int('1606k7id', 23), 4294967297)
+        self.assertEqual(yp_int('mb994ah', 24), 4294967297)
+        self.assertEqual(yp_int('hek2mgm', 25), 4294967297)
+        self.assertEqual(yp_int('dnchbnn', 26), 4294967297)
+        self.assertEqual(yp_int('b28jpdn', 27), 4294967297)
+        self.assertEqual(yp_int('8pfgih5', 28), 4294967297)
+        self.assertEqual(yp_int('76beigh', 29), 4294967297)
+        self.assertEqual(yp_int('5qmcpqh', 30), 4294967297)
+        self.assertEqual(yp_int('4q0jto5', 31), 4294967297)
+        self.assertEqual(yp_int('4000001', 32), 4294967297)
+        self.assertEqual(yp_int('3aokq95', 33), 4294967297)
+        self.assertEqual(yp_int('2qhxjlj', 34), 4294967297)
+        self.assertEqual(yp_int('2br45qc', 35), 4294967297)
+        self.assertEqual(yp_int('1z141z5', 36), 4294967297)
+
+    @unittest.skip("REWORK: nohtyP doesn't have user-defined types yet")
+    def test_intconversion(self):
+        # Test __int__()
+        class ClassicMissingMethods:
+            pass
+        self.assertRaises(TypeError, yp_int, ClassicMissingMethods())
+
+        class MissingMethods(object):
+            pass
+        self.assertRaises(TypeError, yp_int, MissingMethods())
+
+        class Foo0:
+            def __int__(self):
+                return 42
+
+        class Foo1(object):
+            def __int__(self):
+                return 42
+
+        class Foo2(yp_int):
+            def __int__(self):
+                return 42
+
+        class Foo3(yp_int):
+            def __int__(self):
+                return self
+
+        class Foo4(yp_int):
+            def __int__(self):
+                return 42
+
+        class Foo5(yp_int):
+            def __int__(self):
+                return 42.
+
+        self.assertEqual(yp_int(Foo0()), 42)
+        self.assertEqual(yp_int(Foo1()), 42)
+        self.assertEqual(yp_int(Foo2()), 42)
+        self.assertEqual(yp_int(Foo3()), 0)
+        self.assertEqual(yp_int(Foo4()), 42)
+        self.assertRaises(TypeError, yp_int, Foo5())
+
+        class Classic:
+            pass
+        for base in (object, Classic):
+            class IntOverridesTrunc(base):
+                def __int__(self):
+                    return 42
+                def __trunc__(self):
+                    return -12
+            self.assertEqual(yp_int(IntOverridesTrunc()), 42)
+
+            class JustTrunc(base):
+                def __trunc__(self):
+                    return 42
+            self.assertEqual(yp_int(JustTrunc()), 42)
+
+            class ExceptionalTrunc(base):
+                def __trunc__(self):
+                    1 / 0
+            with self.assertRaises(ZeroDivisionError):
+                yp_int(ExceptionalTrunc())
+
+            for trunc_result_base in (object, Classic):
+                class Integral(trunc_result_base):
+                    def __int__(self):
+                        return 42
+
+                class TruncReturnsNonInt(base):
+                    def __trunc__(self):
+                        return Integral()
+                self.assertEqual(yp_int(TruncReturnsNonInt()), 42)
+
+                class NonIntegral(trunc_result_base):
+                    def __trunc__(self):
+                        # Check that we avoid infinite recursion.
+                        return NonIntegral()
+
+                class TruncReturnsNonIntegral(base):
+                    def __trunc__(self):
+                        return NonIntegral()
+                try:
+                    yp_int(TruncReturnsNonIntegral())
+                except TypeError as e:
+                    self.assertEqual(str(e),
+                                      "__trunc__ returned non-Integral"
+                                      " (type NonIntegral)")
+                else:
+                    self.fail("Failed to raise TypeError with %s" %
+                              ((base, trunc_result_base),))
+
+                # Regression test for bugs.python.org/issue16060.
+                class BadInt(trunc_result_base):
+                    def __int__(self):
+                        return 42.0
+
+                class TruncReturnsBadInt(base):
+                    def __trunc__(self):
+                        return BadInt()
+
+                with self.assertRaises(TypeError):
+                    yp_int(TruncReturnsBadInt())
+
+    @unittest.skip("Not applicable to nohtyP")
+    def test_error_message(self):
+        testlist = ('\xbd', '123\xbd', '  123 456  ')
+        for s in testlist:
+            try:
+                yp_int(s)
+            except ValueError as e:
+                self.assertIn(s.strip(), e.args[0])
+            else:
+                self.fail("Expected yp_int(%r) to raise a ValueError", s)
+
+def test_main():
+    support.run_unittest(IntTestCases)
+
+if __name__ == "__main__":
+    test_main()