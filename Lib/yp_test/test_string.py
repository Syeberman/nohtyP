<<<<<<< HEAD
from yp import *
from yp_test import yp_unittest
import string
from yp_test import support


@yp_unittest.skip( "TODO: convert to yp.py" )
class ModuleTest(yp_unittest.TestCase):

    def test_attrs(self):
        string.whitespace
        string.ascii_lowercase
        string.ascii_uppercase
        string.ascii_letters
        string.digits
        string.hexdigits
        string.octdigits
        string.punctuation
        string.printable

    def test_capwords(self):
        self.assertEqual(string.capwords('abc def ghi'), 'Abc Def Ghi')
        self.assertEqual(string.capwords('abc\tdef\nghi'), 'Abc Def Ghi')
        self.assertEqual(string.capwords('abc\t   def  \nghi'), 'Abc Def Ghi')
        self.assertEqual(string.capwords('ABC DEF GHI'), 'Abc Def Ghi')
        self.assertEqual(string.capwords('ABC-DEF-GHI', '-'), 'Abc-Def-Ghi')
        self.assertEqual(string.capwords('ABC-def DEF-ghi GHI'), 'Abc-def Def-ghi Ghi')
        self.assertEqual(string.capwords('   aBc  DeF   '), 'Abc Def')
        self.assertEqual(string.capwords('\taBc\tDeF\t'), 'Abc Def')
        self.assertEqual(string.capwords('\taBc\tDeF\t', '\t'), '\tAbc\tDef\t')

    def test_basic_formatter(self):
        fmt = string.Formatter()
        self.assertEqual(fmt.format("foo"), "foo")
        self.assertEqual(fmt.format("foo{0}", "bar"), "foobar")
        self.assertEqual(fmt.format("foo{1}{0}-{1}", "bar", 6), "foo6bar-6")

    def test_conversion_specifiers(self):
        fmt = string.Formatter()
        self.assertEqual(fmt.format("-{arg!r}-", arg='test'), "-'test'-")
        self.assertEqual(fmt.format("{0!s}", 'test'), 'test')
        self.assertRaises(ValueError, fmt.format, "{0!h}", 'test')
        # issue13579
        self.assertEqual(fmt.format("{0!a}", 42), '42')
        self.assertEqual(fmt.format("{0!a}",  string.ascii_letters),
            "'abcdefghijklmnopqrstuvwxyzABCDEFGHIJKLMNOPQRSTUVWXYZ'")
        self.assertEqual(fmt.format("{0!a}",  chr(255)), "'\\xff'")
        self.assertEqual(fmt.format("{0!a}",  chr(256)), "'\\u0100'")

    def test_name_lookup(self):
        fmt = string.Formatter()
        class AnyAttr:
            def __getattr__(self, attr):
                return attr
        x = AnyAttr()
        self.assertEqual(fmt.format("{0.lumber}{0.jack}", x), 'lumberjack')
        with self.assertRaises(AttributeError):
            fmt.format("{0.lumber}{0.jack}", '')

    def test_index_lookup(self):
        fmt = string.Formatter()
        lookup = ["eggs", "and", "spam"]
        self.assertEqual(fmt.format("{0[2]}{0[0]}", lookup), 'spameggs')
        with self.assertRaises(IndexError):
            fmt.format("{0[2]}{0[0]}", [])
        with self.assertRaises(KeyError):
            fmt.format("{0[2]}{0[0]}", {})

    def test_override_get_value(self):
        class NamespaceFormatter(string.Formatter):
            def __init__(self, namespace={}):
                string.Formatter.__init__(self)
                self.namespace = namespace

            def get_value(self, key, args, kwds):
                if isinstance(key, str):
                    try:
                        # Check explicitly passed arguments first
                        return kwds[key]
                    except KeyError:
                        return self.namespace[key]
                else:
                    string.Formatter.get_value(key, args, kwds)

        fmt = NamespaceFormatter({'greeting':'hello'})
        self.assertEqual(fmt.format("{greeting}, world!"), 'hello, world!')


    def test_override_format_field(self):
        class CallFormatter(string.Formatter):
            def format_field(self, value, format_spec):
                return format(value(), format_spec)

        fmt = CallFormatter()
        self.assertEqual(fmt.format('*{0}*', lambda : 'result'), '*result*')


    def test_override_convert_field(self):
        class XFormatter(string.Formatter):
            def convert_field(self, value, conversion):
                if conversion == 'x':
                    return None
                return super().convert_field(value, conversion)

        fmt = XFormatter()
        self.assertEqual(fmt.format("{0!r}:{0!x}", 'foo', 'foo'), "'foo':None")


    def test_override_parse(self):
        class BarFormatter(string.Formatter):
            # returns an iterable that contains tuples of the form:
            # (literal_text, field_name, format_spec, conversion)
            def parse(self, format_string):
                for field in format_string.split('|'):
                    if field[0] == '+':
                        # it's markup
                        field_name, _, format_spec = field[1:].partition(':')
                        yield '', field_name, format_spec, None
                    else:
                        yield field, None, None, None

        fmt = BarFormatter()
        self.assertEqual(fmt.format('*|+0:^10s|*', 'foo'), '*   foo    *')

    def test_check_unused_args(self):
        class CheckAllUsedFormatter(string.Formatter):
            def check_unused_args(self, used_args, args, kwargs):
                # Track which arguments actually got used
                unused_args = set(kwargs.keys())
                unused_args.update(range(0, len(args)))

                for arg in used_args:
                    unused_args.remove(arg)

                if unused_args:
                    raise ValueError("unused arguments")

        fmt = CheckAllUsedFormatter()
        self.assertEqual(fmt.format("{0}", 10), "10")
        self.assertEqual(fmt.format("{0}{i}", 10, i=100), "10100")
        self.assertEqual(fmt.format("{0}{i}{1}", 10, 20, i=100), "1010020")
        self.assertRaises(ValueError, fmt.format, "{0}{i}{1}", 10, 20, i=100, j=0)
        self.assertRaises(ValueError, fmt.format, "{0}", 10, 20)
        self.assertRaises(ValueError, fmt.format, "{0}", 10, 20, i=100)
        self.assertRaises(ValueError, fmt.format, "{i}", 10, 20, i=100)

    def test_vformat_recursion_limit(self):
        fmt = string.Formatter()
        args = ()
        kwargs = dict(i=100)
        with self.assertRaises(ValueError) as err:
            fmt._vformat("{i}", args, kwargs, set(), -1)
        self.assertIn("recursion", str(err.exception))


def test_main():
    support.run_unittest(ModuleTest)

if __name__ == "__main__":
    test_main()
=======
import unittest, string
from test import support


class ModuleTest(unittest.TestCase):

    def test_attrs(self):
        string.whitespace
        string.ascii_lowercase
        string.ascii_uppercase
        string.ascii_letters
        string.digits
        string.hexdigits
        string.octdigits
        string.punctuation
        string.printable

    def test_capwords(self):
        self.assertEqual(string.capwords('abc def ghi'), 'Abc Def Ghi')
        self.assertEqual(string.capwords('abc\tdef\nghi'), 'Abc Def Ghi')
        self.assertEqual(string.capwords('abc\t   def  \nghi'), 'Abc Def Ghi')
        self.assertEqual(string.capwords('ABC DEF GHI'), 'Abc Def Ghi')
        self.assertEqual(string.capwords('ABC-DEF-GHI', '-'), 'Abc-Def-Ghi')
        self.assertEqual(string.capwords('ABC-def DEF-ghi GHI'), 'Abc-def Def-ghi Ghi')
        self.assertEqual(string.capwords('   aBc  DeF   '), 'Abc Def')
        self.assertEqual(string.capwords('\taBc\tDeF\t'), 'Abc Def')
        self.assertEqual(string.capwords('\taBc\tDeF\t', '\t'), '\tAbc\tDef\t')

    def test_basic_formatter(self):
        fmt = string.Formatter()
        self.assertEqual(fmt.format("foo"), "foo")
        self.assertEqual(fmt.format("foo{0}", "bar"), "foobar")
        self.assertEqual(fmt.format("foo{1}{0}-{1}", "bar", 6), "foo6bar-6")

    def test_auto_numbering(self):
        fmt = string.Formatter()
        self.assertEqual(fmt.format('foo{}{}', 'bar', 6),
                         'foo{}{}'.format('bar', 6))
        self.assertEqual(fmt.format('foo{1}{num}{1}', None, 'bar', num=6),
                         'foo{1}{num}{1}'.format(None, 'bar', num=6))
        self.assertEqual(fmt.format('{:^{}}', 'bar', 6),
                         '{:^{}}'.format('bar', 6))
        self.assertEqual(fmt.format('{:^{pad}}{}', 'foo', 'bar', pad=6),
                         '{:^{pad}}{}'.format('foo', 'bar', pad=6))

        with self.assertRaises(ValueError):
            fmt.format('foo{1}{}', 'bar', 6)

        with self.assertRaises(ValueError):
            fmt.format('foo{}{1}', 'bar', 6)

    def test_conversion_specifiers(self):
        fmt = string.Formatter()
        self.assertEqual(fmt.format("-{arg!r}-", arg='test'), "-'test'-")
        self.assertEqual(fmt.format("{0!s}", 'test'), 'test')
        self.assertRaises(ValueError, fmt.format, "{0!h}", 'test')
        # issue13579
        self.assertEqual(fmt.format("{0!a}", 42), '42')
        self.assertEqual(fmt.format("{0!a}",  string.ascii_letters),
            "'abcdefghijklmnopqrstuvwxyzABCDEFGHIJKLMNOPQRSTUVWXYZ'")
        self.assertEqual(fmt.format("{0!a}",  chr(255)), "'\\xff'")
        self.assertEqual(fmt.format("{0!a}",  chr(256)), "'\\u0100'")

    def test_name_lookup(self):
        fmt = string.Formatter()
        class AnyAttr:
            def __getattr__(self, attr):
                return attr
        x = AnyAttr()
        self.assertEqual(fmt.format("{0.lumber}{0.jack}", x), 'lumberjack')
        with self.assertRaises(AttributeError):
            fmt.format("{0.lumber}{0.jack}", '')

    def test_index_lookup(self):
        fmt = string.Formatter()
        lookup = ["eggs", "and", "spam"]
        self.assertEqual(fmt.format("{0[2]}{0[0]}", lookup), 'spameggs')
        with self.assertRaises(IndexError):
            fmt.format("{0[2]}{0[0]}", [])
        with self.assertRaises(KeyError):
            fmt.format("{0[2]}{0[0]}", {})

    def test_override_get_value(self):
        class NamespaceFormatter(string.Formatter):
            def __init__(self, namespace={}):
                string.Formatter.__init__(self)
                self.namespace = namespace

            def get_value(self, key, args, kwds):
                if isinstance(key, str):
                    try:
                        # Check explicitly passed arguments first
                        return kwds[key]
                    except KeyError:
                        return self.namespace[key]
                else:
                    string.Formatter.get_value(key, args, kwds)

        fmt = NamespaceFormatter({'greeting':'hello'})
        self.assertEqual(fmt.format("{greeting}, world!"), 'hello, world!')


    def test_override_format_field(self):
        class CallFormatter(string.Formatter):
            def format_field(self, value, format_spec):
                return format(value(), format_spec)

        fmt = CallFormatter()
        self.assertEqual(fmt.format('*{0}*', lambda : 'result'), '*result*')


    def test_override_convert_field(self):
        class XFormatter(string.Formatter):
            def convert_field(self, value, conversion):
                if conversion == 'x':
                    return None
                return super().convert_field(value, conversion)

        fmt = XFormatter()
        self.assertEqual(fmt.format("{0!r}:{0!x}", 'foo', 'foo'), "'foo':None")


    def test_override_parse(self):
        class BarFormatter(string.Formatter):
            # returns an iterable that contains tuples of the form:
            # (literal_text, field_name, format_spec, conversion)
            def parse(self, format_string):
                for field in format_string.split('|'):
                    if field[0] == '+':
                        # it's markup
                        field_name, _, format_spec = field[1:].partition(':')
                        yield '', field_name, format_spec, None
                    else:
                        yield field, None, None, None

        fmt = BarFormatter()
        self.assertEqual(fmt.format('*|+0:^10s|*', 'foo'), '*   foo    *')

    def test_check_unused_args(self):
        class CheckAllUsedFormatter(string.Formatter):
            def check_unused_args(self, used_args, args, kwargs):
                # Track which arguments actually got used
                unused_args = set(kwargs.keys())
                unused_args.update(range(0, len(args)))

                for arg in used_args:
                    unused_args.remove(arg)

                if unused_args:
                    raise ValueError("unused arguments")

        fmt = CheckAllUsedFormatter()
        self.assertEqual(fmt.format("{0}", 10), "10")
        self.assertEqual(fmt.format("{0}{i}", 10, i=100), "10100")
        self.assertEqual(fmt.format("{0}{i}{1}", 10, 20, i=100), "1010020")
        self.assertRaises(ValueError, fmt.format, "{0}{i}{1}", 10, 20, i=100, j=0)
        self.assertRaises(ValueError, fmt.format, "{0}", 10, 20)
        self.assertRaises(ValueError, fmt.format, "{0}", 10, 20, i=100)
        self.assertRaises(ValueError, fmt.format, "{i}", 10, 20, i=100)

    def test_vformat_recursion_limit(self):
        fmt = string.Formatter()
        args = ()
        kwargs = dict(i=100)
        with self.assertRaises(ValueError) as err:
            fmt._vformat("{i}", args, kwargs, set(), -1)
        self.assertIn("recursion", str(err.exception))


def test_main():
    support.run_unittest(ModuleTest)

if __name__ == "__main__":
    test_main()
>>>>>>> cfbb1da8
<|MERGE_RESOLUTION|>--- conflicted
+++ resolved
@@ -1,337 +1,177 @@
-<<<<<<< HEAD
-from yp import *
-from yp_test import yp_unittest
-import string
-from yp_test import support
-
-
-@yp_unittest.skip( "TODO: convert to yp.py" )
-class ModuleTest(yp_unittest.TestCase):
-
-    def test_attrs(self):
-        string.whitespace
-        string.ascii_lowercase
-        string.ascii_uppercase
-        string.ascii_letters
-        string.digits
-        string.hexdigits
-        string.octdigits
-        string.punctuation
-        string.printable
-
-    def test_capwords(self):
-        self.assertEqual(string.capwords('abc def ghi'), 'Abc Def Ghi')
-        self.assertEqual(string.capwords('abc\tdef\nghi'), 'Abc Def Ghi')
-        self.assertEqual(string.capwords('abc\t   def  \nghi'), 'Abc Def Ghi')
-        self.assertEqual(string.capwords('ABC DEF GHI'), 'Abc Def Ghi')
-        self.assertEqual(string.capwords('ABC-DEF-GHI', '-'), 'Abc-Def-Ghi')
-        self.assertEqual(string.capwords('ABC-def DEF-ghi GHI'), 'Abc-def Def-ghi Ghi')
-        self.assertEqual(string.capwords('   aBc  DeF   '), 'Abc Def')
-        self.assertEqual(string.capwords('\taBc\tDeF\t'), 'Abc Def')
-        self.assertEqual(string.capwords('\taBc\tDeF\t', '\t'), '\tAbc\tDef\t')
-
-    def test_basic_formatter(self):
-        fmt = string.Formatter()
-        self.assertEqual(fmt.format("foo"), "foo")
-        self.assertEqual(fmt.format("foo{0}", "bar"), "foobar")
-        self.assertEqual(fmt.format("foo{1}{0}-{1}", "bar", 6), "foo6bar-6")
-
-    def test_conversion_specifiers(self):
-        fmt = string.Formatter()
-        self.assertEqual(fmt.format("-{arg!r}-", arg='test'), "-'test'-")
-        self.assertEqual(fmt.format("{0!s}", 'test'), 'test')
-        self.assertRaises(ValueError, fmt.format, "{0!h}", 'test')
-        # issue13579
-        self.assertEqual(fmt.format("{0!a}", 42), '42')
-        self.assertEqual(fmt.format("{0!a}",  string.ascii_letters),
-            "'abcdefghijklmnopqrstuvwxyzABCDEFGHIJKLMNOPQRSTUVWXYZ'")
-        self.assertEqual(fmt.format("{0!a}",  chr(255)), "'\\xff'")
-        self.assertEqual(fmt.format("{0!a}",  chr(256)), "'\\u0100'")
-
-    def test_name_lookup(self):
-        fmt = string.Formatter()
-        class AnyAttr:
-            def __getattr__(self, attr):
-                return attr
-        x = AnyAttr()
-        self.assertEqual(fmt.format("{0.lumber}{0.jack}", x), 'lumberjack')
-        with self.assertRaises(AttributeError):
-            fmt.format("{0.lumber}{0.jack}", '')
-
-    def test_index_lookup(self):
-        fmt = string.Formatter()
-        lookup = ["eggs", "and", "spam"]
-        self.assertEqual(fmt.format("{0[2]}{0[0]}", lookup), 'spameggs')
-        with self.assertRaises(IndexError):
-            fmt.format("{0[2]}{0[0]}", [])
-        with self.assertRaises(KeyError):
-            fmt.format("{0[2]}{0[0]}", {})
-
-    def test_override_get_value(self):
-        class NamespaceFormatter(string.Formatter):
-            def __init__(self, namespace={}):
-                string.Formatter.__init__(self)
-                self.namespace = namespace
-
-            def get_value(self, key, args, kwds):
-                if isinstance(key, str):
-                    try:
-                        # Check explicitly passed arguments first
-                        return kwds[key]
-                    except KeyError:
-                        return self.namespace[key]
-                else:
-                    string.Formatter.get_value(key, args, kwds)
-
-        fmt = NamespaceFormatter({'greeting':'hello'})
-        self.assertEqual(fmt.format("{greeting}, world!"), 'hello, world!')
-
-
-    def test_override_format_field(self):
-        class CallFormatter(string.Formatter):
-            def format_field(self, value, format_spec):
-                return format(value(), format_spec)
-
-        fmt = CallFormatter()
-        self.assertEqual(fmt.format('*{0}*', lambda : 'result'), '*result*')
-
-
-    def test_override_convert_field(self):
-        class XFormatter(string.Formatter):
-            def convert_field(self, value, conversion):
-                if conversion == 'x':
-                    return None
-                return super().convert_field(value, conversion)
-
-        fmt = XFormatter()
-        self.assertEqual(fmt.format("{0!r}:{0!x}", 'foo', 'foo'), "'foo':None")
-
-
-    def test_override_parse(self):
-        class BarFormatter(string.Formatter):
-            # returns an iterable that contains tuples of the form:
-            # (literal_text, field_name, format_spec, conversion)
-            def parse(self, format_string):
-                for field in format_string.split('|'):
-                    if field[0] == '+':
-                        # it's markup
-                        field_name, _, format_spec = field[1:].partition(':')
-                        yield '', field_name, format_spec, None
-                    else:
-                        yield field, None, None, None
-
-        fmt = BarFormatter()
-        self.assertEqual(fmt.format('*|+0:^10s|*', 'foo'), '*   foo    *')
-
-    def test_check_unused_args(self):
-        class CheckAllUsedFormatter(string.Formatter):
-            def check_unused_args(self, used_args, args, kwargs):
-                # Track which arguments actually got used
-                unused_args = set(kwargs.keys())
-                unused_args.update(range(0, len(args)))
-
-                for arg in used_args:
-                    unused_args.remove(arg)
-
-                if unused_args:
-                    raise ValueError("unused arguments")
-
-        fmt = CheckAllUsedFormatter()
-        self.assertEqual(fmt.format("{0}", 10), "10")
-        self.assertEqual(fmt.format("{0}{i}", 10, i=100), "10100")
-        self.assertEqual(fmt.format("{0}{i}{1}", 10, 20, i=100), "1010020")
-        self.assertRaises(ValueError, fmt.format, "{0}{i}{1}", 10, 20, i=100, j=0)
-        self.assertRaises(ValueError, fmt.format, "{0}", 10, 20)
-        self.assertRaises(ValueError, fmt.format, "{0}", 10, 20, i=100)
-        self.assertRaises(ValueError, fmt.format, "{i}", 10, 20, i=100)
-
-    def test_vformat_recursion_limit(self):
-        fmt = string.Formatter()
-        args = ()
-        kwargs = dict(i=100)
-        with self.assertRaises(ValueError) as err:
-            fmt._vformat("{i}", args, kwargs, set(), -1)
-        self.assertIn("recursion", str(err.exception))
-
-
-def test_main():
-    support.run_unittest(ModuleTest)
-
-if __name__ == "__main__":
-    test_main()
-=======
-import unittest, string
-from test import support
-
-
-class ModuleTest(unittest.TestCase):
-
-    def test_attrs(self):
-        string.whitespace
-        string.ascii_lowercase
-        string.ascii_uppercase
-        string.ascii_letters
-        string.digits
-        string.hexdigits
-        string.octdigits
-        string.punctuation
-        string.printable
-
-    def test_capwords(self):
-        self.assertEqual(string.capwords('abc def ghi'), 'Abc Def Ghi')
-        self.assertEqual(string.capwords('abc\tdef\nghi'), 'Abc Def Ghi')
-        self.assertEqual(string.capwords('abc\t   def  \nghi'), 'Abc Def Ghi')
-        self.assertEqual(string.capwords('ABC DEF GHI'), 'Abc Def Ghi')
-        self.assertEqual(string.capwords('ABC-DEF-GHI', '-'), 'Abc-Def-Ghi')
-        self.assertEqual(string.capwords('ABC-def DEF-ghi GHI'), 'Abc-def Def-ghi Ghi')
-        self.assertEqual(string.capwords('   aBc  DeF   '), 'Abc Def')
-        self.assertEqual(string.capwords('\taBc\tDeF\t'), 'Abc Def')
-        self.assertEqual(string.capwords('\taBc\tDeF\t', '\t'), '\tAbc\tDef\t')
-
-    def test_basic_formatter(self):
-        fmt = string.Formatter()
-        self.assertEqual(fmt.format("foo"), "foo")
-        self.assertEqual(fmt.format("foo{0}", "bar"), "foobar")
-        self.assertEqual(fmt.format("foo{1}{0}-{1}", "bar", 6), "foo6bar-6")
-
-    def test_auto_numbering(self):
-        fmt = string.Formatter()
-        self.assertEqual(fmt.format('foo{}{}', 'bar', 6),
-                         'foo{}{}'.format('bar', 6))
-        self.assertEqual(fmt.format('foo{1}{num}{1}', None, 'bar', num=6),
-                         'foo{1}{num}{1}'.format(None, 'bar', num=6))
-        self.assertEqual(fmt.format('{:^{}}', 'bar', 6),
-                         '{:^{}}'.format('bar', 6))
-        self.assertEqual(fmt.format('{:^{pad}}{}', 'foo', 'bar', pad=6),
-                         '{:^{pad}}{}'.format('foo', 'bar', pad=6))
-
-        with self.assertRaises(ValueError):
-            fmt.format('foo{1}{}', 'bar', 6)
-
-        with self.assertRaises(ValueError):
-            fmt.format('foo{}{1}', 'bar', 6)
-
-    def test_conversion_specifiers(self):
-        fmt = string.Formatter()
-        self.assertEqual(fmt.format("-{arg!r}-", arg='test'), "-'test'-")
-        self.assertEqual(fmt.format("{0!s}", 'test'), 'test')
-        self.assertRaises(ValueError, fmt.format, "{0!h}", 'test')
-        # issue13579
-        self.assertEqual(fmt.format("{0!a}", 42), '42')
-        self.assertEqual(fmt.format("{0!a}",  string.ascii_letters),
-            "'abcdefghijklmnopqrstuvwxyzABCDEFGHIJKLMNOPQRSTUVWXYZ'")
-        self.assertEqual(fmt.format("{0!a}",  chr(255)), "'\\xff'")
-        self.assertEqual(fmt.format("{0!a}",  chr(256)), "'\\u0100'")
-
-    def test_name_lookup(self):
-        fmt = string.Formatter()
-        class AnyAttr:
-            def __getattr__(self, attr):
-                return attr
-        x = AnyAttr()
-        self.assertEqual(fmt.format("{0.lumber}{0.jack}", x), 'lumberjack')
-        with self.assertRaises(AttributeError):
-            fmt.format("{0.lumber}{0.jack}", '')
-
-    def test_index_lookup(self):
-        fmt = string.Formatter()
-        lookup = ["eggs", "and", "spam"]
-        self.assertEqual(fmt.format("{0[2]}{0[0]}", lookup), 'spameggs')
-        with self.assertRaises(IndexError):
-            fmt.format("{0[2]}{0[0]}", [])
-        with self.assertRaises(KeyError):
-            fmt.format("{0[2]}{0[0]}", {})
-
-    def test_override_get_value(self):
-        class NamespaceFormatter(string.Formatter):
-            def __init__(self, namespace={}):
-                string.Formatter.__init__(self)
-                self.namespace = namespace
-
-            def get_value(self, key, args, kwds):
-                if isinstance(key, str):
-                    try:
-                        # Check explicitly passed arguments first
-                        return kwds[key]
-                    except KeyError:
-                        return self.namespace[key]
-                else:
-                    string.Formatter.get_value(key, args, kwds)
-
-        fmt = NamespaceFormatter({'greeting':'hello'})
-        self.assertEqual(fmt.format("{greeting}, world!"), 'hello, world!')
-
-
-    def test_override_format_field(self):
-        class CallFormatter(string.Formatter):
-            def format_field(self, value, format_spec):
-                return format(value(), format_spec)
-
-        fmt = CallFormatter()
-        self.assertEqual(fmt.format('*{0}*', lambda : 'result'), '*result*')
-
-
-    def test_override_convert_field(self):
-        class XFormatter(string.Formatter):
-            def convert_field(self, value, conversion):
-                if conversion == 'x':
-                    return None
-                return super().convert_field(value, conversion)
-
-        fmt = XFormatter()
-        self.assertEqual(fmt.format("{0!r}:{0!x}", 'foo', 'foo'), "'foo':None")
-
-
-    def test_override_parse(self):
-        class BarFormatter(string.Formatter):
-            # returns an iterable that contains tuples of the form:
-            # (literal_text, field_name, format_spec, conversion)
-            def parse(self, format_string):
-                for field in format_string.split('|'):
-                    if field[0] == '+':
-                        # it's markup
-                        field_name, _, format_spec = field[1:].partition(':')
-                        yield '', field_name, format_spec, None
-                    else:
-                        yield field, None, None, None
-
-        fmt = BarFormatter()
-        self.assertEqual(fmt.format('*|+0:^10s|*', 'foo'), '*   foo    *')
-
-    def test_check_unused_args(self):
-        class CheckAllUsedFormatter(string.Formatter):
-            def check_unused_args(self, used_args, args, kwargs):
-                # Track which arguments actually got used
-                unused_args = set(kwargs.keys())
-                unused_args.update(range(0, len(args)))
-
-                for arg in used_args:
-                    unused_args.remove(arg)
-
-                if unused_args:
-                    raise ValueError("unused arguments")
-
-        fmt = CheckAllUsedFormatter()
-        self.assertEqual(fmt.format("{0}", 10), "10")
-        self.assertEqual(fmt.format("{0}{i}", 10, i=100), "10100")
-        self.assertEqual(fmt.format("{0}{i}{1}", 10, 20, i=100), "1010020")
-        self.assertRaises(ValueError, fmt.format, "{0}{i}{1}", 10, 20, i=100, j=0)
-        self.assertRaises(ValueError, fmt.format, "{0}", 10, 20)
-        self.assertRaises(ValueError, fmt.format, "{0}", 10, 20, i=100)
-        self.assertRaises(ValueError, fmt.format, "{i}", 10, 20, i=100)
-
-    def test_vformat_recursion_limit(self):
-        fmt = string.Formatter()
-        args = ()
-        kwargs = dict(i=100)
-        with self.assertRaises(ValueError) as err:
-            fmt._vformat("{i}", args, kwargs, set(), -1)
-        self.assertIn("recursion", str(err.exception))
-
-
-def test_main():
-    support.run_unittest(ModuleTest)
-
-if __name__ == "__main__":
-    test_main()
->>>>>>> cfbb1da8
+from yp import *
+from yp_test import yp_unittest
+import string
+from yp_test import support
+
+
+@yp_unittest.skip( "TODO: convert to yp.py" )
+class ModuleTest(yp_unittest.TestCase):
+
+    def test_attrs(self):
+        string.whitespace
+        string.ascii_lowercase
+        string.ascii_uppercase
+        string.ascii_letters
+        string.digits
+        string.hexdigits
+        string.octdigits
+        string.punctuation
+        string.printable
+
+    def test_capwords(self):
+        self.assertEqual(string.capwords('abc def ghi'), 'Abc Def Ghi')
+        self.assertEqual(string.capwords('abc\tdef\nghi'), 'Abc Def Ghi')
+        self.assertEqual(string.capwords('abc\t   def  \nghi'), 'Abc Def Ghi')
+        self.assertEqual(string.capwords('ABC DEF GHI'), 'Abc Def Ghi')
+        self.assertEqual(string.capwords('ABC-DEF-GHI', '-'), 'Abc-Def-Ghi')
+        self.assertEqual(string.capwords('ABC-def DEF-ghi GHI'), 'Abc-def Def-ghi Ghi')
+        self.assertEqual(string.capwords('   aBc  DeF   '), 'Abc Def')
+        self.assertEqual(string.capwords('\taBc\tDeF\t'), 'Abc Def')
+        self.assertEqual(string.capwords('\taBc\tDeF\t', '\t'), '\tAbc\tDef\t')
+
+    def test_basic_formatter(self):
+        fmt = string.Formatter()
+        self.assertEqual(fmt.format("foo"), "foo")
+        self.assertEqual(fmt.format("foo{0}", "bar"), "foobar")
+        self.assertEqual(fmt.format("foo{1}{0}-{1}", "bar", 6), "foo6bar-6")
+
+    def test_auto_numbering(self):
+        fmt = string.Formatter()
+        self.assertEqual(fmt.format('foo{}{}', 'bar', 6),
+                         'foo{}{}'.format('bar', 6))
+        self.assertEqual(fmt.format('foo{1}{num}{1}', None, 'bar', num=6),
+                         'foo{1}{num}{1}'.format(None, 'bar', num=6))
+        self.assertEqual(fmt.format('{:^{}}', 'bar', 6),
+                         '{:^{}}'.format('bar', 6))
+        self.assertEqual(fmt.format('{:^{pad}}{}', 'foo', 'bar', pad=6),
+                         '{:^{pad}}{}'.format('foo', 'bar', pad=6))
+
+        with self.assertRaises(ValueError):
+            fmt.format('foo{1}{}', 'bar', 6)
+
+        with self.assertRaises(ValueError):
+            fmt.format('foo{}{1}', 'bar', 6)
+
+    def test_conversion_specifiers(self):
+        fmt = string.Formatter()
+        self.assertEqual(fmt.format("-{arg!r}-", arg='test'), "-'test'-")
+        self.assertEqual(fmt.format("{0!s}", 'test'), 'test')
+        self.assertRaises(ValueError, fmt.format, "{0!h}", 'test')
+        # issue13579
+        self.assertEqual(fmt.format("{0!a}", 42), '42')
+        self.assertEqual(fmt.format("{0!a}",  string.ascii_letters),
+            "'abcdefghijklmnopqrstuvwxyzABCDEFGHIJKLMNOPQRSTUVWXYZ'")
+        self.assertEqual(fmt.format("{0!a}",  chr(255)), "'\\xff'")
+        self.assertEqual(fmt.format("{0!a}",  chr(256)), "'\\u0100'")
+
+    def test_name_lookup(self):
+        fmt = string.Formatter()
+        class AnyAttr:
+            def __getattr__(self, attr):
+                return attr
+        x = AnyAttr()
+        self.assertEqual(fmt.format("{0.lumber}{0.jack}", x), 'lumberjack')
+        with self.assertRaises(AttributeError):
+            fmt.format("{0.lumber}{0.jack}", '')
+
+    def test_index_lookup(self):
+        fmt = string.Formatter()
+        lookup = ["eggs", "and", "spam"]
+        self.assertEqual(fmt.format("{0[2]}{0[0]}", lookup), 'spameggs')
+        with self.assertRaises(IndexError):
+            fmt.format("{0[2]}{0[0]}", [])
+        with self.assertRaises(KeyError):
+            fmt.format("{0[2]}{0[0]}", {})
+
+    def test_override_get_value(self):
+        class NamespaceFormatter(string.Formatter):
+            def __init__(self, namespace={}):
+                string.Formatter.__init__(self)
+                self.namespace = namespace
+
+            def get_value(self, key, args, kwds):
+                if isinstance(key, str):
+                    try:
+                        # Check explicitly passed arguments first
+                        return kwds[key]
+                    except KeyError:
+                        return self.namespace[key]
+                else:
+                    string.Formatter.get_value(key, args, kwds)
+
+        fmt = NamespaceFormatter({'greeting':'hello'})
+        self.assertEqual(fmt.format("{greeting}, world!"), 'hello, world!')
+
+
+    def test_override_format_field(self):
+        class CallFormatter(string.Formatter):
+            def format_field(self, value, format_spec):
+                return format(value(), format_spec)
+
+        fmt = CallFormatter()
+        self.assertEqual(fmt.format('*{0}*', lambda : 'result'), '*result*')
+
+
+    def test_override_convert_field(self):
+        class XFormatter(string.Formatter):
+            def convert_field(self, value, conversion):
+                if conversion == 'x':
+                    return None
+                return super().convert_field(value, conversion)
+
+        fmt = XFormatter()
+        self.assertEqual(fmt.format("{0!r}:{0!x}", 'foo', 'foo'), "'foo':None")
+
+
+    def test_override_parse(self):
+        class BarFormatter(string.Formatter):
+            # returns an iterable that contains tuples of the form:
+            # (literal_text, field_name, format_spec, conversion)
+            def parse(self, format_string):
+                for field in format_string.split('|'):
+                    if field[0] == '+':
+                        # it's markup
+                        field_name, _, format_spec = field[1:].partition(':')
+                        yield '', field_name, format_spec, None
+                    else:
+                        yield field, None, None, None
+
+        fmt = BarFormatter()
+        self.assertEqual(fmt.format('*|+0:^10s|*', 'foo'), '*   foo    *')
+
+    def test_check_unused_args(self):
+        class CheckAllUsedFormatter(string.Formatter):
+            def check_unused_args(self, used_args, args, kwargs):
+                # Track which arguments actually got used
+                unused_args = set(kwargs.keys())
+                unused_args.update(range(0, len(args)))
+
+                for arg in used_args:
+                    unused_args.remove(arg)
+
+                if unused_args:
+                    raise ValueError("unused arguments")
+
+        fmt = CheckAllUsedFormatter()
+        self.assertEqual(fmt.format("{0}", 10), "10")
+        self.assertEqual(fmt.format("{0}{i}", 10, i=100), "10100")
+        self.assertEqual(fmt.format("{0}{i}{1}", 10, 20, i=100), "1010020")
+        self.assertRaises(ValueError, fmt.format, "{0}{i}{1}", 10, 20, i=100, j=0)
+        self.assertRaises(ValueError, fmt.format, "{0}", 10, 20)
+        self.assertRaises(ValueError, fmt.format, "{0}", 10, 20, i=100)
+        self.assertRaises(ValueError, fmt.format, "{i}", 10, 20, i=100)
+
+    def test_vformat_recursion_limit(self):
+        fmt = string.Formatter()
+        args = ()
+        kwargs = dict(i=100)
+        with self.assertRaises(ValueError) as err:
+            fmt._vformat("{i}", args, kwargs, set(), -1)
+        self.assertIn("recursion", str(err.exception))
+
+
+def test_main():
+    support.run_unittest(ModuleTest)
+
+if __name__ == "__main__":
+    test_main()