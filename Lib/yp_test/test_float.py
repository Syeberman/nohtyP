<<<<<<< HEAD
from yp import *
=======
>>>>>>> 233763af
import fractions
import operator
import os
import random
import sys
import struct
import time
<<<<<<< HEAD
from yp_test import yp_unittest

from yp_test import support
from yp_test.test_grammar import (VALID_UNDERSCORE_LITERALS,
=======
import unittest

from test import support
from test.test_grammar import (VALID_UNDERSCORE_LITERALS,
>>>>>>> 233763af
                               INVALID_UNDERSCORE_LITERALS)
from math import isinf, isnan, copysign, ldexp

INF = float("inf")
NAN = float("nan")

have_getformat = hasattr(float, "__getformat__")
requires_getformat = yp_unittest.skipUnless(have_getformat,
                                         "requires __getformat__")
requires_setformat = yp_unittest.skipUnless(hasattr(float, "__setformat__"),
                                         "requires __setformat__")

#locate file with float format test values
test_dir = os.path.dirname(__file__) or os.curdir
format_testfile = os.path.join(test_dir, 'formatfloat_testcases.txt')

class FloatSubclass(float):
    pass

class OtherFloatSubclass(float):
    pass

<<<<<<< HEAD
@yp_unittest.skip_floats
class GeneralFloatCases(yp_unittest.TestCase):
=======
class GeneralFloatCases(unittest.TestCase):
>>>>>>> 233763af

    def test_float(self):
        self.assertEqual(float(3.14), 3.14)
        self.assertEqual(float(314), 314.0)
        self.assertEqual(float("  3.14  "), 3.14)
        self.assertRaises(ValueError, float, "  0x3.1  ")
        self.assertRaises(ValueError, float, "  -0x3.p-1  ")
        self.assertRaises(ValueError, float, "  +0x3.p-1  ")
        self.assertRaises(ValueError, float, "++3.14")
        self.assertRaises(ValueError, float, "+-3.14")
        self.assertRaises(ValueError, float, "-+3.14")
        self.assertRaises(ValueError, float, "--3.14")
        self.assertRaises(ValueError, float, ".nan")
        self.assertRaises(ValueError, float, "+.inf")
        self.assertRaises(ValueError, float, ".")
        self.assertRaises(ValueError, float, "-.")
        self.assertRaises(TypeError, float, {})
        self.assertRaisesRegex(TypeError, "not 'dict'", float, {})
        # Lone surrogate
        self.assertRaises(ValueError, float, '\uD8F0')
        # check that we don't accept alternate exponent markers
        self.assertRaises(ValueError, float, "-1.7d29")
        self.assertRaises(ValueError, float, "3D-14")
        self.assertEqual(float("  \u0663.\u0661\u0664  "), 3.14)
        self.assertEqual(float("\N{EM SPACE}3.14\N{EN SPACE}"), 3.14)
        # extra long strings should not be a problem
        float(b'.' + b'1'*1000)
        float('.' + '1'*1000)
        # Invalid unicode string
        # See bpo-34087
        self.assertRaises(ValueError, float, '\u3053\u3093\u306b\u3061\u306f')

    def test_noargs(self):
        self.assertEqual(float(), 0.0)

    def test_underscores(self):
        for lit in VALID_UNDERSCORE_LITERALS:
            if not any(ch in lit for ch in 'jJxXoObB'):
                self.assertEqual(float(lit), eval(lit))
                self.assertEqual(float(lit), float(lit.replace('_', '')))
        for lit in INVALID_UNDERSCORE_LITERALS:
            if lit in ('0_7', '09_99'):  # octals are not recognized here
                continue
            if not any(ch in lit for ch in 'jJxXoObB'):
                self.assertRaises(ValueError, float, lit)
        # Additional test cases; nan and inf are never valid as literals,
        # only in the float() constructor, but we don't allow underscores
        # in or around them.
        self.assertRaises(ValueError, float, '_NaN')
        self.assertRaises(ValueError, float, 'Na_N')
        self.assertRaises(ValueError, float, 'IN_F')
        self.assertRaises(ValueError, float, '-_INF')
        self.assertRaises(ValueError, float, '-INF_')
        # Check that we handle bytes values correctly.
        self.assertRaises(ValueError, float, b'0_.\xff9')

    def test_non_numeric_input_types(self):
        # Test possible non-numeric types for the argument x, including
        # subclasses of the explicitly documented accepted types.
        class CustomStr(str): pass
        class CustomBytes(bytes): pass
        class CustomByteArray(bytearray): pass

        factories = [
            bytes,
            bytearray,
            lambda b: CustomStr(b.decode()),
            CustomBytes,
            CustomByteArray,
            memoryview,
        ]
        try:
            from array import array
        except ImportError:
            pass
        else:
            factories.append(lambda b: array('B', b))

        for f in factories:
            x = f(b" 3.14  ")
            with self.subTest(type(x)):
                self.assertEqual(float(x), 3.14)
                with self.assertRaisesRegex(ValueError, "could not convert"):
                    float(f(b'A' * 0x10))

    def test_float_memoryview(self):
        self.assertEqual(float(memoryview(b'12.3')[1:4]), 2.3)
        self.assertEqual(float(memoryview(b'12.3\x00')[1:4]), 2.3)
        self.assertEqual(float(memoryview(b'12.3 ')[1:4]), 2.3)
        self.assertEqual(float(memoryview(b'12.3A')[1:4]), 2.3)
        self.assertEqual(float(memoryview(b'12.34')[1:4]), 2.3)

    def test_error_message(self):
        def check(s):
            with self.assertRaises(ValueError, msg='float(%r)' % (s,)) as cm:
                float(s)
            self.assertEqual(str(cm.exception),
                'could not convert string to float: %r' % (s,))

        check('\xbd')
        check('123\xbd')
        check('  123 456  ')
        check(b'  123 456  ')

        # non-ascii digits (error came from non-digit '!')
        check('\u0663\u0661\u0664!')
        # embedded NUL
        check('123\x00')
        check('123\x00 245')
        check('123\x00245')
        # byte string with embedded NUL
        check(b'123\x00')
        # non-UTF-8 byte string
        check(b'123\xa0')

    @support.run_with_locale('LC_NUMERIC', 'fr_FR', 'de_DE')
    def test_float_with_comma(self):
        # set locale to something that doesn't use '.' for the decimal point
        # float must not accept the locale specific decimal point but
        # it still has to accept the normal python syntax
        import locale
        if not locale.localeconv()['decimal_point'] == ',':
            self.skipTest('decimal_point is not ","')

        self.assertEqual(float("  3.14  "), 3.14)
        self.assertEqual(float("+3.14  "), 3.14)
        self.assertEqual(float("-3.14  "), -3.14)
        self.assertEqual(float(".14  "), .14)
        self.assertEqual(float("3.  "), 3.0)
        self.assertEqual(float("3.e3  "), 3000.0)
        self.assertEqual(float("3.2e3  "), 3200.0)
        self.assertEqual(float("2.5e-1  "), 0.25)
        self.assertEqual(float("5e-1"), 0.5)
        self.assertRaises(ValueError, float, "  3,14  ")
        self.assertRaises(ValueError, float, "  +3,14  ")
        self.assertRaises(ValueError, float, "  -3,14  ")
        self.assertRaises(ValueError, float, "  0x3.1  ")
        self.assertRaises(ValueError, float, "  -0x3.p-1  ")
        self.assertRaises(ValueError, float, "  +0x3.p-1  ")
        self.assertEqual(float("  25.e-1  "), 2.5)
        self.assertAlmostEqual(float("  .25e-1  "), .025)

    def test_floatconversion(self):
        # Make sure that calls to __float__() work properly
        class Foo1(object):
            def __float__(self):
                return 42.

        class Foo2(float):
            def __float__(self):
                return 42.

        class Foo3(float):
            def __new__(cls, value=0.):
                return float.__new__(cls, 2*value)

            def __float__(self):
                return self

        class Foo4(float):
            def __float__(self):
                return 42

        # Issue 5759: __float__ not called on str subclasses (though it is on
        # unicode subclasses).
        class FooStr(str):
            def __float__(self):
                return float(str(self)) + 1

        self.assertEqual(float(Foo1()), 42.)
        self.assertEqual(float(Foo2()), 42.)
        with self.assertWarns(DeprecationWarning):
            self.assertEqual(float(Foo3(21)), 42.)
        self.assertRaises(TypeError, float, Foo4(42))
        self.assertEqual(float(FooStr('8')), 9.)

        class Foo5:
            def __float__(self):
                return ""
        self.assertRaises(TypeError, time.sleep, Foo5())

        # Issue #24731
        class F:
            def __float__(self):
                return OtherFloatSubclass(42.)
        with self.assertWarns(DeprecationWarning):
            self.assertEqual(float(F()), 42.)
        with self.assertWarns(DeprecationWarning):
            self.assertIs(type(float(F())), float)
        with self.assertWarns(DeprecationWarning):
            self.assertEqual(FloatSubclass(F()), 42.)
        with self.assertWarns(DeprecationWarning):
            self.assertIs(type(FloatSubclass(F())), FloatSubclass)

        class MyIndex:
            def __init__(self, value):
                self.value = value
            def __index__(self):
                return self.value

        self.assertEqual(float(MyIndex(42)), 42.0)
        self.assertRaises(OverflowError, float, MyIndex(2**2000))

        class MyInt:
            def __int__(self):
                return 42

        self.assertRaises(TypeError, float, MyInt())

    def test_keyword_args(self):
        with self.assertRaisesRegex(TypeError, 'keyword argument'):
            float(x='3.14')

    def test_is_integer(self):
        self.assertFalse((1.1).is_integer())
        self.assertTrue((1.).is_integer())
        self.assertFalse(float("nan").is_integer())
        self.assertFalse(float("inf").is_integer())

    def test_floatasratio(self):
        for f, ratio in [
                (0.875, (7, 8)),
                (-0.875, (-7, 8)),
                (0.0, (0, 1)),
                (11.5, (23, 2)),
            ]:
            self.assertEqual(f.as_integer_ratio(), ratio)

        for i in range(10000):
            f = random.random()
            f *= 10 ** random.randint(-100, 100)
            n, d = f.as_integer_ratio()
            self.assertEqual(float(n).__truediv__(d), f)

        R = fractions.Fraction
        self.assertEqual(R(0, 1),
                         R(*float(0.0).as_integer_ratio()))
        self.assertEqual(R(5, 2),
                         R(*float(2.5).as_integer_ratio()))
        self.assertEqual(R(1, 2),
                         R(*float(0.5).as_integer_ratio()))
        self.assertEqual(R(4728779608739021, 2251799813685248),
                         R(*float(2.1).as_integer_ratio()))
        self.assertEqual(R(-4728779608739021, 2251799813685248),
                         R(*float(-2.1).as_integer_ratio()))
        self.assertEqual(R(-2100, 1),
                         R(*float(-2100.0).as_integer_ratio()))

        self.assertRaises(OverflowError, float('inf').as_integer_ratio)
        self.assertRaises(OverflowError, float('-inf').as_integer_ratio)
        self.assertRaises(ValueError, float('nan').as_integer_ratio)

    def test_float_containment(self):
        floats = (INF, -INF, 0.0, 1.0, NAN)
        for f in floats:
            self.assertIn(f, [f])
            self.assertIn(f, (f,))
            self.assertIn(f, {f})
            self.assertIn(f, {f: None})
            self.assertEqual([f].count(f), 1, "[].count('%r') != 1" % f)
            self.assertIn(f, floats)

        for f in floats:
            # nonidentical containers, same type, same contents
            self.assertTrue([f] == [f], "[%r] != [%r]" % (f, f))
            self.assertTrue((f,) == (f,), "(%r,) != (%r,)" % (f, f))
            self.assertTrue({f} == {f}, "{%r} != {%r}" % (f, f))
            self.assertTrue({f : None} == {f: None}, "{%r : None} != "
                                                   "{%r : None}" % (f, f))

            # identical containers
            l, t, s, d = [f], (f,), {f}, {f: None}
            self.assertTrue(l == l, "[%r] not equal to itself" % f)
            self.assertTrue(t == t, "(%r,) not equal to itself" % f)
            self.assertTrue(s == s, "{%r} not equal to itself" % f)
            self.assertTrue(d == d, "{%r : None} not equal to itself" % f)

    def assertEqualAndEqualSign(self, a, b):
        # fail unless a == b and a and b have the same sign bit;
        # the only difference from assertEqual is that this test
        # distinguishes -0.0 and 0.0.
        self.assertEqual((a, copysign(1.0, a)), (b, copysign(1.0, b)))

    def test_float_floor(self):
        self.assertIsInstance(float(0.5).__floor__(), int)
        self.assertEqual(float(0.5).__floor__(), 0)
        self.assertEqual(float(1.0).__floor__(), 1)
        self.assertEqual(float(1.5).__floor__(), 1)
        self.assertEqual(float(-0.5).__floor__(), -1)
        self.assertEqual(float(-1.0).__floor__(), -1)
        self.assertEqual(float(-1.5).__floor__(), -2)
        self.assertEqual(float(1.23e167).__floor__(), 1.23e167)
        self.assertEqual(float(-1.23e167).__floor__(), -1.23e167)
        self.assertRaises(ValueError, float("nan").__floor__)
        self.assertRaises(OverflowError, float("inf").__floor__)
        self.assertRaises(OverflowError, float("-inf").__floor__)

    def test_float_ceil(self):
        self.assertIsInstance(float(0.5).__ceil__(), int)
        self.assertEqual(float(0.5).__ceil__(), 1)
        self.assertEqual(float(1.0).__ceil__(), 1)
        self.assertEqual(float(1.5).__ceil__(), 2)
        self.assertEqual(float(-0.5).__ceil__(), 0)
        self.assertEqual(float(-1.0).__ceil__(), -1)
        self.assertEqual(float(-1.5).__ceil__(), -1)
        self.assertEqual(float(1.23e167).__ceil__(), 1.23e167)
        self.assertEqual(float(-1.23e167).__ceil__(), -1.23e167)
        self.assertRaises(ValueError, float("nan").__ceil__)
        self.assertRaises(OverflowError, float("inf").__ceil__)
        self.assertRaises(OverflowError, float("-inf").__ceil__)

    @support.requires_IEEE_754
    def test_float_mod(self):
        # Check behaviour of % operator for IEEE 754 special cases.
        # In particular, check signs of zeros.
        mod = operator.mod

        self.assertEqualAndEqualSign(mod(-1.0, 1.0), 0.0)
        self.assertEqualAndEqualSign(mod(-1e-100, 1.0), 1.0)
        self.assertEqualAndEqualSign(mod(-0.0, 1.0), 0.0)
        self.assertEqualAndEqualSign(mod(0.0, 1.0), 0.0)
        self.assertEqualAndEqualSign(mod(1e-100, 1.0), 1e-100)
        self.assertEqualAndEqualSign(mod(1.0, 1.0), 0.0)

        self.assertEqualAndEqualSign(mod(-1.0, -1.0), -0.0)
        self.assertEqualAndEqualSign(mod(-1e-100, -1.0), -1e-100)
        self.assertEqualAndEqualSign(mod(-0.0, -1.0), -0.0)
        self.assertEqualAndEqualSign(mod(0.0, -1.0), -0.0)
        self.assertEqualAndEqualSign(mod(1e-100, -1.0), -1.0)
        self.assertEqualAndEqualSign(mod(1.0, -1.0), -0.0)

    @support.requires_IEEE_754
    def test_float_pow(self):
        # test builtin pow and ** operator for IEEE 754 special cases.
        # Special cases taken from section F.9.4.4 of the C99 specification

        for pow_op in pow, operator.pow:
            # x**NAN is NAN for any x except 1
            self.assertTrue(isnan(pow_op(-INF, NAN)))
            self.assertTrue(isnan(pow_op(-2.0, NAN)))
            self.assertTrue(isnan(pow_op(-1.0, NAN)))
            self.assertTrue(isnan(pow_op(-0.5, NAN)))
            self.assertTrue(isnan(pow_op(-0.0, NAN)))
            self.assertTrue(isnan(pow_op(0.0, NAN)))
            self.assertTrue(isnan(pow_op(0.5, NAN)))
            self.assertTrue(isnan(pow_op(2.0, NAN)))
            self.assertTrue(isnan(pow_op(INF, NAN)))
            self.assertTrue(isnan(pow_op(NAN, NAN)))

            # NAN**y is NAN for any y except +-0
            self.assertTrue(isnan(pow_op(NAN, -INF)))
            self.assertTrue(isnan(pow_op(NAN, -2.0)))
            self.assertTrue(isnan(pow_op(NAN, -1.0)))
            self.assertTrue(isnan(pow_op(NAN, -0.5)))
            self.assertTrue(isnan(pow_op(NAN, 0.5)))
            self.assertTrue(isnan(pow_op(NAN, 1.0)))
            self.assertTrue(isnan(pow_op(NAN, 2.0)))
            self.assertTrue(isnan(pow_op(NAN, INF)))

            # (+-0)**y raises ZeroDivisionError for y a negative odd integer
            self.assertRaises(ZeroDivisionError, pow_op, -0.0, -1.0)
            self.assertRaises(ZeroDivisionError, pow_op, 0.0, -1.0)

            # (+-0)**y raises ZeroDivisionError for y finite and negative
            # but not an odd integer
            self.assertRaises(ZeroDivisionError, pow_op, -0.0, -2.0)
            self.assertRaises(ZeroDivisionError, pow_op, -0.0, -0.5)
            self.assertRaises(ZeroDivisionError, pow_op, 0.0, -2.0)
            self.assertRaises(ZeroDivisionError, pow_op, 0.0, -0.5)

            # (+-0)**y is +-0 for y a positive odd integer
            self.assertEqualAndEqualSign(pow_op(-0.0, 1.0), -0.0)
            self.assertEqualAndEqualSign(pow_op(0.0, 1.0), 0.0)

            # (+-0)**y is 0 for y finite and positive but not an odd integer
            self.assertEqualAndEqualSign(pow_op(-0.0, 0.5), 0.0)
            self.assertEqualAndEqualSign(pow_op(-0.0, 2.0), 0.0)
            self.assertEqualAndEqualSign(pow_op(0.0, 0.5), 0.0)
            self.assertEqualAndEqualSign(pow_op(0.0, 2.0), 0.0)

            # (-1)**+-inf is 1
            self.assertEqualAndEqualSign(pow_op(-1.0, -INF), 1.0)
            self.assertEqualAndEqualSign(pow_op(-1.0, INF), 1.0)

            # 1**y is 1 for any y, even if y is an infinity or nan
            self.assertEqualAndEqualSign(pow_op(1.0, -INF), 1.0)
            self.assertEqualAndEqualSign(pow_op(1.0, -2.0), 1.0)
            self.assertEqualAndEqualSign(pow_op(1.0, -1.0), 1.0)
            self.assertEqualAndEqualSign(pow_op(1.0, -0.5), 1.0)
            self.assertEqualAndEqualSign(pow_op(1.0, -0.0), 1.0)
            self.assertEqualAndEqualSign(pow_op(1.0, 0.0), 1.0)
            self.assertEqualAndEqualSign(pow_op(1.0, 0.5), 1.0)
            self.assertEqualAndEqualSign(pow_op(1.0, 1.0), 1.0)
            self.assertEqualAndEqualSign(pow_op(1.0, 2.0), 1.0)
            self.assertEqualAndEqualSign(pow_op(1.0, INF), 1.0)
            self.assertEqualAndEqualSign(pow_op(1.0, NAN), 1.0)

            # x**+-0 is 1 for any x, even if x is a zero, infinity, or nan
            self.assertEqualAndEqualSign(pow_op(-INF, 0.0), 1.0)
            self.assertEqualAndEqualSign(pow_op(-2.0, 0.0), 1.0)
            self.assertEqualAndEqualSign(pow_op(-1.0, 0.0), 1.0)
            self.assertEqualAndEqualSign(pow_op(-0.5, 0.0), 1.0)
            self.assertEqualAndEqualSign(pow_op(-0.0, 0.0), 1.0)
            self.assertEqualAndEqualSign(pow_op(0.0, 0.0), 1.0)
            self.assertEqualAndEqualSign(pow_op(0.5, 0.0), 1.0)
            self.assertEqualAndEqualSign(pow_op(1.0, 0.0), 1.0)
            self.assertEqualAndEqualSign(pow_op(2.0, 0.0), 1.0)
            self.assertEqualAndEqualSign(pow_op(INF, 0.0), 1.0)
            self.assertEqualAndEqualSign(pow_op(NAN, 0.0), 1.0)
            self.assertEqualAndEqualSign(pow_op(-INF, -0.0), 1.0)
            self.assertEqualAndEqualSign(pow_op(-2.0, -0.0), 1.0)
            self.assertEqualAndEqualSign(pow_op(-1.0, -0.0), 1.0)
            self.assertEqualAndEqualSign(pow_op(-0.5, -0.0), 1.0)
            self.assertEqualAndEqualSign(pow_op(-0.0, -0.0), 1.0)
            self.assertEqualAndEqualSign(pow_op(0.0, -0.0), 1.0)
            self.assertEqualAndEqualSign(pow_op(0.5, -0.0), 1.0)
            self.assertEqualAndEqualSign(pow_op(1.0, -0.0), 1.0)
            self.assertEqualAndEqualSign(pow_op(2.0, -0.0), 1.0)
            self.assertEqualAndEqualSign(pow_op(INF, -0.0), 1.0)
            self.assertEqualAndEqualSign(pow_op(NAN, -0.0), 1.0)

            # x**y defers to complex pow for finite negative x and
            # non-integral y.
            self.assertEqual(type(pow_op(-2.0, -0.5)), complex)
            self.assertEqual(type(pow_op(-2.0, 0.5)), complex)
            self.assertEqual(type(pow_op(-1.0, -0.5)), complex)
            self.assertEqual(type(pow_op(-1.0, 0.5)), complex)
            self.assertEqual(type(pow_op(-0.5, -0.5)), complex)
            self.assertEqual(type(pow_op(-0.5, 0.5)), complex)

            # x**-INF is INF for abs(x) < 1
            self.assertEqualAndEqualSign(pow_op(-0.5, -INF), INF)
            self.assertEqualAndEqualSign(pow_op(-0.0, -INF), INF)
            self.assertEqualAndEqualSign(pow_op(0.0, -INF), INF)
            self.assertEqualAndEqualSign(pow_op(0.5, -INF), INF)

            # x**-INF is 0 for abs(x) > 1
            self.assertEqualAndEqualSign(pow_op(-INF, -INF), 0.0)
            self.assertEqualAndEqualSign(pow_op(-2.0, -INF), 0.0)
            self.assertEqualAndEqualSign(pow_op(2.0, -INF), 0.0)
            self.assertEqualAndEqualSign(pow_op(INF, -INF), 0.0)

            # x**INF is 0 for abs(x) < 1
            self.assertEqualAndEqualSign(pow_op(-0.5, INF), 0.0)
            self.assertEqualAndEqualSign(pow_op(-0.0, INF), 0.0)
            self.assertEqualAndEqualSign(pow_op(0.0, INF), 0.0)
            self.assertEqualAndEqualSign(pow_op(0.5, INF), 0.0)

            # x**INF is INF for abs(x) > 1
            self.assertEqualAndEqualSign(pow_op(-INF, INF), INF)
            self.assertEqualAndEqualSign(pow_op(-2.0, INF), INF)
            self.assertEqualAndEqualSign(pow_op(2.0, INF), INF)
            self.assertEqualAndEqualSign(pow_op(INF, INF), INF)

            # (-INF)**y is -0.0 for y a negative odd integer
            self.assertEqualAndEqualSign(pow_op(-INF, -1.0), -0.0)

            # (-INF)**y is 0.0 for y negative but not an odd integer
            self.assertEqualAndEqualSign(pow_op(-INF, -0.5), 0.0)
            self.assertEqualAndEqualSign(pow_op(-INF, -2.0), 0.0)

            # (-INF)**y is -INF for y a positive odd integer
            self.assertEqualAndEqualSign(pow_op(-INF, 1.0), -INF)

            # (-INF)**y is INF for y positive but not an odd integer
            self.assertEqualAndEqualSign(pow_op(-INF, 0.5), INF)
            self.assertEqualAndEqualSign(pow_op(-INF, 2.0), INF)

            # INF**y is INF for y positive
            self.assertEqualAndEqualSign(pow_op(INF, 0.5), INF)
            self.assertEqualAndEqualSign(pow_op(INF, 1.0), INF)
            self.assertEqualAndEqualSign(pow_op(INF, 2.0), INF)

            # INF**y is 0.0 for y negative
            self.assertEqualAndEqualSign(pow_op(INF, -2.0), 0.0)
            self.assertEqualAndEqualSign(pow_op(INF, -1.0), 0.0)
            self.assertEqualAndEqualSign(pow_op(INF, -0.5), 0.0)

            # basic checks not covered by the special cases above
            self.assertEqualAndEqualSign(pow_op(-2.0, -2.0), 0.25)
            self.assertEqualAndEqualSign(pow_op(-2.0, -1.0), -0.5)
            self.assertEqualAndEqualSign(pow_op(-2.0, -0.0), 1.0)
            self.assertEqualAndEqualSign(pow_op(-2.0, 0.0), 1.0)
            self.assertEqualAndEqualSign(pow_op(-2.0, 1.0), -2.0)
            self.assertEqualAndEqualSign(pow_op(-2.0, 2.0), 4.0)
            self.assertEqualAndEqualSign(pow_op(-1.0, -2.0), 1.0)
            self.assertEqualAndEqualSign(pow_op(-1.0, -1.0), -1.0)
            self.assertEqualAndEqualSign(pow_op(-1.0, -0.0), 1.0)
            self.assertEqualAndEqualSign(pow_op(-1.0, 0.0), 1.0)
            self.assertEqualAndEqualSign(pow_op(-1.0, 1.0), -1.0)
            self.assertEqualAndEqualSign(pow_op(-1.0, 2.0), 1.0)
            self.assertEqualAndEqualSign(pow_op(2.0, -2.0), 0.25)
            self.assertEqualAndEqualSign(pow_op(2.0, -1.0), 0.5)
            self.assertEqualAndEqualSign(pow_op(2.0, -0.0), 1.0)
            self.assertEqualAndEqualSign(pow_op(2.0, 0.0), 1.0)
            self.assertEqualAndEqualSign(pow_op(2.0, 1.0), 2.0)
            self.assertEqualAndEqualSign(pow_op(2.0, 2.0), 4.0)

            # 1 ** large and -1 ** large; some libms apparently
            # have problems with these
            self.assertEqualAndEqualSign(pow_op(1.0, -1e100), 1.0)
            self.assertEqualAndEqualSign(pow_op(1.0, 1e100), 1.0)
            self.assertEqualAndEqualSign(pow_op(-1.0, -1e100), 1.0)
            self.assertEqualAndEqualSign(pow_op(-1.0, 1e100), 1.0)

            # check sign for results that underflow to 0
            self.assertEqualAndEqualSign(pow_op(-2.0, -2000.0), 0.0)
            self.assertEqual(type(pow_op(-2.0, -2000.5)), complex)
            self.assertEqualAndEqualSign(pow_op(-2.0, -2001.0), -0.0)
            self.assertEqualAndEqualSign(pow_op(2.0, -2000.0), 0.0)
            self.assertEqualAndEqualSign(pow_op(2.0, -2000.5), 0.0)
            self.assertEqualAndEqualSign(pow_op(2.0, -2001.0), 0.0)
            self.assertEqualAndEqualSign(pow_op(-0.5, 2000.0), 0.0)
            self.assertEqual(type(pow_op(-0.5, 2000.5)), complex)
            self.assertEqualAndEqualSign(pow_op(-0.5, 2001.0), -0.0)
            self.assertEqualAndEqualSign(pow_op(0.5, 2000.0), 0.0)
            self.assertEqualAndEqualSign(pow_op(0.5, 2000.5), 0.0)
            self.assertEqualAndEqualSign(pow_op(0.5, 2001.0), 0.0)

            # check we don't raise an exception for subnormal results,
            # and validate signs.  Tests currently disabled, since
            # they fail on systems where a subnormal result from pow
            # is flushed to zero (e.g. Debian/ia64.)
            #self.assertTrue(0.0 < pow_op(0.5, 1048) < 1e-315)
            #self.assertTrue(0.0 < pow_op(-0.5, 1048) < 1e-315)
            #self.assertTrue(0.0 < pow_op(0.5, 1047) < 1e-315)
            #self.assertTrue(0.0 > pow_op(-0.5, 1047) > -1e-315)
            #self.assertTrue(0.0 < pow_op(2.0, -1048) < 1e-315)
            #self.assertTrue(0.0 < pow_op(-2.0, -1048) < 1e-315)
            #self.assertTrue(0.0 < pow_op(2.0, -1047) < 1e-315)
            #self.assertTrue(0.0 > pow_op(-2.0, -1047) > -1e-315)

    def test_hash(self):
        for x in range(-30, 30):
            self.assertEqual(hash(float(x)), hash(x))
        self.assertEqual(hash(float(sys.float_info.max)),
                         hash(int(sys.float_info.max)))
        self.assertEqual(hash(float('inf')), sys.hash_info.inf)
        self.assertEqual(hash(float('-inf')), -sys.hash_info.inf)

    def test_hash_nan(self):
        value = float('nan')
        self.assertEqual(hash(value), object.__hash__(value))
        class H:
            def __hash__(self):
                return 42
        class F(float, H):
            pass
        value = F('nan')
        self.assertEqual(hash(value), object.__hash__(value))


@yp_unittest.skip_floats
@requires_setformat
class FormatFunctionsTestCase(yp_unittest.TestCase):

    def setUp(self):
        self.save_formats = {'double':float.__getformat__('double'),
                             'float':float.__getformat__('float')}

    def tearDown(self):
        float.__setformat__('double', self.save_formats['double'])
        float.__setformat__('float', self.save_formats['float'])

    def test_getformat(self):
        self.assertIn(float.__getformat__('double'),
                      ['unknown', 'IEEE, big-endian', 'IEEE, little-endian'])
        self.assertIn(float.__getformat__('float'),
                      ['unknown', 'IEEE, big-endian', 'IEEE, little-endian'])
        self.assertRaises(ValueError, float.__getformat__, 'chicken')
        self.assertRaises(TypeError, float.__getformat__, 1)

    def test_setformat(self):
        for t in 'double', 'float':
            float.__setformat__(t, 'unknown')
            if self.save_formats[t] == 'IEEE, big-endian':
                self.assertRaises(ValueError, float.__setformat__,
                                  t, 'IEEE, little-endian')
            elif self.save_formats[t] == 'IEEE, little-endian':
                self.assertRaises(ValueError, float.__setformat__,
                                  t, 'IEEE, big-endian')
            else:
                self.assertRaises(ValueError, float.__setformat__,
                                  t, 'IEEE, big-endian')
                self.assertRaises(ValueError, float.__setformat__,
                                  t, 'IEEE, little-endian')
            self.assertRaises(ValueError, float.__setformat__,
                              t, 'chicken')
        self.assertRaises(ValueError, float.__setformat__,
                          'chicken', 'unknown')

BE_DOUBLE_INF = b'\x7f\xf0\x00\x00\x00\x00\x00\x00'
LE_DOUBLE_INF = bytes(reversed(BE_DOUBLE_INF))
BE_DOUBLE_NAN = b'\x7f\xf8\x00\x00\x00\x00\x00\x00'
LE_DOUBLE_NAN = bytes(reversed(BE_DOUBLE_NAN))

BE_FLOAT_INF = b'\x7f\x80\x00\x00'
LE_FLOAT_INF = bytes(reversed(BE_FLOAT_INF))
BE_FLOAT_NAN = b'\x7f\xc0\x00\x00'
LE_FLOAT_NAN = bytes(reversed(BE_FLOAT_NAN))

# on non-IEEE platforms, attempting to unpack a bit pattern
# representing an infinity or a NaN should raise an exception.

@yp_unittest.skip_floats
@requires_setformat
class UnknownFormatTestCase(yp_unittest.TestCase):
    def setUp(self):
        self.save_formats = {'double':float.__getformat__('double'),
                             'float':float.__getformat__('float')}
        float.__setformat__('double', 'unknown')
        float.__setformat__('float', 'unknown')

    def tearDown(self):
        float.__setformat__('double', self.save_formats['double'])
        float.__setformat__('float', self.save_formats['float'])

    def test_double_specials_dont_unpack(self):
        for fmt, data in [('>d', BE_DOUBLE_INF),
                          ('>d', BE_DOUBLE_NAN),
                          ('<d', LE_DOUBLE_INF),
                          ('<d', LE_DOUBLE_NAN)]:
            self.assertRaises(ValueError, struct.unpack, fmt, data)

    def test_float_specials_dont_unpack(self):
        for fmt, data in [('>f', BE_FLOAT_INF),
                          ('>f', BE_FLOAT_NAN),
                          ('<f', LE_FLOAT_INF),
                          ('<f', LE_FLOAT_NAN)]:
            self.assertRaises(ValueError, struct.unpack, fmt, data)


# on an IEEE platform, all we guarantee is that bit patterns
# representing infinities or NaNs do not raise an exception; all else
# is accident (today).
# let's also try to guarantee that -0.0 and 0.0 don't get confused.

@yp_unittest.skip_floats
class IEEEFormatTestCase(yp_unittest.TestCase):

    @support.requires_IEEE_754
    def test_double_specials_do_unpack(self):
        for fmt, data in [('>d', BE_DOUBLE_INF),
                          ('>d', BE_DOUBLE_NAN),
                          ('<d', LE_DOUBLE_INF),
                          ('<d', LE_DOUBLE_NAN)]:
            struct.unpack(fmt, data)

    @support.requires_IEEE_754
    def test_float_specials_do_unpack(self):
        for fmt, data in [('>f', BE_FLOAT_INF),
                          ('>f', BE_FLOAT_NAN),
                          ('<f', LE_FLOAT_INF),
                          ('<f', LE_FLOAT_NAN)]:
            struct.unpack(fmt, data)

    @support.requires_IEEE_754
    def test_serialized_float_rounding(self):
        from _testcapi import FLT_MAX
        self.assertEqual(struct.pack("<f", 3.40282356e38), struct.pack("<f", FLT_MAX))
        self.assertEqual(struct.pack("<f", -3.40282356e38), struct.pack("<f", -FLT_MAX))

<<<<<<< HEAD
@yp_unittest.skip_floats
class FormatTestCase(yp_unittest.TestCase):
=======
class FormatTestCase(unittest.TestCase):
>>>>>>> 233763af

    def test_format(self):
        # these should be rewritten to use both format(x, spec) and
        # x.__format__(spec)

        self.assertEqual(format(0.0, 'f'), '0.000000')

        # the default is 'g', except for empty format spec
        self.assertEqual(format(0.0, ''), '0.0')
        self.assertEqual(format(0.01, ''), '0.01')
        self.assertEqual(format(0.01, 'g'), '0.01')

        # empty presentation type should format in the same way as str
        # (issue 5920)
        x = 100/7.
        self.assertEqual(format(x, ''), str(x))
        self.assertEqual(format(x, '-'), str(x))
        self.assertEqual(format(x, '>'), str(x))
        self.assertEqual(format(x, '2'), str(x))

        self.assertEqual(format(1.0, 'f'), '1.000000')

        self.assertEqual(format(-1.0, 'f'), '-1.000000')

        self.assertEqual(format( 1.0, ' f'), ' 1.000000')
        self.assertEqual(format(-1.0, ' f'), '-1.000000')
        self.assertEqual(format( 1.0, '+f'), '+1.000000')
        self.assertEqual(format(-1.0, '+f'), '-1.000000')

        # % formatting
        self.assertEqual(format(-1.0, '%'), '-100.000000%')

        # conversion to string should fail
        self.assertRaises(ValueError, format, 3.0, "s")

        # other format specifiers shouldn't work on floats,
        #  in particular int specifiers
        for format_spec in ([chr(x) for x in range(ord('a'), ord('z')+1)] +
                            [chr(x) for x in range(ord('A'), ord('Z')+1)]):
            if not format_spec in 'eEfFgGn%':
                self.assertRaises(ValueError, format, 0.0, format_spec)
                self.assertRaises(ValueError, format, 1.0, format_spec)
                self.assertRaises(ValueError, format, -1.0, format_spec)
                self.assertRaises(ValueError, format, 1e100, format_spec)
                self.assertRaises(ValueError, format, -1e100, format_spec)
                self.assertRaises(ValueError, format, 1e-100, format_spec)
                self.assertRaises(ValueError, format, -1e-100, format_spec)

        # issue 3382
        self.assertEqual(format(NAN, 'f'), 'nan')
        self.assertEqual(format(NAN, 'F'), 'NAN')
        self.assertEqual(format(INF, 'f'), 'inf')
        self.assertEqual(format(INF, 'F'), 'INF')

    @support.requires_IEEE_754
    def test_format_testfile(self):
        with open(format_testfile, encoding="utf-8") as testfile:
            for line in testfile:
                if line.startswith('--'):
                    continue
                line = line.strip()
                if not line:
                    continue

                lhs, rhs = map(str.strip, line.split('->'))
                fmt, arg = lhs.split()
                self.assertEqual(fmt % float(arg), rhs)
                self.assertEqual(fmt % -float(arg), '-' + rhs)

    def test_issue5864(self):
        self.assertEqual(format(123.456, '.4'), '123.5')
        self.assertEqual(format(1234.56, '.4'), '1.235e+03')
        self.assertEqual(format(12345.6, '.4'), '1.235e+04')

    def test_issue35560(self):
        self.assertEqual(format(123.0, '00'), '123.0')
        self.assertEqual(format(123.34, '00f'), '123.340000')
        self.assertEqual(format(123.34, '00e'), '1.233400e+02')
        self.assertEqual(format(123.34, '00g'), '123.34')
        self.assertEqual(format(123.34, '00.10f'), '123.3400000000')
        self.assertEqual(format(123.34, '00.10e'), '1.2334000000e+02')
        self.assertEqual(format(123.34, '00.10g'), '123.34')
        self.assertEqual(format(123.34, '01f'), '123.340000')

        self.assertEqual(format(-123.0, '00'), '-123.0')
        self.assertEqual(format(-123.34, '00f'), '-123.340000')
        self.assertEqual(format(-123.34, '00e'), '-1.233400e+02')
        self.assertEqual(format(-123.34, '00g'), '-123.34')
        self.assertEqual(format(-123.34, '00.10f'), '-123.3400000000')
        self.assertEqual(format(-123.34, '00.10f'), '-123.3400000000')
        self.assertEqual(format(-123.34, '00.10e'), '-1.2334000000e+02')
        self.assertEqual(format(-123.34, '00.10g'), '-123.34')

<<<<<<< HEAD
@yp_unittest.skip_floats
class ReprTestCase(yp_unittest.TestCase):
=======
class ReprTestCase(unittest.TestCase):
>>>>>>> 233763af
    def test_repr(self):
        with open(os.path.join(os.path.split(__file__)[0],
                  'floating_points.txt'), encoding="utf-8") as floats_file:
            for line in floats_file:
                line = line.strip()
                if not line or line.startswith('#'):
                    continue
                v = eval(line)
                self.assertEqual(v, eval(repr(v)))

    @yp_unittest.skipUnless(getattr(sys, 'float_repr_style', '') == 'short',
                         "applies only when using short float repr style")
    def test_short_repr(self):
        # test short float repr introduced in Python 3.1.  One aspect
        # of this repr is that we get some degree of str -> float ->
        # str roundtripping.  In particular, for any numeric string
        # containing 15 or fewer significant digits, those exact same
        # digits (modulo trailing zeros) should appear in the output.
        # No more repr(0.03) -> "0.029999999999999999"!

        test_strings = [
            # output always includes *either* a decimal point and at
            # least one digit after that point, or an exponent.
            '0.0',
            '1.0',
            '0.01',
            '0.02',
            '0.03',
            '0.04',
            '0.05',
            '1.23456789',
            '10.0',
            '100.0',
            # values >= 1e16 get an exponent...
            '1000000000000000.0',
            '9999999999999990.0',
            '1e+16',
            '1e+17',
            # ... and so do values < 1e-4
            '0.001',
            '0.001001',
            '0.00010000000000001',
            '0.0001',
            '9.999999999999e-05',
            '1e-05',
            # values designed to provoke failure if the FPU rounding
            # precision isn't set correctly
            '8.72293771110361e+25',
            '7.47005307342313e+26',
            '2.86438000439698e+28',
            '8.89142905246179e+28',
            '3.08578087079232e+35',
            ]

        for s in test_strings:
            negs = '-'+s
            self.assertEqual(s, repr(float(s)))
            self.assertEqual(negs, repr(float(negs)))
            # Since Python 3.2, repr and str are identical
            self.assertEqual(repr(float(s)), str(float(s)))
            self.assertEqual(repr(float(negs)), str(float(negs)))

@yp_unittest.skip_floats
@support.requires_IEEE_754
class RoundTestCase(yp_unittest.TestCase):

    def test_inf_nan(self):
        self.assertRaises(OverflowError, round, INF)
        self.assertRaises(OverflowError, round, -INF)
        self.assertRaises(ValueError, round, NAN)
        self.assertRaises(TypeError, round, INF, 0.0)
        self.assertRaises(TypeError, round, -INF, 1.0)
        self.assertRaises(TypeError, round, NAN, "ceci n'est pas un integer")
        self.assertRaises(TypeError, round, -0.0, 1j)

    def test_large_n(self):
        for n in [324, 325, 400, 2**31-1, 2**31, 2**32, 2**100]:
            self.assertEqual(round(123.456, n), 123.456)
            self.assertEqual(round(-123.456, n), -123.456)
            self.assertEqual(round(1e300, n), 1e300)
            self.assertEqual(round(1e-320, n), 1e-320)
        self.assertEqual(round(1e150, 300), 1e150)
        self.assertEqual(round(1e300, 307), 1e300)
        self.assertEqual(round(-3.1415, 308), -3.1415)
        self.assertEqual(round(1e150, 309), 1e150)
        self.assertEqual(round(1.4e-315, 315), 1e-315)

    def test_small_n(self):
        for n in [-308, -309, -400, 1-2**31, -2**31, -2**31-1, -2**100]:
            self.assertEqual(round(123.456, n), 0.0)
            self.assertEqual(round(-123.456, n), -0.0)
            self.assertEqual(round(1e300, n), 0.0)
            self.assertEqual(round(1e-320, n), 0.0)

    def test_overflow(self):
        self.assertRaises(OverflowError, round, 1.6e308, -308)
        self.assertRaises(OverflowError, round, -1.7e308, -308)

    @yp_unittest.skipUnless(getattr(sys, 'float_repr_style', '') == 'short',
                         "applies only when using short float repr style")
    def test_previous_round_bugs(self):
        # particular cases that have occurred in bug reports
        self.assertEqual(round(562949953421312.5, 1),
                          562949953421312.5)
        self.assertEqual(round(56294995342131.5, 3),
                         56294995342131.5)
        # round-half-even
        self.assertEqual(round(25.0, -1), 20.0)
        self.assertEqual(round(35.0, -1), 40.0)
        self.assertEqual(round(45.0, -1), 40.0)
        self.assertEqual(round(55.0, -1), 60.0)
        self.assertEqual(round(65.0, -1), 60.0)
        self.assertEqual(round(75.0, -1), 80.0)
        self.assertEqual(round(85.0, -1), 80.0)
        self.assertEqual(round(95.0, -1), 100.0)

    @yp_unittest.skipUnless(getattr(sys, 'float_repr_style', '') == 'short',
                         "applies only when using short float repr style")
    def test_matches_float_format(self):
        # round should give the same results as float formatting
        for i in range(500):
            x = i/1000.
            self.assertEqual(float(format(x, '.0f')), round(x, 0))
            self.assertEqual(float(format(x, '.1f')), round(x, 1))
            self.assertEqual(float(format(x, '.2f')), round(x, 2))
            self.assertEqual(float(format(x, '.3f')), round(x, 3))

        for i in range(5, 5000, 10):
            x = i/1000.
            self.assertEqual(float(format(x, '.0f')), round(x, 0))
            self.assertEqual(float(format(x, '.1f')), round(x, 1))
            self.assertEqual(float(format(x, '.2f')), round(x, 2))
            self.assertEqual(float(format(x, '.3f')), round(x, 3))

        for i in range(500):
            x = random.random()
            self.assertEqual(float(format(x, '.0f')), round(x, 0))
            self.assertEqual(float(format(x, '.1f')), round(x, 1))
            self.assertEqual(float(format(x, '.2f')), round(x, 2))
            self.assertEqual(float(format(x, '.3f')), round(x, 3))

    def test_format_specials(self):
        # Test formatting of nans and infs.

        def test(fmt, value, expected):
            # Test with both % and format().
            self.assertEqual(fmt % value, expected, fmt)
            fmt = fmt[1:] # strip off the %
            self.assertEqual(format(value, fmt), expected, fmt)

        for fmt in ['%e', '%f', '%g', '%.0e', '%.6f', '%.20g',
                    '%#e', '%#f', '%#g', '%#.20e', '%#.15f', '%#.3g']:
            pfmt = '%+' + fmt[1:]
            sfmt = '% ' + fmt[1:]
            test(fmt, INF, 'inf')
            test(fmt, -INF, '-inf')
            test(fmt, NAN, 'nan')
            test(fmt, -NAN, 'nan')
            # When asking for a sign, it's always provided. nans are
            #  always positive.
            test(pfmt, INF, '+inf')
            test(pfmt, -INF, '-inf')
            test(pfmt, NAN, '+nan')
            test(pfmt, -NAN, '+nan')
            # When using ' ' for a sign code, only infs can be negative.
            #  Others have a space.
            test(sfmt, INF, ' inf')
            test(sfmt, -INF, '-inf')
            test(sfmt, NAN, ' nan')
            test(sfmt, -NAN, ' nan')

    def test_None_ndigits(self):
        for x in round(1.23), round(1.23, None), round(1.23, ndigits=None):
            self.assertEqual(x, 1)
            self.assertIsInstance(x, int)
        for x in round(1.78), round(1.78, None), round(1.78, ndigits=None):
            self.assertEqual(x, 2)
            self.assertIsInstance(x, int)


# Beginning with Python 2.6 float has cross platform compatible
# ways to create and represent inf and nan
@yp_unittest.skip_floats
class InfNanTest(yp_unittest.TestCase):
    def test_inf_from_str(self):
        self.assertTrue(isinf(float("inf")))
        self.assertTrue(isinf(float("+inf")))
        self.assertTrue(isinf(float("-inf")))
        self.assertTrue(isinf(float("infinity")))
        self.assertTrue(isinf(float("+infinity")))
        self.assertTrue(isinf(float("-infinity")))

        self.assertEqual(repr(float("inf")), "inf")
        self.assertEqual(repr(float("+inf")), "inf")
        self.assertEqual(repr(float("-inf")), "-inf")
        self.assertEqual(repr(float("infinity")), "inf")
        self.assertEqual(repr(float("+infinity")), "inf")
        self.assertEqual(repr(float("-infinity")), "-inf")

        self.assertEqual(repr(float("INF")), "inf")
        self.assertEqual(repr(float("+Inf")), "inf")
        self.assertEqual(repr(float("-iNF")), "-inf")
        self.assertEqual(repr(float("Infinity")), "inf")
        self.assertEqual(repr(float("+iNfInItY")), "inf")
        self.assertEqual(repr(float("-INFINITY")), "-inf")

        self.assertEqual(str(float("inf")), "inf")
        self.assertEqual(str(float("+inf")), "inf")
        self.assertEqual(str(float("-inf")), "-inf")
        self.assertEqual(str(float("infinity")), "inf")
        self.assertEqual(str(float("+infinity")), "inf")
        self.assertEqual(str(float("-infinity")), "-inf")

        self.assertRaises(ValueError, float, "info")
        self.assertRaises(ValueError, float, "+info")
        self.assertRaises(ValueError, float, "-info")
        self.assertRaises(ValueError, float, "in")
        self.assertRaises(ValueError, float, "+in")
        self.assertRaises(ValueError, float, "-in")
        self.assertRaises(ValueError, float, "infinit")
        self.assertRaises(ValueError, float, "+Infin")
        self.assertRaises(ValueError, float, "-INFI")
        self.assertRaises(ValueError, float, "infinitys")

        self.assertRaises(ValueError, float, "++Inf")
        self.assertRaises(ValueError, float, "-+inf")
        self.assertRaises(ValueError, float, "+-infinity")
        self.assertRaises(ValueError, float, "--Infinity")

    def test_inf_as_str(self):
        self.assertEqual(repr(1e300 * 1e300), "inf")
        self.assertEqual(repr(-1e300 * 1e300), "-inf")

        self.assertEqual(str(1e300 * 1e300), "inf")
        self.assertEqual(str(-1e300 * 1e300), "-inf")

    def test_nan_from_str(self):
        self.assertTrue(isnan(float("nan")))
        self.assertTrue(isnan(float("+nan")))
        self.assertTrue(isnan(float("-nan")))

        self.assertEqual(repr(float("nan")), "nan")
        self.assertEqual(repr(float("+nan")), "nan")
        self.assertEqual(repr(float("-nan")), "nan")

        self.assertEqual(repr(float("NAN")), "nan")
        self.assertEqual(repr(float("+NAn")), "nan")
        self.assertEqual(repr(float("-NaN")), "nan")

        self.assertEqual(str(float("nan")), "nan")
        self.assertEqual(str(float("+nan")), "nan")
        self.assertEqual(str(float("-nan")), "nan")

        self.assertRaises(ValueError, float, "nana")
        self.assertRaises(ValueError, float, "+nana")
        self.assertRaises(ValueError, float, "-nana")
        self.assertRaises(ValueError, float, "na")
        self.assertRaises(ValueError, float, "+na")
        self.assertRaises(ValueError, float, "-na")

        self.assertRaises(ValueError, float, "++nan")
        self.assertRaises(ValueError, float, "-+NAN")
        self.assertRaises(ValueError, float, "+-NaN")
        self.assertRaises(ValueError, float, "--nAn")

    def test_nan_as_str(self):
        self.assertEqual(repr(1e300 * 1e300 * 0), "nan")
        self.assertEqual(repr(-1e300 * 1e300 * 0), "nan")

        self.assertEqual(str(1e300 * 1e300 * 0), "nan")
        self.assertEqual(str(-1e300 * 1e300 * 0), "nan")

    def test_inf_signs(self):
        self.assertEqual(copysign(1.0, float('inf')), 1.0)
        self.assertEqual(copysign(1.0, float('-inf')), -1.0)

    @yp_unittest.skipUnless(getattr(sys, 'float_repr_style', '') == 'short',
                         "applies only when using short float repr style")
    def test_nan_signs(self):
        # When using the dtoa.c code, the sign of float('nan') should
        # be predictable.
        self.assertEqual(copysign(1.0, float('nan')), 1.0)
        self.assertEqual(copysign(1.0, float('-nan')), -1.0)


fromHex = float.fromhex
toHex = float.hex
@yp_unittest.skip_floats
class HexFloatTestCase(yp_unittest.TestCase):
    MAX = fromHex('0x.fffffffffffff8p+1024')  # max normal
    MIN = fromHex('0x1p-1022')                # min normal
    TINY = fromHex('0x0.0000000000001p-1022') # min subnormal
    EPS = fromHex('0x0.0000000000001p0') # diff between 1.0 and next float up

    def identical(self, x, y):
        # check that floats x and y are identical, or that both
        # are NaNs
        if isnan(x) or isnan(y):
            if isnan(x) == isnan(y):
                return
        elif x == y and (x != 0.0 or copysign(1.0, x) == copysign(1.0, y)):
            return
        self.fail('%r not identical to %r' % (x, y))

    def test_ends(self):
        self.identical(self.MIN, ldexp(1.0, -1022))
        self.identical(self.TINY, ldexp(1.0, -1074))
        self.identical(self.EPS, ldexp(1.0, -52))
        self.identical(self.MAX, 2.*(ldexp(1.0, 1023) - ldexp(1.0, 970)))

    def test_invalid_inputs(self):
        invalid_inputs = [
            'infi',   # misspelt infinities and nans
            '-Infinit',
            '++inf',
            '-+Inf',
            '--nan',
            '+-NaN',
            'snan',
            'NaNs',
            'nna',
            'an',
            'nf',
            'nfinity',
            'inity',
            'iinity',
            '0xnan',
            '',
            ' ',
            'x1.0p0',
            '0xX1.0p0',
            '+ 0x1.0p0', # internal whitespace
            '- 0x1.0p0',
            '0 x1.0p0',
            '0x 1.0p0',
            '0x1 2.0p0',
            '+0x1 .0p0',
            '0x1. 0p0',
            '-0x1.0 1p0',
            '-0x1.0 p0',
            '+0x1.0p +0',
            '0x1.0p -0',
            '0x1.0p 0',
            '+0x1.0p+ 0',
            '-0x1.0p- 0',
            '++0x1.0p-0', # double signs
            '--0x1.0p0',
            '+-0x1.0p+0',
            '-+0x1.0p0',
            '0x1.0p++0',
            '+0x1.0p+-0',
            '-0x1.0p-+0',
            '0x1.0p--0',
            '0x1.0.p0',
            '0x.p0', # no hex digits before or after point
            '0x1,p0', # wrong decimal point character
            '0x1pa',
            '0x1p\uff10',  # fullwidth Unicode digits
            '\uff10x1p0',
            '0x\uff11p0',
            '0x1.\uff10p0',
            '0x1p0 \n 0x2p0',
            '0x1p0\0 0x1p0',  # embedded null byte is not end of string
            ]
        for x in invalid_inputs:
            try:
                result = fromHex(x)
            except ValueError:
                pass
            else:
                self.fail('Expected float.fromhex(%r) to raise ValueError; '
                          'got %r instead' % (x, result))


    def test_whitespace(self):
        value_pairs = [
            ('inf', INF),
            ('-Infinity', -INF),
            ('nan', NAN),
            ('1.0', 1.0),
            ('-0x.2', -0.125),
            ('-0.0', -0.0)
            ]
        whitespace = [
            '',
            ' ',
            '\t',
            '\n',
            '\n \t',
            '\f',
            '\v',
            '\r'
            ]
        for inp, expected in value_pairs:
            for lead in whitespace:
                for trail in whitespace:
                    got = fromHex(lead + inp + trail)
                    self.identical(got, expected)


    def test_from_hex(self):
        MIN = self.MIN
        MAX = self.MAX
        TINY = self.TINY
        EPS = self.EPS

        # two spellings of infinity, with optional signs; case-insensitive
        self.identical(fromHex('inf'), INF)
        self.identical(fromHex('+Inf'), INF)
        self.identical(fromHex('-INF'), -INF)
        self.identical(fromHex('iNf'), INF)
        self.identical(fromHex('Infinity'), INF)
        self.identical(fromHex('+INFINITY'), INF)
        self.identical(fromHex('-infinity'), -INF)
        self.identical(fromHex('-iNFiNitY'), -INF)

        # nans with optional sign; case insensitive
        self.identical(fromHex('nan'), NAN)
        self.identical(fromHex('+NaN'), NAN)
        self.identical(fromHex('-NaN'), NAN)
        self.identical(fromHex('-nAN'), NAN)

        # variations in input format
        self.identical(fromHex('1'), 1.0)
        self.identical(fromHex('+1'), 1.0)
        self.identical(fromHex('1.'), 1.0)
        self.identical(fromHex('1.0'), 1.0)
        self.identical(fromHex('1.0p0'), 1.0)
        self.identical(fromHex('01'), 1.0)
        self.identical(fromHex('01.'), 1.0)
        self.identical(fromHex('0x1'), 1.0)
        self.identical(fromHex('0x1.'), 1.0)
        self.identical(fromHex('0x1.0'), 1.0)
        self.identical(fromHex('+0x1.0'), 1.0)
        self.identical(fromHex('0x1p0'), 1.0)
        self.identical(fromHex('0X1p0'), 1.0)
        self.identical(fromHex('0X1P0'), 1.0)
        self.identical(fromHex('0x1P0'), 1.0)
        self.identical(fromHex('0x1.p0'), 1.0)
        self.identical(fromHex('0x1.0p0'), 1.0)
        self.identical(fromHex('0x.1p4'), 1.0)
        self.identical(fromHex('0x.1p04'), 1.0)
        self.identical(fromHex('0x.1p004'), 1.0)
        self.identical(fromHex('0x1p+0'), 1.0)
        self.identical(fromHex('0x1P-0'), 1.0)
        self.identical(fromHex('+0x1p0'), 1.0)
        self.identical(fromHex('0x01p0'), 1.0)
        self.identical(fromHex('0x1p00'), 1.0)
        self.identical(fromHex(' 0x1p0 '), 1.0)
        self.identical(fromHex('\n 0x1p0'), 1.0)
        self.identical(fromHex('0x1p0 \t'), 1.0)
        self.identical(fromHex('0xap0'), 10.0)
        self.identical(fromHex('0xAp0'), 10.0)
        self.identical(fromHex('0xaP0'), 10.0)
        self.identical(fromHex('0xAP0'), 10.0)
        self.identical(fromHex('0xbep0'), 190.0)
        self.identical(fromHex('0xBep0'), 190.0)
        self.identical(fromHex('0xbEp0'), 190.0)
        self.identical(fromHex('0XBE0P-4'), 190.0)
        self.identical(fromHex('0xBEp0'), 190.0)
        self.identical(fromHex('0xB.Ep4'), 190.0)
        self.identical(fromHex('0x.BEp8'), 190.0)
        self.identical(fromHex('0x.0BEp12'), 190.0)

        # moving the point around
        pi = fromHex('0x1.921fb54442d18p1')
        self.identical(fromHex('0x.006487ed5110b46p11'), pi)
        self.identical(fromHex('0x.00c90fdaa22168cp10'), pi)
        self.identical(fromHex('0x.01921fb54442d18p9'), pi)
        self.identical(fromHex('0x.03243f6a8885a3p8'), pi)
        self.identical(fromHex('0x.06487ed5110b46p7'), pi)
        self.identical(fromHex('0x.0c90fdaa22168cp6'), pi)
        self.identical(fromHex('0x.1921fb54442d18p5'), pi)
        self.identical(fromHex('0x.3243f6a8885a3p4'), pi)
        self.identical(fromHex('0x.6487ed5110b46p3'), pi)
        self.identical(fromHex('0x.c90fdaa22168cp2'), pi)
        self.identical(fromHex('0x1.921fb54442d18p1'), pi)
        self.identical(fromHex('0x3.243f6a8885a3p0'), pi)
        self.identical(fromHex('0x6.487ed5110b46p-1'), pi)
        self.identical(fromHex('0xc.90fdaa22168cp-2'), pi)
        self.identical(fromHex('0x19.21fb54442d18p-3'), pi)
        self.identical(fromHex('0x32.43f6a8885a3p-4'), pi)
        self.identical(fromHex('0x64.87ed5110b46p-5'), pi)
        self.identical(fromHex('0xc9.0fdaa22168cp-6'), pi)
        self.identical(fromHex('0x192.1fb54442d18p-7'), pi)
        self.identical(fromHex('0x324.3f6a8885a3p-8'), pi)
        self.identical(fromHex('0x648.7ed5110b46p-9'), pi)
        self.identical(fromHex('0xc90.fdaa22168cp-10'), pi)
        self.identical(fromHex('0x1921.fb54442d18p-11'), pi)
        # ...
        self.identical(fromHex('0x1921fb54442d1.8p-47'), pi)
        self.identical(fromHex('0x3243f6a8885a3p-48'), pi)
        self.identical(fromHex('0x6487ed5110b46p-49'), pi)
        self.identical(fromHex('0xc90fdaa22168cp-50'), pi)
        self.identical(fromHex('0x1921fb54442d18p-51'), pi)
        self.identical(fromHex('0x3243f6a8885a30p-52'), pi)
        self.identical(fromHex('0x6487ed5110b460p-53'), pi)
        self.identical(fromHex('0xc90fdaa22168c0p-54'), pi)
        self.identical(fromHex('0x1921fb54442d180p-55'), pi)


        # results that should overflow...
        self.assertRaises(OverflowError, fromHex, '-0x1p1024')
        self.assertRaises(OverflowError, fromHex, '0x1p+1025')
        self.assertRaises(OverflowError, fromHex, '+0X1p1030')
        self.assertRaises(OverflowError, fromHex, '-0x1p+1100')
        self.assertRaises(OverflowError, fromHex, '0X1p123456789123456789')
        self.assertRaises(OverflowError, fromHex, '+0X.8p+1025')
        self.assertRaises(OverflowError, fromHex, '+0x0.8p1025')
        self.assertRaises(OverflowError, fromHex, '-0x0.4p1026')
        self.assertRaises(OverflowError, fromHex, '0X2p+1023')
        self.assertRaises(OverflowError, fromHex, '0x2.p1023')
        self.assertRaises(OverflowError, fromHex, '-0x2.0p+1023')
        self.assertRaises(OverflowError, fromHex, '+0X4p+1022')
        self.assertRaises(OverflowError, fromHex, '0x1.ffffffffffffffp+1023')
        self.assertRaises(OverflowError, fromHex, '-0X1.fffffffffffff9p1023')
        self.assertRaises(OverflowError, fromHex, '0X1.fffffffffffff8p1023')
        self.assertRaises(OverflowError, fromHex, '+0x3.fffffffffffffp1022')
        self.assertRaises(OverflowError, fromHex, '0x3fffffffffffffp+970')
        self.assertRaises(OverflowError, fromHex, '0x10000000000000000p960')
        self.assertRaises(OverflowError, fromHex, '-0Xffffffffffffffffp960')

        # ...and those that round to +-max float
        self.identical(fromHex('+0x1.fffffffffffffp+1023'), MAX)
        self.identical(fromHex('-0X1.fffffffffffff7p1023'), -MAX)
        self.identical(fromHex('0X1.fffffffffffff7fffffffffffffp1023'), MAX)

        # zeros
        self.identical(fromHex('0x0p0'), 0.0)
        self.identical(fromHex('0x0p1000'), 0.0)
        self.identical(fromHex('-0x0p1023'), -0.0)
        self.identical(fromHex('0X0p1024'), 0.0)
        self.identical(fromHex('-0x0p1025'), -0.0)
        self.identical(fromHex('0X0p2000'), 0.0)
        self.identical(fromHex('0x0p123456789123456789'), 0.0)
        self.identical(fromHex('-0X0p-0'), -0.0)
        self.identical(fromHex('-0X0p-1000'), -0.0)
        self.identical(fromHex('0x0p-1023'), 0.0)
        self.identical(fromHex('-0X0p-1024'), -0.0)
        self.identical(fromHex('-0x0p-1025'), -0.0)
        self.identical(fromHex('-0x0p-1072'), -0.0)
        self.identical(fromHex('0X0p-1073'), 0.0)
        self.identical(fromHex('-0x0p-1074'), -0.0)
        self.identical(fromHex('0x0p-1075'), 0.0)
        self.identical(fromHex('0X0p-1076'), 0.0)
        self.identical(fromHex('-0X0p-2000'), -0.0)
        self.identical(fromHex('-0x0p-123456789123456789'), -0.0)

        # values that should underflow to 0
        self.identical(fromHex('0X1p-1075'), 0.0)
        self.identical(fromHex('-0X1p-1075'), -0.0)
        self.identical(fromHex('-0x1p-123456789123456789'), -0.0)
        self.identical(fromHex('0x1.00000000000000001p-1075'), TINY)
        self.identical(fromHex('-0x1.1p-1075'), -TINY)
        self.identical(fromHex('0x1.fffffffffffffffffp-1075'), TINY)

        # check round-half-even is working correctly near 0 ...
        self.identical(fromHex('0x1p-1076'), 0.0)
        self.identical(fromHex('0X2p-1076'), 0.0)
        self.identical(fromHex('0X3p-1076'), TINY)
        self.identical(fromHex('0x4p-1076'), TINY)
        self.identical(fromHex('0X5p-1076'), TINY)
        self.identical(fromHex('0X6p-1076'), 2*TINY)
        self.identical(fromHex('0x7p-1076'), 2*TINY)
        self.identical(fromHex('0X8p-1076'), 2*TINY)
        self.identical(fromHex('0X9p-1076'), 2*TINY)
        self.identical(fromHex('0xap-1076'), 2*TINY)
        self.identical(fromHex('0Xbp-1076'), 3*TINY)
        self.identical(fromHex('0xcp-1076'), 3*TINY)
        self.identical(fromHex('0Xdp-1076'), 3*TINY)
        self.identical(fromHex('0Xep-1076'), 4*TINY)
        self.identical(fromHex('0xfp-1076'), 4*TINY)
        self.identical(fromHex('0x10p-1076'), 4*TINY)
        self.identical(fromHex('-0x1p-1076'), -0.0)
        self.identical(fromHex('-0X2p-1076'), -0.0)
        self.identical(fromHex('-0x3p-1076'), -TINY)
        self.identical(fromHex('-0X4p-1076'), -TINY)
        self.identical(fromHex('-0x5p-1076'), -TINY)
        self.identical(fromHex('-0x6p-1076'), -2*TINY)
        self.identical(fromHex('-0X7p-1076'), -2*TINY)
        self.identical(fromHex('-0X8p-1076'), -2*TINY)
        self.identical(fromHex('-0X9p-1076'), -2*TINY)
        self.identical(fromHex('-0Xap-1076'), -2*TINY)
        self.identical(fromHex('-0xbp-1076'), -3*TINY)
        self.identical(fromHex('-0xcp-1076'), -3*TINY)
        self.identical(fromHex('-0Xdp-1076'), -3*TINY)
        self.identical(fromHex('-0xep-1076'), -4*TINY)
        self.identical(fromHex('-0Xfp-1076'), -4*TINY)
        self.identical(fromHex('-0X10p-1076'), -4*TINY)

        # ... and near MIN ...
        self.identical(fromHex('0x0.ffffffffffffd6p-1022'), MIN-3*TINY)
        self.identical(fromHex('0x0.ffffffffffffd8p-1022'), MIN-2*TINY)
        self.identical(fromHex('0x0.ffffffffffffdap-1022'), MIN-2*TINY)
        self.identical(fromHex('0x0.ffffffffffffdcp-1022'), MIN-2*TINY)
        self.identical(fromHex('0x0.ffffffffffffdep-1022'), MIN-2*TINY)
        self.identical(fromHex('0x0.ffffffffffffe0p-1022'), MIN-2*TINY)
        self.identical(fromHex('0x0.ffffffffffffe2p-1022'), MIN-2*TINY)
        self.identical(fromHex('0x0.ffffffffffffe4p-1022'), MIN-2*TINY)
        self.identical(fromHex('0x0.ffffffffffffe6p-1022'), MIN-2*TINY)
        self.identical(fromHex('0x0.ffffffffffffe8p-1022'), MIN-2*TINY)
        self.identical(fromHex('0x0.ffffffffffffeap-1022'), MIN-TINY)
        self.identical(fromHex('0x0.ffffffffffffecp-1022'), MIN-TINY)
        self.identical(fromHex('0x0.ffffffffffffeep-1022'), MIN-TINY)
        self.identical(fromHex('0x0.fffffffffffff0p-1022'), MIN-TINY)
        self.identical(fromHex('0x0.fffffffffffff2p-1022'), MIN-TINY)
        self.identical(fromHex('0x0.fffffffffffff4p-1022'), MIN-TINY)
        self.identical(fromHex('0x0.fffffffffffff6p-1022'), MIN-TINY)
        self.identical(fromHex('0x0.fffffffffffff8p-1022'), MIN)
        self.identical(fromHex('0x0.fffffffffffffap-1022'), MIN)
        self.identical(fromHex('0x0.fffffffffffffcp-1022'), MIN)
        self.identical(fromHex('0x0.fffffffffffffep-1022'), MIN)
        self.identical(fromHex('0x1.00000000000000p-1022'), MIN)
        self.identical(fromHex('0x1.00000000000002p-1022'), MIN)
        self.identical(fromHex('0x1.00000000000004p-1022'), MIN)
        self.identical(fromHex('0x1.00000000000006p-1022'), MIN)
        self.identical(fromHex('0x1.00000000000008p-1022'), MIN)
        self.identical(fromHex('0x1.0000000000000ap-1022'), MIN+TINY)
        self.identical(fromHex('0x1.0000000000000cp-1022'), MIN+TINY)
        self.identical(fromHex('0x1.0000000000000ep-1022'), MIN+TINY)
        self.identical(fromHex('0x1.00000000000010p-1022'), MIN+TINY)
        self.identical(fromHex('0x1.00000000000012p-1022'), MIN+TINY)
        self.identical(fromHex('0x1.00000000000014p-1022'), MIN+TINY)
        self.identical(fromHex('0x1.00000000000016p-1022'), MIN+TINY)
        self.identical(fromHex('0x1.00000000000018p-1022'), MIN+2*TINY)

        # ... and near 1.0.
        self.identical(fromHex('0x0.fffffffffffff0p0'), 1.0-EPS)
        self.identical(fromHex('0x0.fffffffffffff1p0'), 1.0-EPS)
        self.identical(fromHex('0X0.fffffffffffff2p0'), 1.0-EPS)
        self.identical(fromHex('0x0.fffffffffffff3p0'), 1.0-EPS)
        self.identical(fromHex('0X0.fffffffffffff4p0'), 1.0-EPS)
        self.identical(fromHex('0X0.fffffffffffff5p0'), 1.0-EPS/2)
        self.identical(fromHex('0X0.fffffffffffff6p0'), 1.0-EPS/2)
        self.identical(fromHex('0x0.fffffffffffff7p0'), 1.0-EPS/2)
        self.identical(fromHex('0x0.fffffffffffff8p0'), 1.0-EPS/2)
        self.identical(fromHex('0X0.fffffffffffff9p0'), 1.0-EPS/2)
        self.identical(fromHex('0X0.fffffffffffffap0'), 1.0-EPS/2)
        self.identical(fromHex('0x0.fffffffffffffbp0'), 1.0-EPS/2)
        self.identical(fromHex('0X0.fffffffffffffcp0'), 1.0)
        self.identical(fromHex('0x0.fffffffffffffdp0'), 1.0)
        self.identical(fromHex('0X0.fffffffffffffep0'), 1.0)
        self.identical(fromHex('0x0.ffffffffffffffp0'), 1.0)
        self.identical(fromHex('0X1.00000000000000p0'), 1.0)
        self.identical(fromHex('0X1.00000000000001p0'), 1.0)
        self.identical(fromHex('0x1.00000000000002p0'), 1.0)
        self.identical(fromHex('0X1.00000000000003p0'), 1.0)
        self.identical(fromHex('0x1.00000000000004p0'), 1.0)
        self.identical(fromHex('0X1.00000000000005p0'), 1.0)
        self.identical(fromHex('0X1.00000000000006p0'), 1.0)
        self.identical(fromHex('0X1.00000000000007p0'), 1.0)
        self.identical(fromHex('0x1.00000000000007ffffffffffffffffffffp0'),
                       1.0)
        self.identical(fromHex('0x1.00000000000008p0'), 1.0)
        self.identical(fromHex('0x1.00000000000008000000000000000001p0'),
                       1+EPS)
        self.identical(fromHex('0X1.00000000000009p0'), 1.0+EPS)
        self.identical(fromHex('0x1.0000000000000ap0'), 1.0+EPS)
        self.identical(fromHex('0x1.0000000000000bp0'), 1.0+EPS)
        self.identical(fromHex('0X1.0000000000000cp0'), 1.0+EPS)
        self.identical(fromHex('0x1.0000000000000dp0'), 1.0+EPS)
        self.identical(fromHex('0x1.0000000000000ep0'), 1.0+EPS)
        self.identical(fromHex('0X1.0000000000000fp0'), 1.0+EPS)
        self.identical(fromHex('0x1.00000000000010p0'), 1.0+EPS)
        self.identical(fromHex('0X1.00000000000011p0'), 1.0+EPS)
        self.identical(fromHex('0x1.00000000000012p0'), 1.0+EPS)
        self.identical(fromHex('0X1.00000000000013p0'), 1.0+EPS)
        self.identical(fromHex('0X1.00000000000014p0'), 1.0+EPS)
        self.identical(fromHex('0x1.00000000000015p0'), 1.0+EPS)
        self.identical(fromHex('0x1.00000000000016p0'), 1.0+EPS)
        self.identical(fromHex('0X1.00000000000017p0'), 1.0+EPS)
        self.identical(fromHex('0x1.00000000000017ffffffffffffffffffffp0'),
                       1.0+EPS)
        self.identical(fromHex('0x1.00000000000018p0'), 1.0+2*EPS)
        self.identical(fromHex('0X1.00000000000018000000000000000001p0'),
                       1.0+2*EPS)
        self.identical(fromHex('0x1.00000000000019p0'), 1.0+2*EPS)
        self.identical(fromHex('0X1.0000000000001ap0'), 1.0+2*EPS)
        self.identical(fromHex('0X1.0000000000001bp0'), 1.0+2*EPS)
        self.identical(fromHex('0x1.0000000000001cp0'), 1.0+2*EPS)
        self.identical(fromHex('0x1.0000000000001dp0'), 1.0+2*EPS)
        self.identical(fromHex('0x1.0000000000001ep0'), 1.0+2*EPS)
        self.identical(fromHex('0X1.0000000000001fp0'), 1.0+2*EPS)
        self.identical(fromHex('0x1.00000000000020p0'), 1.0+2*EPS)

        # Regression test for a corner-case bug reported in b.p.o. 44954
        self.identical(fromHex('0x.8p-1074'), 0.0)
        self.identical(fromHex('0x.80p-1074'), 0.0)
        self.identical(fromHex('0x.81p-1074'), TINY)
        self.identical(fromHex('0x8p-1078'), 0.0)
        self.identical(fromHex('0x8.0p-1078'), 0.0)
        self.identical(fromHex('0x8.1p-1078'), TINY)
        self.identical(fromHex('0x80p-1082'), 0.0)
        self.identical(fromHex('0x81p-1082'), TINY)
        self.identical(fromHex('.8p-1074'), 0.0)
        self.identical(fromHex('8p-1078'), 0.0)
        self.identical(fromHex('-.8p-1074'), -0.0)
        self.identical(fromHex('+8p-1078'), 0.0)

    def test_roundtrip(self):
        def roundtrip(x):
            return fromHex(toHex(x))

        for x in [NAN, INF, self.MAX, self.MIN, self.MIN-self.TINY, self.TINY, 0.0]:
            self.identical(x, roundtrip(x))
            self.identical(-x, roundtrip(-x))

        # fromHex(toHex(x)) should exactly recover x, for any non-NaN float x.
        import random
        for i in range(10000):
            e = random.randrange(-1200, 1200)
            m = random.random()
            s = random.choice([1.0, -1.0])
            try:
                x = s*ldexp(m, e)
            except OverflowError:
                pass
            else:
                self.identical(x, fromHex(toHex(x)))

    def test_subclass(self):
        class F(float):
            def __new__(cls, value):
                return float.__new__(cls, value + 1)

        f = F.fromhex((1.5).hex())
        self.assertIs(type(f), F)
        self.assertEqual(f, 2.5)

        class F2(float):
            def __init__(self, value):
                self.foo = 'bar'

        f = F2.fromhex((1.5).hex())
        self.assertIs(type(f), F2)
        self.assertEqual(f, 1.5)
        self.assertEqual(getattr(f, 'foo', 'none'), 'bar')


if __name__ == '__main__':
<<<<<<< HEAD
    yp_unittest.main()
=======
    unittest.main()
>>>>>>> 233763af
<|MERGE_RESOLUTION|>--- conflicted
+++ resolved
@@ -1,7 +1,4 @@
-<<<<<<< HEAD
 from yp import *
-=======
->>>>>>> 233763af
 import fractions
 import operator
 import os
@@ -9,17 +6,10 @@
 import sys
 import struct
 import time
-<<<<<<< HEAD
 from yp_test import yp_unittest
 
 from yp_test import support
 from yp_test.test_grammar import (VALID_UNDERSCORE_LITERALS,
-=======
-import unittest
-
-from test import support
-from test.test_grammar import (VALID_UNDERSCORE_LITERALS,
->>>>>>> 233763af
                                INVALID_UNDERSCORE_LITERALS)
 from math import isinf, isnan, copysign, ldexp
 
@@ -42,12 +32,8 @@
 class OtherFloatSubclass(float):
     pass
 
-<<<<<<< HEAD
 @yp_unittest.skip_floats
 class GeneralFloatCases(yp_unittest.TestCase):
-=======
-class GeneralFloatCases(unittest.TestCase):
->>>>>>> 233763af
 
     def test_float(self):
         self.assertEqual(float(3.14), 3.14)
@@ -580,13 +566,6 @@
             #self.assertTrue(0.0 < pow_op(2.0, -1047) < 1e-315)
             #self.assertTrue(0.0 > pow_op(-2.0, -1047) > -1e-315)
 
-    def test_hash(self):
-        for x in range(-30, 30):
-            self.assertEqual(hash(float(x)), hash(x))
-        self.assertEqual(hash(float(sys.float_info.max)),
-                         hash(int(sys.float_info.max)))
-        self.assertEqual(hash(float('inf')), sys.hash_info.inf)
-        self.assertEqual(hash(float('-inf')), -sys.hash_info.inf)
 
     def test_hash_nan(self):
         value = float('nan')
@@ -710,12 +689,8 @@
         self.assertEqual(struct.pack("<f", 3.40282356e38), struct.pack("<f", FLT_MAX))
         self.assertEqual(struct.pack("<f", -3.40282356e38), struct.pack("<f", -FLT_MAX))
 
-<<<<<<< HEAD
 @yp_unittest.skip_floats
 class FormatTestCase(yp_unittest.TestCase):
-=======
-class FormatTestCase(unittest.TestCase):
->>>>>>> 233763af
 
     def test_format(self):
         # these should be rewritten to use both format(x, spec) and
@@ -809,12 +784,8 @@
         self.assertEqual(format(-123.34, '00.10e'), '-1.2334000000e+02')
         self.assertEqual(format(-123.34, '00.10g'), '-123.34')
 
-<<<<<<< HEAD
 @yp_unittest.skip_floats
 class ReprTestCase(yp_unittest.TestCase):
-=======
-class ReprTestCase(unittest.TestCase):
->>>>>>> 233763af
     def test_repr(self):
         with open(os.path.join(os.path.split(__file__)[0],
                   'floating_points.txt'), encoding="utf-8") as floats_file:
@@ -1555,8 +1526,4 @@
 
 
 if __name__ == '__main__':
-<<<<<<< HEAD
-    yp_unittest.main()
-=======
-    unittest.main()
->>>>>>> 233763af
+    yp_unittest.main()