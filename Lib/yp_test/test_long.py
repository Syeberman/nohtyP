from yp import *
from yp_test import yp_unittest
from yp_test import support

import sys

import random
import math
import array

<<<<<<< HEAD
# TODO Review these tests very carefully against the original to ensure we're testing nohtyP
# correctly (for example, that we are testing the operations on yp_ints and not converting the
# operation's result to yp_int, or that we aren't ignoring an important case just because of an
# overflow)

# Extra assurance that we're not accidentally testing Python's int or float...unless we mean to
_int = int
_float = float
def int( *args, **kwargs ): raise NotImplementedError( "convert script to yp_int here" )
def float( *args, **kwargs ): raise NotImplementedError( "convert script to yp_float here" )

=======
>>>>>>> 233763af
# SHIFT should match the value in longintrepr.h for best testing.
SHIFT = sys.int_info.bits_per_digit
BASE = 2 ** SHIFT
MASK = BASE - 1
KARATSUBA_CUTOFF = 70   # from longobject.c

MAXBITS = yp_sys_maxint._asint().bit_length()
# Max number of base BASE digits to use in test cases.  Doubling
# this will more than double the runtime.
MAXDIGITS = MAXBITS // sys.int_info.bits_per_digit

# build some special values
special = [yp_int(0), yp_int(1), yp_int(2), yp_int(BASE), yp_int(BASE >> 1),
        yp_int(0x5555555555555555), yp_int(0x2aaaaaaaaaaaaaaa)]
#  some solid strings of one bits
p2 = yp_int(4)  # 0 and 1 already added
for i in range(2*SHIFT):
    special.append(yp_int(p2 - 1))
    p2 = p2 << 1
del p2
# add complements & negations
special += [yp_int(~x) for x in special] + [yp_int(-x) for x in special]

DBL_MAX = sys.float_info.max
DBL_MAX_EXP = sys.float_info.max_exp
DBL_MIN_EXP = sys.float_info.min_exp
DBL_MANT_DIG = sys.float_info.mant_dig
DBL_MIN_OVERFLOW = 2**DBL_MAX_EXP - 2**(DBL_MAX_EXP - DBL_MANT_DIG - 1)


# Pure Python version of correctly-rounded integer-to-float conversion.
def int_to_float(n):
    """
    Correctly-rounded integer-to-float conversion.

    """
    # Constants, depending only on the floating-point format in use.
    # We use an extra 2 bits of precision for rounding purposes.
    PRECISION = sys.float_info.mant_dig + 2
    SHIFT_MAX = sys.float_info.max_exp - PRECISION
    Q_MAX = 1 << PRECISION
    ROUND_HALF_TO_EVEN_CORRECTION = [0, -1, -2, 1, 0, -1, 2, 1]

    # Reduce to the case where n is positive.
    if n == 0:
        return 0.0
    elif n < 0:
        return -int_to_float(-n)

    # Convert n to a 'floating-point' number q * 2**shift, where q is an
    # integer with 'PRECISION' significant bits.  When shifting n to create q,
    # the least significant bit of q is treated as 'sticky'.  That is, the
    # least significant bit of q is set if either the corresponding bit of n
    # was already set, or any one of the bits of n lost in the shift was set.
    shift = n.bit_length() - PRECISION
    q = n << -shift if shift < 0 else (n >> shift) | bool(n & ~(-1 << shift))

    # Round half to even (actually rounds to the nearest multiple of 4,
    # rounding ties to a multiple of 8).
    q += ROUND_HALF_TO_EVEN_CORRECTION[q & 7]

    # Detect overflow.
    if shift + (q == Q_MAX) > SHIFT_MAX:
        raise OverflowError("integer too large to convert to float")

    # Checks: q is exactly representable, and q**2**shift doesn't overflow.
    assert q % 4 == 0 and q // 4 <= 2**(sys.float_info.mant_dig)
    assert q * 2**shift <= sys.float_info.max

    # Some circularity here, since float(q) is doing an int-to-float
    # conversion.  But here q is of bounded size, and is exactly representable
    # as a float.  In a low-level C-like language, this operation would be a
    # simple cast (e.g., from unsigned long long to double).
    return math.ldexp(_float(q), shift)


# pure Python version of correctly-rounded true division
def truediv(a, b):
    """Correctly-rounded true division for integers."""
    negative = a^b < 0
    a, b = abs(a), abs(b)

    # exceptions:  division by zero, overflow
    if not b:
        raise ZeroDivisionError("division by zero")
    if a >= DBL_MIN_OVERFLOW * b:
        raise OverflowError("int/int too large to represent as a float")

   # find integer d satisfying 2**(d - 1) <= a/b < 2**d
    d = a.bit_length() - b.bit_length()
    if d >= 0 and a >= 2**d * b or d < 0 and a * 2**-d >= b:
        d += 1

    # compute 2**-exp * a / b for suitable exp
    exp = max(d, DBL_MIN_EXP) - DBL_MANT_DIG
    a, b = a << max(-exp, 0), b << max(exp, 0)
    q, r = divmod(a, b)

    # round-half-to-even: fractional part is r/b, which is > 0.5 iff
    # 2*r > b, and == 0.5 iff 2*r == b.
    if 2*r > b or 2*r == b and q % 2 == 1:
        q += 1

    result = math.ldexp(q, exp)
    return -result if negative else result


class LongTest(yp_unittest.TestCase):

    # Get quasi-random long consisting of ndigits digits (in base BASE).
    # quasi == the most-significant digit will not be 0, and the number
    # is constructed to contain long strings of 0 and 1 bits.  These are
    # more likely than random bits to provoke digit-boundary errors.
    # The sign of the number is also random.

    def getran(self, ndigits):
        self.assertGreater(ndigits, yp_int(0))
        nbits_hi = ndigits * SHIFT
        nbits_lo = nbits_hi - SHIFT + 1
        answer = 0
        nbits = 0
        r = yp_int(random.random() * (SHIFT * 2)) | 1  # force 1 bits to start
        while nbits < nbits_lo:
            bits = (r >> 1) + 1
            bits = min(bits, nbits_hi - nbits)
            self.assertTrue(1 <= bits <= SHIFT)
            nbits = nbits + bits
            answer = answer << bits
            if r & 1:
                answer = answer | ((1 << bits) - 1)
            r = yp_int(random.random() * (SHIFT * 2))
        self.assertTrue(nbits_lo <= nbits <= nbits_hi)
        if random.random() < 0.5:
            answer = -answer
        return answer

    # Get random long consisting of ndigits random digits (relative to base
    # BASE).  The sign bit is also random.

    def getran2(ndigits):
        answer = 0
        for i in range(ndigits):
            answer = (answer << SHIFT) | random.randint(0, MASK)
        if random.random() < 0.5:
            answer = -answer
        return answer

    def check_division(self, x, y):
        x = yp_int(x)
        y = yp_int(y)
        eq = self.assertEqual
        with self.subTest(x=x, y=y):
            q, r = divmod(x, y)
            q2, r2 = x//y, x%y
            pab, pba = x*y, y*x
            eq(pab, pba, "multiplication does not commute")
            eq(q, q2, "divmod returns different quotient than /")
            eq(r, r2, "divmod returns different mod than %")
            eq(x, q*y + r, "x != q*y + r after divmod")
            if y > 0:
                self.assertTrue(0 <= r < y, "bad mod from divmod")
            else:
                self.assertTrue(y < r <= 0, "bad mod from divmod")

    def test_division(self):
        #digits = list(range(1, MAXDIGITS+1)) + list(range(KARATSUBA_CUTOFF,
        #                                              KARATSUBA_CUTOFF + 14))
        #digits.append(KARATSUBA_CUTOFF * 3)
        digits = list(range(1, MAXDIGITS+1))
        for lenx in digits:
            x = self.getran(lenx)
            for leny in digits:
                y = self.getran(leny) or 1
                self.check_division(x, y)

        # specific numbers chosen to exercise corner cases of the
        # current long division implementation

        # 30-bit cases involving a quotient digit estimate of BASE+1
        # XXX Too large for nohtyP
        #self.check_division(1231948412290879395966702881,
        #                    1147341367131428698)
        #self.check_division(815427756481275430342312021515587883,
        #               707270836069027745)
        #self.check_division(627976073697012820849443363563599041,
        #               643588798496057020)
        #self.check_division(1115141373653752303710932756325578065,
        #               1038556335171453937726882627)
        # 30-bit cases that require the post-subtraction correction step
        #self.check_division(922498905405436751940989320930368494,
        #               949985870686786135626943396)
        #self.check_division(768235853328091167204009652174031844,
        #               1091555541180371554426545266)

        # 15-bit cases involving a quotient digit estimate of BASE+1
        self.check_division(20172188947443, 615611397)
        self.check_division(1020908530270155025, 950795710)
        self.check_division(128589565723112408, 736393718)
        self.check_division(609919780285761575, 18613274546784)
        # 15-bit cases that require the post-subtraction correction step
        self.check_division(710031681576388032, 26769404391308)
        self.check_division(1933622614268221, 30212853348836)



    def test_karatsuba(self):
        digits = list(range(1, 5)) + list(range(KARATSUBA_CUTOFF,
                                                KARATSUBA_CUTOFF + 10))
        digits.extend([KARATSUBA_CUTOFF * 10, KARATSUBA_CUTOFF * 100])

        bits = [digit * SHIFT for digit in digits]

        # Test products of long strings of 1 bits -- (2**x-1)*(2**y-1) ==
        # 2**(x+y) - 2**x - 2**y + 1, so the proper result is easy to check.
        for abits in bits:
            try: a = yp_int((1 << abits) - 1)
            except OverflowError: continue
            for bbits in bits:
                if bbits < abits:
                    continue
                with self.subTest(abits=abits, bbits=bbits):
                    b = (1 << bbits) - 1
                    x = a * b
                    y = ((1 << (abits + bbits)) -
                         (1 << abits) -
                         (1 << bbits) +
                         1)
                    self.assertEqual(x, y)

    def check_bitop_identities_1(self, x):
        x = yp_int(x)
        eq = self.assertEqual
        with self.subTest(x=x):
            eq(x & 0, 0)
            eq(x | 0, x)
            eq(x ^ 0, x)
            eq(x & -1, x)
            eq(x | -1, -1)
            eq(x ^ -1, ~x)
            eq(x, ~~x)
            eq(x & x, x)
            eq(x | x, x)
            eq(x ^ x, 0)
            eq(x & ~x, 0)
            eq(x | ~x, -1)
            eq(x ^ ~x, -1)
            eq(-x, 1 + ~x)
            eq(-x, ~(x-1))
        for n in range(2*SHIFT):
            p2 = 2 ** n
            with self.subTest(x=x, n=n, p2=p2):
                eq(x << n >> n, x)
                eq(x // p2, x >> n)
                eq(x * p2, x << n)
                eq(x & -p2, x >> n << n)
                eq(x & -p2, x & ~(p2 - 1))

    def check_bitop_identities_2(self, x, y):
        x = yp_int(x)
        y = yp_int(y)
        eq = self.assertEqual
        with self.subTest(x=x, y=y):
            eq(x & y, y & x)
            eq(x | y, y | x)
            eq(x ^ y, y ^ x)
            eq(x ^ y ^ x, y)
            eq(x & y, ~(~x | ~y))
            eq(x | y, ~(~x & ~y))
            eq(x ^ y, (x | y) & ~(x & y))
            eq(x ^ y, (x & ~y) | (~x & y))
            eq(x ^ y, (x | y) & (~x | ~y))

    def check_bitop_identities_3(self, x, y, z):
        x = yp_int(x)
        y = yp_int(y)
        z = yp_int(z)
        eq = self.assertEqual
        with self.subTest(x=x, y=y, z=z):
            eq((x & y) & z, x & (y & z))
            eq((x | y) | z, x | (y | z))
            eq((x ^ y) ^ z, x ^ (y ^ z))
            eq(x & (y | z), (x & y) | (x & z))
            eq(x | (y & z), (x | y) & (x | z))

    def test_bitop_identities(self):
        self.check_bitop_identities_1(random.choice(special))
        digits = range(1, MAXDIGITS+1)
        lenx = random.choice(digits)
        x = self.getran(lenx)
        self.check_bitop_identities_1(x)
        leny = random.choice(digits)
        y = self.getran(leny)
        self.check_bitop_identities_2(x, y)
        self.check_bitop_identities_3(x, y, self.getran((lenx + leny)//2))

    @support.requires_resource('cpu')
    def test_bitop_identities_cpu(self):
        for x in special:
            self.check_bitop_identities_1(x)
            self.check_bitop_identities_1_cpu(x)
        digits = range(1, MAXDIGITS+1)
        for lenx in digits:
            x = self.getran(lenx)
            self.check_bitop_identities_1(x)
            self.check_bitop_identities_1_cpu(x)
            for leny in digits:
                y = self.getran(leny)
                self.check_bitop_identities_2(x, y)
                self.check_bitop_identities_3(x, y, self.getran((lenx + leny)//2))

    def slow_format(self, x, base):
        digits = []
        sign = 0
        if x < 0:
            sign, x = 1, -x
        while x:
            x, r = divmod(x, base)
            digits.append(yp_int(r))
        digits.reverse()
        digits = digits or [0]
        return '-'[:sign] + \
               {2: '0b', 8: '0o', 10: '', 16: '0x'}[base] + \
               "".join("0123456789abcdef"[i] for i in digits)

    def check_format_1(self, x):
        for base, mapper in (2, bin), (8, oct), (10, str), (10, repr), (16, hex):
            got = mapper(x)
            with self.subTest(x=x, mapper=mapper.__name__):
                expected = self.slow_format(x, base)
                self.assertEqual(got, expected)
            with self.subTest(got=got):
                self.assertEqual(int(got, 0), x)

    @yp_unittest.skip_str_repr
    def test_format(self):
        for x in special:
            self.check_format_1(x)
        for i in range(10):
            for lenx in range(1, MAXDIGITS+1):
                x = self.getran(lenx)
                self.check_format_1(x)

    def test_long(self):
        # Check conversions from string
        LL = [
                ('1' + '0'*5, 10**5),
                ('1' + '0'*18, 10**18),
                ('0' + '0'*100, 0),
                #('1' + '0'*20, 10**20),
                #('1' + '0'*100, 10**100)
        ]
        for s, v in LL:
            for sign in "", "+", "-":
                for prefix in "", " ", "\t", "  \t\t  ":
                    ss = prefix + sign + s
                    vv = v
                    if sign == "-" and v is not ValueError:
                        vv = -v
                    try:
                        self.assertEqual(yp_int(ss), vv)
                    except ValueError:
                        pass

        # trailing L should no longer be accepted...
        self.assertRaises(ValueError, yp_int, '123L')
        self.assertRaises(ValueError, yp_int, '123l')
        self.assertRaises(ValueError, yp_int, '0L')
        self.assertRaises(ValueError, yp_int, '-37L')
        self.assertRaises(ValueError, yp_int, '0x32L', 16)
        self.assertRaises(ValueError, yp_int, '1L', 21)
        # ... but it's just a normal digit if base >= 22
        self.assertEqual(yp_int('1L', 22), 43)

        # tests with base 0
        self.assertEqual(yp_int('000', 0), 0)
        self.assertEqual(yp_int('0o123', 0), 83)
        self.assertEqual(yp_int('0x123', 0), 291)
        self.assertEqual(yp_int('0b100', 0), 4)
        self.assertEqual(yp_int(' 0O123   ', 0), 83)
        self.assertEqual(yp_int(' 0X123  ', 0), 291)
        self.assertEqual(yp_int(' 0B100 ', 0), 4)
        self.assertEqual(yp_int('0', 0), 0)
        self.assertEqual(yp_int('+0', 0), 0)
        self.assertEqual(yp_int('-0', 0), 0)
        self.assertEqual(yp_int('00', 0), 0)
        self.assertRaises(ValueError, yp_int, '08', 0)
        self.assertRaises(ValueError, yp_int, '-012395', 0)

        # invalid bases
        invalid_bases = [-909,
                          2**31-1, 2**31, -2**31, -2**31-1,
                          2**63-1, 2**63, -2**63, -2**63-1,
                          2**100, -2**100,
                          ]
        for base in invalid_bases:
            try: self.assertRaises(ValueError, yp_int, '42', base)
            except OverflowError: pass

        # Invalid unicode string
        # See bpo-34087
        self.assertRaises(ValueError, int, '\u3053\u3093\u306b\u3061\u306f')
<<<<<<< HEAD
=======

>>>>>>> 233763af


    @yp_unittest.skip_not_applicable
    def test_conversion(self):
        class JustLong:
            # test that __long__ no longer used in 3.x
            def __long__(self):
                return 42
        self.assertRaises(TypeError, yp_int, JustLong())

        class LongTrunc:
            # __long__ should be ignored in 3.x
            def __long__(self):
                return 42
            def __trunc__(self):
                return 1729
        self.assertEqual(yp_int(LongTrunc()), 1729)

    def check_float_conversion(self, n):
        # Check that int -> float conversion behaviour matches
        # that of the pure Python version above.
        try:
            actual = yp_float(n)
        except OverflowError:
            actual = 'overflow'

        try:
            expected = int_to_float(n)
        except OverflowError:
            expected = 'overflow'

        msg = ("Error in conversion of integer {} to float.  "
               "Got {}, expected {}.".format(n, actual, expected))
        self.assertEqual(actual, expected, msg)

    @yp_unittest.skip_floats
    @support.requires_IEEE_754
    def test_float_conversion(self):

        exact_values = [0, 1, 2,
                         2**53-3,
                         2**53-2,
                         2**53-1,
                         2**53,
                         2**53+2,
                         2**54-4,
                         2**54-2,
                         2**54,
                         2**54+4]
        for x in exact_values:
            self.assertEqual(yp_float(x), x)
            self.assertEqual(yp_float(-x), -x)

        # test round-half-even
        for x, y in [(1, 0), (2, 2), (3, 4), (4, 4), (5, 4), (6, 6), (7, 8)]:
            for p in range(15):
                self.assertEqual(yp_int(yp_float(2**p*(2**53+x))), 2**p*(2**53+y))

        for x, y in [(0, 0), (1, 0), (2, 0), (3, 4), (4, 4), (5, 4), (6, 8),
                     (7, 8), (8, 8), (9, 8), (10, 8), (11, 12), (12, 12),
                     (13, 12), (14, 16), (15, 16)]:
            for p in range(15):
                self.assertEqual(yp_int(yp_float(2**p*(2**54+x))), 2**p*(2**54+y))

        # behaviour near extremes of floating-point range
        int_dbl_max = yp_int(DBL_MAX)
        top_power = 2**DBL_MAX_EXP
        halfway = (int_dbl_max + top_power)//2
        self.assertEqual(yp_float(int_dbl_max), DBL_MAX)
        self.assertEqual(yp_float(int_dbl_max+1), DBL_MAX)
        self.assertEqual(yp_float(halfway-1), DBL_MAX)
        self.assertRaises(OverflowError, yp_float, halfway)
        self.assertEqual(yp_float(1-halfway), -DBL_MAX)
        self.assertRaises(OverflowError, yp_float, -halfway)
        self.assertRaises(OverflowError, yp_float, top_power-1)
        self.assertRaises(OverflowError, yp_float, top_power)
        self.assertRaises(OverflowError, yp_float, top_power+1)
        self.assertRaises(OverflowError, yp_float, 2*top_power-1)
        self.assertRaises(OverflowError, yp_float, 2*top_power)
        self.assertRaises(OverflowError, yp_float, top_power*top_power)

        for p in range(100):
            x = 2**p * (2**53 + 1) + 1
            y = 2**p * (2**53 + 2)
            self.assertEqual(yp_int(yp_float(x)), y)

            x = 2**p * (2**53 + 1)
            y = 2**p * 2**53
            self.assertEqual(yp_int(yp_float(x)), y)

        # Compare builtin float conversion with pure Python int_to_float
        # function above.
        test_values = [
            int_dbl_max-1, int_dbl_max, int_dbl_max+1,
            halfway-1, halfway, halfway + 1,
            top_power-1, top_power, top_power+1,
            2*top_power-1, 2*top_power, top_power*top_power,
        ]
        test_values.extend(exact_values)
        for p in range(-4, 8):
            for x in range(-128, 128):
                test_values.append(2**(p+53) + x)
        for value in test_values:
            self.check_float_conversion(value)
            self.check_float_conversion(-value)

    @yp_unittest.skip_floats
    def test_float_overflow(self):
        for x in -2.0, -1.0, 0.0, 1.0, 2.0:
            self.assertEqual(yp_float(yp_int(x)), x)

        shuge = '12345' * 120
        huge = 1 << 30000
        mhuge = -huge
        namespace = {'huge': huge, 'mhuge': mhuge, 'shuge': shuge, 'math': math}
        for test in ["yp_float(huge)", "yp_float(mhuge)",
                     "complex(huge)", "complex(mhuge)",
                     "complex(huge, 1)", "complex(mhuge, 1)",
                     "complex(1, huge)", "complex(1, mhuge)",
                     "1. + huge", "huge + 1.", "1. + mhuge", "mhuge + 1.",
                     "1. - huge", "huge - 1.", "1. - mhuge", "mhuge - 1.",
                     "1. * huge", "huge * 1.", "1. * mhuge", "mhuge * 1.",
                     "1. // huge", "huge // 1.", "1. // mhuge", "mhuge // 1.",
                     "1. / huge", "huge / 1.", "1. / mhuge", "mhuge / 1.",
                     "1. ** huge", "huge ** 1.", "1. ** mhuge", "mhuge ** 1.",
                     "math.sin(huge)", "math.sin(mhuge)",
                     "math.sqrt(huge)", "math.sqrt(mhuge)", # should do better
                     # math.floor() of an int returns an int now
                     ##"math.floor(huge)", "math.floor(mhuge)",
                     ]:

            self.assertRaises(OverflowError, eval, test, namespace)

        # XXX Perhaps float(shuge) can raise OverflowError on some box?
        # The comparison should not.
        self.assertNotEqual(yp_float(shuge), yp_int(shuge),
            "float(shuge) should not equal int(shuge)")

    @yp_unittest.skip_math
    def test_logs(self):
        LOG10E = math.log10(math.e)

        for exp in list(range(10)) + [100, 1000, 10000]:
            value = 10 ** exp
            log10 = math.log10(value)
            self.assertAlmostEqual(log10, exp)

            # log10(value) == exp, so log(value) == log10(value)/log10(e) ==
            # exp/LOG10E
            expected = exp / LOG10E
            log = math.log(value)
            self.assertAlmostEqual(log, expected)

        for bad in -(1 << 10000), -2, 0:
            self.assertRaises(ValueError, math.log, bad)
            self.assertRaises(ValueError, math.log10, bad)

    def test_mixed_compares(self):
        eq = self.assertEqual

        # We're mostly concerned with that mixing floats and ints does the
        # right stuff, even when ints are too large to fit in a float.
        # The safest way to check the results is to use an entirely different
        # method, which we do here via a skeletal rational class (which
        # represents all Python ints and floats exactly).
        class Rat:
            def __init__(self, value):
                if isinstance(value, (_int, yp_int)):
                    self.n = yp_int(value)
                    self.d = 1
                elif isinstance(value, (_float, yp_float)):
                    if isinstance(value, yp_float): value = value._asfloat()
                    # Convert to exact rational equivalent.
                    f, e = math.frexp(abs(value))
                    assert f == 0 or 0.5 <= f < 1.0
                    # |value| = f * 2**e exactly

                    # Suck up CHUNK bits at a time; 28 is enough so that we suck
                    # up all bits in 2 iterations for all known binary double-
                    # precision formats, and small enough to fit in an int.
                    CHUNK = 28
                    top = 0
                    # invariant: |value| = (top + f) * 2**e exactly
                    while f:
                        f = math.ldexp(f, CHUNK)
                        digit = _int(f)
                        assert digit >> CHUNK == 0
                        top = (top << CHUNK) | digit
                        f -= digit
                        assert 0.0 <= f < 1.0
                        e -= CHUNK

                    # Now |value| = top * 2**e exactly.
                    if e >= 0:
                        n = top << e
                        d = 1
                    else:
                        n = top
                        d = 1 << -e
                    if value < 0:
                        n = -n
                    self.n = yp_float(n)
                    self.d = d
                    assert yp_float(n) / yp_float(d) == value
                else:
                    raise TypeError("can't deal with %r" % value)

            def _cmp__(self, other):
                if not isinstance(other, Rat):
                    other = Rat(other)
                x, y = self.n * other.d, self.d * other.n
                return (x > y) - (x < y)
            def __eq__(self, other):
                return self._cmp__(other) == 0
            def __ge__(self, other):
                return self._cmp__(other) >= 0
            def __gt__(self, other):
                return self._cmp__(other) > 0
            def __le__(self, other):
                return self._cmp__(other) <= 0
            def __lt__(self, other):
                return self._cmp__(other) < 0

        cases = [0, 0.001, 0.99, 1.0, 1.5, 1e20, 1e200]
        # 2**48 is an important boundary in the internals.  2**53 is an
        # important boundary for IEEE double precision.
        for t in 2.0**48, 2.0**50, 2.0**53:
            cases.extend([t - 1.0, t - 0.3, t, t + 0.3, t + 1.0,
                          yp_int(t-1), yp_int(t), yp_int(t+1)])
        cases.extend([0, 1, 2, sys.maxsize, yp_float(sys.maxsize)])
        # 1 << 20000 should exceed all double formats.  int(1e200) is to
        # check that we get equality with 1e200 above.
        # nohtyP doesn't support numbers this large
        #t = yp_int(1e200)
        #cases.extend([0, 1, 2, 1 << 20000, t-1, t, t+1])
        #cases.extend([-x for x in cases])
        self.assertRaises(OverflowError, yp_int, 1e200)
        cases.extend([0, 1, 2])
        cases.extend([  -1,-2])
        for x in cases:
            try: Rx = Rat(x)
            except OverflowError: continue
            for y in cases:
                Ry = Rat(y)
                Rcmp = (Rx > Ry) - (Rx < Ry)
                with self.subTest(x=x, y=y, Rcmp=Rcmp):
                    xycmp = (x > y) - (x < y)
                    eq(Rcmp, xycmp)
                    eq(x == y, Rcmp == 0)
                    eq(x != y, Rcmp != 0)
                    eq(x < y, Rcmp < 0)
                    eq(x <= y, Rcmp <= 0)
                    eq(x > y, Rcmp > 0)
                    eq(x >= y, Rcmp >= 0)

<<<<<<< HEAD
    @yp_unittest.skip_str_repr
=======
>>>>>>> 233763af
    def test__format__(self):
        self.assertEqual(format(123456789, 'd'), '123456789')
        self.assertEqual(format(123456789, 'd'), '123456789')
        self.assertEqual(format(123456789, ','), '123,456,789')
        self.assertEqual(format(123456789, '_'), '123_456_789')

        # sign and aligning are interdependent
        self.assertEqual(format(1, "-"), '1')
        self.assertEqual(format(-1, "-"), '-1')
        self.assertEqual(format(1, "-3"), '  1')
        self.assertEqual(format(-1, "-3"), ' -1')
        self.assertEqual(format(1, "+3"), ' +1')
        self.assertEqual(format(-1, "+3"), ' -1')
        self.assertEqual(format(1, " 3"), '  1')
        self.assertEqual(format(-1, " 3"), ' -1')
        self.assertEqual(format(1, " "), ' 1')
        self.assertEqual(format(-1, " "), '-1')

        # hex
        self.assertEqual(format(3, "x"), "3")
        self.assertEqual(format(3, "X"), "3")
        self.assertEqual(format(1234, "x"), "4d2")
        self.assertEqual(format(-1234, "x"), "-4d2")
        self.assertEqual(format(1234, "8x"), "     4d2")
        self.assertEqual(format(-1234, "8x"), "    -4d2")
        self.assertEqual(format(1234, "x"), "4d2")
        self.assertEqual(format(-1234, "x"), "-4d2")
        self.assertEqual(format(-3, "x"), "-3")
        self.assertEqual(format(-3, "X"), "-3")
<<<<<<< HEAD
        self.assertEqual(format(yp_int('be', 16), "x"), "be")
        self.assertEqual(format(yp_int('be', 16), "X"), "BE")
        self.assertEqual(format(-yp_int('be', 16), "x"), "-be")
        self.assertEqual(format(-yp_int('be', 16), "X"), "-BE")
=======
        self.assertEqual(format(int('be', 16), "x"), "be")
        self.assertEqual(format(int('be', 16), "X"), "BE")
        self.assertEqual(format(-int('be', 16), "x"), "-be")
        self.assertEqual(format(-int('be', 16), "X"), "-BE")
>>>>>>> 233763af
        self.assertRaises(ValueError, format, 1234567890, ',x')
        self.assertEqual(format(1234567890, '_x'), '4996_02d2')
        self.assertEqual(format(1234567890, '_X'), '4996_02D2')

        # octal
        self.assertEqual(format(3, "o"), "3")
        self.assertEqual(format(-3, "o"), "-3")
        self.assertEqual(format(1234, "o"), "2322")
        self.assertEqual(format(-1234, "o"), "-2322")
        self.assertEqual(format(1234, "-o"), "2322")
        self.assertEqual(format(-1234, "-o"), "-2322")
        self.assertEqual(format(1234, " o"), " 2322")
        self.assertEqual(format(-1234, " o"), "-2322")
        self.assertEqual(format(1234, "+o"), "+2322")
        self.assertEqual(format(-1234, "+o"), "-2322")
        self.assertRaises(ValueError, format, 1234567890, ',o')
        self.assertEqual(format(1234567890, '_o'), '111_4540_1322')

        # binary
        self.assertEqual(format(3, "b"), "11")
        self.assertEqual(format(-3, "b"), "-11")
        self.assertEqual(format(1234, "b"), "10011010010")
        self.assertEqual(format(-1234, "b"), "-10011010010")
        self.assertEqual(format(1234, "-b"), "10011010010")
        self.assertEqual(format(-1234, "-b"), "-10011010010")
        self.assertEqual(format(1234, " b"), " 10011010010")
        self.assertEqual(format(-1234, " b"), "-10011010010")
        self.assertEqual(format(1234, "+b"), "+10011010010")
        self.assertEqual(format(-1234, "+b"), "-10011010010")
        self.assertRaises(ValueError, format, 1234567890, ',b')
        self.assertEqual(format(12345, '_b'), '11_0000_0011_1001')

        # make sure these are errors
        self.assertRaises(ValueError, format, 3, "1.3")  # precision disallowed
        self.assertRaises(ValueError, format, 3, "_c")   # underscore,
        self.assertRaises(ValueError, format, 3, ",c")   # comma, and
        self.assertRaises(ValueError, format, 3, "+c")   # sign not allowed
                                                         # with 'c'

        self.assertRaisesRegex(ValueError, 'Cannot specify both', format, 3, '_,')
        self.assertRaisesRegex(ValueError, 'Cannot specify both', format, 3, ',_')
        self.assertRaisesRegex(ValueError, 'Cannot specify both', format, 3, '_,d')
        self.assertRaisesRegex(ValueError, 'Cannot specify both', format, 3, ',_d')

        self.assertRaisesRegex(ValueError, "Cannot specify ',' with 's'", format, 3, ',s')
        self.assertRaisesRegex(ValueError, "Cannot specify '_' with 's'", format, 3, '_s')

        # ensure that only int and float type specifiers work
        for format_spec in ([chr(x) for x in range(ord('a'), ord('z')+1)] +
                            [chr(x) for x in range(ord('A'), ord('Z')+1)]):
            if not format_spec in 'bcdoxXeEfFgGn%':
                self.assertRaises(ValueError, format, 0, format_spec)
                self.assertRaises(ValueError, format, 1, format_spec)
                self.assertRaises(ValueError, format, -1, format_spec)
                self.assertRaises(ValueError, format, 2**100, format_spec)
                self.assertRaises(ValueError, format, -(2**100), format_spec)

        # ensure that float type specifiers work; format converts
        #  the int to a float
        for format_spec in 'eEfFgG%':
            for value in [0, 1, -1, 100, -100, 1234567890, -1234567890]:
                self.assertEqual(format(value, format_spec),
                                 format(yp_float(value), format_spec))

    @yp_unittest.skip_floats
    def test_nan_inf(self):
        self.assertRaises(OverflowError, yp_int, yp_float('inf'))
        self.assertRaises(OverflowError, yp_int, yp_float('-inf'))
        self.assertRaises(ValueError, yp_int, yp_float('nan'))

    def test_mod_division(self):
        with self.assertRaises(ZeroDivisionError):
            _ = 1 % 0

        self.assertEqual(13 % 10, 3)
        self.assertEqual(-13 % 10, 7)
        self.assertEqual(13 % -10, -7)
        self.assertEqual(-13 % -10, -3)

        self.assertEqual(12 % 4, 0)
        self.assertEqual(-12 % 4, 0)
        self.assertEqual(12 % -4, 0)
        self.assertEqual(-12 % -4, 0)

    def test_true_division(self):
        huge = 1 << 40000
        mhuge = -huge
        self.assertEqual(huge / huge, 1.0)
        self.assertEqual(mhuge / mhuge, 1.0)
        self.assertEqual(huge / mhuge, -1.0)
        self.assertEqual(mhuge / huge, -1.0)
        self.assertEqual(1 / huge, 0.0)
        self.assertEqual(1 / huge, 0.0)
        self.assertEqual(1 / mhuge, 0.0)
        self.assertEqual(1 / mhuge, 0.0)
        self.assertEqual((666 * huge + (huge >> 1)) / huge, 666.5)
        self.assertEqual((666 * mhuge + (mhuge >> 1)) / mhuge, 666.5)
        self.assertEqual((666 * huge + (huge >> 1)) / mhuge, -666.5)
        self.assertEqual((666 * mhuge + (mhuge >> 1)) / huge, -666.5)
        self.assertEqual(huge / (huge << 1), 0.5)
        self.assertEqual((1000000 * huge) / huge, 1000000)

        namespace = {'huge': huge, 'mhuge': mhuge}

        for overflow in ["yp_float(huge)", "yp_float(mhuge)",
                         "huge / 1", "huge / 2", "huge / -1", "huge / -2",
                         "mhuge / 100", "mhuge / 200"]:
            self.assertRaises(OverflowError, eval, overflow, namespace)

        for underflow in ["1 / huge", "2 / huge", "-1 / huge", "-2 / huge",
                         "100 / mhuge", "200 / mhuge"]:
            result = eval(underflow, namespace)
            self.assertEqual(result, 0.0,
                             "expected underflow to 0 from %r" % underflow)

        for zero in ["huge / 0", "mhuge / 0"]:
            self.assertRaises(ZeroDivisionError, eval, zero, namespace)

    def test_floordiv(self):
        with self.assertRaises(ZeroDivisionError):
            _ = 1 // 0

        self.assertEqual(2 // 3, 0)
        self.assertEqual(2 // -3, -1)
        self.assertEqual(-2 // 3, -1)
        self.assertEqual(-2 // -3, 0)

        self.assertEqual(-11 // -3, 3)
        self.assertEqual(-11 // 3, -4)
        self.assertEqual(11 // -3, -4)
        self.assertEqual(11 // 3, 3)

        self.assertEqual(-12 // -3, 4)
        self.assertEqual(-12 // 3, -4)
        self.assertEqual(12 // -3, -4)
        self.assertEqual(12 // 3, 4)

    def check_truediv(self, a, b, skip_small=True):
        """Verify that the result of a/b is correctly rounded, by
        comparing it with a pure Python implementation of correctly
        rounded division.  b should be nonzero."""

        # skip check for small a and b: in this case, the current
        # implementation converts the arguments to float directly and
        # then applies a float division.  This can give doubly-rounded
        # results on x87-using machines (particularly 32-bit Linux).
        if skip_small and max(abs(a), abs(b)) < 2**DBL_MANT_DIG:
            return

        try:
            # use repr so that we can distinguish between -0.0 and 0.0
            expected = repr(truediv(a, b))
        except OverflowError:
            expected = 'overflow'
        except ZeroDivisionError:
            expected = 'zerodivision'

        try:
            got = repr(a / b)
        except OverflowError:
            got = 'overflow'
        except ZeroDivisionError:
            got = 'zerodivision'

        self.assertEqual(expected, got, "Incorrectly rounded division {}/{}: "
                         "expected {}, got {}".format(a, b, expected, got))

    @yp_unittest.skip_long_ints
    @support.requires_IEEE_754
    def test_correctly_rounded_true_division(self):
        # more stringent tests than those above, checking that the
        # result of true division of ints is always correctly rounded.
        # This test should probably be considered CPython-specific.

        # Exercise all the code paths not involving Gb-sized ints.
        # ... divisions involving zero
        self.check_truediv(123, 0)
        self.check_truediv(-456, 0)
        self.check_truediv(0, 3)
        self.check_truediv(0, -3)
        self.check_truediv(0, 0)
        # ... overflow or underflow by large margin
        self.check_truediv(671 * 12345 * 2**DBL_MAX_EXP, 12345)
        self.check_truediv(12345, 345678 * 2**(DBL_MANT_DIG - DBL_MIN_EXP))
        # ... a much larger or smaller than b
        self.check_truediv(12345*2**100, 98765)
        self.check_truediv(12345*2**30, 98765*7**81)
        # ... a / b near a boundary: one of 1, 2**DBL_MANT_DIG, 2**DBL_MIN_EXP,
        #                 2**DBL_MAX_EXP, 2**(DBL_MIN_EXP-DBL_MANT_DIG)
        bases = (0, DBL_MANT_DIG, DBL_MIN_EXP,
                 DBL_MAX_EXP, DBL_MIN_EXP - DBL_MANT_DIG)
        for base in bases:
            for exp in range(base - 15, base + 15):
                self.check_truediv(75312*2**max(exp, 0), 69187*2**max(-exp, 0))
                self.check_truediv(69187*2**max(exp, 0), 75312*2**max(-exp, 0))

        # overflow corner case
        for m in [1, 2, 7, 17, 12345, 7**100,
                  -1, -2, -5, -23, -67891, -41**50]:
            for n in range(-10, 10):
                self.check_truediv(m*DBL_MIN_OVERFLOW + n, m)
                self.check_truediv(m*DBL_MIN_OVERFLOW + n, -m)

        # check detection of inexactness in shifting stage
        for n in range(250):
            # (2**DBL_MANT_DIG+1)/(2**DBL_MANT_DIG) lies halfway
            # between two representable floats, and would usually be
            # rounded down under round-half-to-even.  The tiniest of
            # additions to the numerator should cause it to be rounded
            # up instead.
            self.check_truediv((2**DBL_MANT_DIG + 1)*12345*2**200 + 2**n,
                           2**DBL_MANT_DIG*12345)

        # 1/2731 is one of the smallest division cases that's subject
        # to double rounding on IEEE 754 machines working internally with
        # 64-bit precision.  On such machines, the next check would fail,
        # were it not explicitly skipped in check_truediv.
        self.check_truediv(1, 2731)

        # a particularly bad case for the old algorithm:  gives an
        # error of close to 3.5 ulps.
        self.check_truediv(295147931372582273023, 295147932265116303360)
        for i in range(1000):
            self.check_truediv(10**(i+1), 10**i)
            self.check_truediv(10**i, 10**(i+1))

        # test round-half-to-even behaviour, normal result
        for m in [1, 2, 4, 7, 8, 16, 17, 32, 12345, 7**100,
                  -1, -2, -5, -23, -67891, -41**50]:
            for n in range(-10, 10):
                self.check_truediv(2**DBL_MANT_DIG*m + n, m)

        # test round-half-to-even, subnormal result
        for n in range(-20, 20):
            self.check_truediv(n, 2**1076)

        # largeish random divisions: a/b where |a| <= |b| <=
        # 2*|a|; |ans| is between 0.5 and 1.0, so error should
        # always be bounded by 2**-54 with equality possible only
        # if the least significant bit of q=ans*2**53 is zero.
        for M in [10**10, 10**100, 10**1000]:
            for i in range(1000):
                a = random.randrange(1, M)
                b = random.randrange(a, 2*a+1)
                self.check_truediv(a, b)
                self.check_truediv(-a, b)
                self.check_truediv(a, -b)
                self.check_truediv(-a, -b)

        # and some (genuinely) random tests
        for _ in range(10000):
            a_bits = random.randrange(1000)
            b_bits = random.randrange(1, 1000)
            x = random.randrange(2**a_bits)
            y = random.randrange(1, 2**b_bits)
            self.check_truediv(x, y)
            self.check_truediv(x, -y)
            self.check_truediv(-x, y)
            self.check_truediv(-x, -y)

    def test_negative_shift_count(self):
        with self.assertRaises(ValueError):
            42 << -3
        with self.assertRaises(ValueError):
            42 << -(1 << 1000)
        with self.assertRaises(ValueError):
            42 >> -3
        with self.assertRaises(ValueError):
            42 >> -(1 << 1000)

    def test_lshift_of_zero(self):
        self.assertEqual(0 << 0, 0)
        self.assertEqual(0 << 10, 0)
        with self.assertRaises(ValueError):
            0 << -1
        self.assertEqual(0 << (1 << 1000), 0)
        with self.assertRaises(ValueError):
            0 << -(1 << 1000)

    @support.cpython_only
    def test_huge_lshift_of_zero(self):
        # Shouldn't try to allocate memory for a huge shift. See issue #27870.
        # Other implementations may have a different boundary for overflow,
        # or not raise at all.
        self.assertEqual(0 << sys.maxsize, 0)
        self.assertEqual(0 << (sys.maxsize + 1), 0)

    @support.cpython_only
    @support.bigmemtest(sys.maxsize + 1000, memuse=2/15 * 2, dry_run=False)
    def test_huge_lshift(self, size):
        self.assertEqual(1 << (sys.maxsize + 1000), 1 << 1000 << sys.maxsize)

    def test_huge_rshift(self):
        self.assertEqual(42 >> (1 << 1000), 0)
        self.assertEqual((-42) >> (1 << 1000), -1)

    @support.cpython_only
    @support.bigmemtest(sys.maxsize + 500, memuse=2/15, dry_run=False)
    def test_huge_rshift_of_huge(self, size):
        huge = ((1 << 500) + 11) << sys.maxsize
        self.assertEqual(huge >> (sys.maxsize + 1), (1 << 499) + 5)
        self.assertEqual(huge >> (sys.maxsize + 1000), 0)

    @support.cpython_only
    def test_small_ints_in_huge_calculation(self):
        a = 2 ** 100
        b = -a + 1
        c = a + 1
        self.assertIs(a + b, 1)
        self.assertIs(c - a, 1)

    def test_small_ints(self):
        for i in yp_range(-5, 257):
            self.assertIs(i, i + 0)
            self.assertIs(i, i * 1)
            self.assertIs(i, i - 0)
            self.assertIs(i, i // 1)
            self.assertIs(i, i & -1)
            self.assertIs(i, i | 0)
            self.assertIs(i, i ^ 0)
            self.assertIs(i, ~~i)
            self.assertIs(i, i**1)
            self.assertIs(i, yp_int(str(i)))
            self.assertIs(i, i<<2>>2, str(i))
        # corner cases
        i = yp_int(1 << 30)
        self.assertIs(i - i, yp_int(0))
        self.assertIs(0 * i, yp_int(0))

    def check_bit_length(self, x_values):
        tiny = 1e-10
        for x in x_values:
            x = yp_int(x)
            k = x.bit_length()
            # Check equivalence with Python version
            self.assertEqual(k, len(bin(x._asint()).lstrip('-0b')))
            # Behaviour as specified in the docs
            if x != 0:
                self.assertLessEqual(2**(k-1), abs(x))
                self.assertLess(               abs(x), 2**k)
            else:
                self.assertEqual(k, 0)
            # Alternative definition: x.bit_length() == 1 + floor(log_2(x))
            if x != 0:
                # When x is an exact power of 2, numeric errors can
                # cause floor(log(x)/log(2)) to be one too small; for
                # small x this can be fixed by adding a small quantity
                # to the quotient before taking the floor.
                self.assertEqual(k, 1 + math.floor(
                        math.log(abs(x._asint()))/math.log(2) + tiny))

        self.assertEqual(yp_int(0).bit_length(), 0)
        self.assertEqual(yp_int(1).bit_length(), 1)
        self.assertEqual(yp_int(-1).bit_length(), 1)
        self.assertEqual(yp_int(2).bit_length(), 2)
        self.assertEqual(yp_int(-2).bit_length(), 2)
        for i in [2, 3, 15, 16, 17, 31, 32, 33, 63, 64, 234]:
            # Skip numbers too large for nohtyP
            try: a = yp_int(2**i)
            except OverflowError: continue
            self.assertEqual((a-1).bit_length(), i)
            self.assertEqual((1-a).bit_length(), i)
            self.assertEqual((a).bit_length(), i+1)
            self.assertEqual((-a).bit_length(), i+1)
            self.assertEqual((a+1).bit_length(), i+1)
            self.assertEqual((-a-1).bit_length(), i+1)

    def test_bit_count(self):
        for a in range(-1000, 1000):
            self.assertEqual(a.bit_count(), bin(a).count("1"))

        for exp in [10, 17, 63, 64, 65, 1009, 70234, 1234567]:
            a = 2**exp
            self.assertEqual(a.bit_count(), 1)
            self.assertEqual((a - 1).bit_count(), exp)
            self.assertEqual((a ^ 63).bit_count(), 7)
            self.assertEqual(((a - 1) ^ 510).bit_count(), exp - 8)

<<<<<<< HEAD
    @yp_unittest.skip_floats
=======
>>>>>>> 233763af
    def test_round(self):
        # check round-half-even algorithm. For round to nearest ten;
        # rounding map is invariant under adding multiples of 20
        test_dict = {0:0, 1:0, 2:0, 3:0, 4:0, 5:0,
                     6:10, 7:10, 8:10, 9:10, 10:10, 11:10, 12:10, 13:10, 14:10,
                     15:20, 16:20, 17:20, 18:20, 19:20}
        for offset in range(-520, 520, 20):
            for k, v in test_dict.items():
                got = round(k+offset, -1)
                expected = v+offset
                self.assertEqual(got, expected)
                self.assertIs(type(got), yp_int)

        # larger second argument
        self.assertEqual(round(-150, -2), -200)
        self.assertEqual(round(-149, -2), -100)
        self.assertEqual(round(-51, -2), -100)
        self.assertEqual(round(-50, -2), 0)
        self.assertEqual(round(-49, -2), 0)
        self.assertEqual(round(-1, -2), 0)
        self.assertEqual(round(0, -2), 0)
        self.assertEqual(round(1, -2), 0)
        self.assertEqual(round(49, -2), 0)
        self.assertEqual(round(50, -2), 0)
        self.assertEqual(round(51, -2), 100)
        self.assertEqual(round(149, -2), 100)
        self.assertEqual(round(150, -2), 200)
        self.assertEqual(round(250, -2), 200)
        self.assertEqual(round(251, -2), 300)
        self.assertEqual(round(172500, -3), 172000)
        self.assertEqual(round(173500, -3), 174000)
        self.assertEqual(round(31415926535, -1), 31415926540)
        self.assertEqual(round(31415926535, -2), 31415926500)
        self.assertEqual(round(31415926535, -3), 31415927000)
        self.assertEqual(round(31415926535, -4), 31415930000)
        self.assertEqual(round(31415926535, -5), 31415900000)
        self.assertEqual(round(31415926535, -6), 31416000000)
        self.assertEqual(round(31415926535, -7), 31420000000)
        self.assertEqual(round(31415926535, -8), 31400000000)
        self.assertEqual(round(31415926535, -9), 31000000000)
        self.assertEqual(round(31415926535, -10), 30000000000)
        self.assertEqual(round(31415926535, -11), 0)
        self.assertEqual(round(31415926535, -12), 0)
        self.assertEqual(round(31415926535, -999), 0)

        # should get correct results even for huge inputs
        for k in range(10, 100):
            got = round(10**k + 324678, -3)
            expect = 10**k + 325000
            self.assertEqual(got, expect)
            self.assertIs(type(got), yp_int)

        # nonnegative second argument: round(x, n) should just return x
        for n in range(5):
            for i in range(100):
                x = random.randrange(-10000, 10000)
                got = round(x, n)
                self.assertEqual(got, x)
                self.assertIs(type(got), yp_int)
        for huge_n in 2**31-1, 2**31, 2**63-1, 2**63, 2**100, 10**100:
            self.assertEqual(round(8979323, huge_n), 8979323)

        # omitted second argument
        for i in range(100):
            x = random.randrange(-10000, 10000)
            got = round(x)
            self.assertEqual(got, x)
            self.assertIs(type(got), yp_int)

        # bad second argument
        bad_exponents = ('brian', 2.0, 0j)
        for e in bad_exponents:
            self.assertRaises(TypeError, round, 3, e)

    @yp_unittest.skip_int_to_bytes
    def test_to_bytes(self):
        def check(tests, byteorder, signed=False):
            for test, expected in tests.items():
                try:
                    self.assertEqual(
                        test.to_bytes(len(expected), byteorder, signed=signed),
                        expected)
                except Exception as err:
                    raise AssertionError(
                        "failed to convert {0} with byteorder={1} and signed={2}"
                        .format(test, byteorder, signed)) from err

        # Convert integers to signed big-endian byte arrays.
        tests1 = {
            0: b'\x00',
            1: b'\x01',
            -1: b'\xff',
            -127: b'\x81',
            -128: b'\x80',
            -129: b'\xff\x7f',
            127: b'\x7f',
            129: b'\x00\x81',
            -255: b'\xff\x01',
            -256: b'\xff\x00',
            255: b'\x00\xff',
            256: b'\x01\x00',
            32767: b'\x7f\xff',
            -32768: b'\xff\x80\x00',
            65535: b'\x00\xff\xff',
            -65536: b'\xff\x00\x00',
            -8388608: b'\x80\x00\x00'
        }
        check(tests1, 'big', signed=True)

        # Convert integers to signed little-endian byte arrays.
        tests2 = {
            0: b'\x00',
            1: b'\x01',
            -1: b'\xff',
            -127: b'\x81',
            -128: b'\x80',
            -129: b'\x7f\xff',
            127: b'\x7f',
            129: b'\x81\x00',
            -255: b'\x01\xff',
            -256: b'\x00\xff',
            255: b'\xff\x00',
            256: b'\x00\x01',
            32767: b'\xff\x7f',
            -32768: b'\x00\x80',
            65535: b'\xff\xff\x00',
            -65536: b'\x00\x00\xff',
            -8388608: b'\x00\x00\x80'
        }
        check(tests2, 'little', signed=True)

        # Convert integers to unsigned big-endian byte arrays.
        tests3 = {
            0: b'\x00',
            1: b'\x01',
            127: b'\x7f',
            128: b'\x80',
            255: b'\xff',
            256: b'\x01\x00',
            32767: b'\x7f\xff',
            32768: b'\x80\x00',
            65535: b'\xff\xff',
            65536: b'\x01\x00\x00'
        }
        check(tests3, 'big', signed=False)

        # Convert integers to unsigned little-endian byte arrays.
        tests4 = {
            0: b'\x00',
            1: b'\x01',
            127: b'\x7f',
            128: b'\x80',
            255: b'\xff',
            256: b'\x00\x01',
            32767: b'\xff\x7f',
            32768: b'\x00\x80',
            65535: b'\xff\xff',
            65536: b'\x00\x00\x01'
        }
        check(tests4, 'little', signed=False)

        self.assertRaises(OverflowError, (256).to_bytes, 1, 'big', signed=False)
        self.assertRaises(OverflowError, (256).to_bytes, 1, 'big', signed=True)
        self.assertRaises(OverflowError, (256).to_bytes, 1, 'little', signed=False)
        self.assertRaises(OverflowError, (256).to_bytes, 1, 'little', signed=True)
        self.assertRaises(OverflowError, (-1).to_bytes, 2, 'big', signed=False)
        self.assertRaises(OverflowError, (-1).to_bytes, 2, 'little', signed=False)
        self.assertEqual((0).to_bytes(0, 'big'), b'')
        self.assertEqual((1).to_bytes(5, 'big'), b'\x00\x00\x00\x00\x01')
        self.assertEqual((0).to_bytes(5, 'big'), b'\x00\x00\x00\x00\x00')
        self.assertEqual((-1).to_bytes(5, 'big', signed=True),
                         b'\xff\xff\xff\xff\xff')
        self.assertRaises(OverflowError, (1).to_bytes, 0, 'big')

    @yp_unittest.skip_int_to_bytes
    def test_from_bytes(self):
        def check(tests, byteorder, signed=False):
            for test, expected in tests.items():
                try:
                    self.assertEqual(
                        yp_int.from_bytes(test, byteorder, signed=signed),
                        expected)
                except Exception as err:
                    raise AssertionError(
                        "failed to convert {0} with byteorder={1!r} and signed={2}"
                        .format(test, byteorder, signed)) from err

        # Convert signed big-endian byte arrays to integers.
        tests1 = {
            b'': 0,
            b'\x00': 0,
            b'\x00\x00': 0,
            b'\x01': 1,
            b'\x00\x01': 1,
            b'\xff': -1,
            b'\xff\xff': -1,
            b'\x81': -127,
            b'\x80': -128,
            b'\xff\x7f': -129,
            b'\x7f': 127,
            b'\x00\x81': 129,
            b'\xff\x01': -255,
            b'\xff\x00': -256,
            b'\x00\xff': 255,
            b'\x01\x00': 256,
            b'\x7f\xff': 32767,
            b'\x80\x00': -32768,
            b'\x00\xff\xff': 65535,
            b'\xff\x00\x00': -65536,
            b'\x80\x00\x00': -8388608
        }
        check(tests1, 'big', signed=True)

        # Convert signed little-endian byte arrays to integers.
        tests2 = {
            b'': 0,
            b'\x00': 0,
            b'\x00\x00': 0,
            b'\x01': 1,
            b'\x00\x01': 256,
            b'\xff': -1,
            b'\xff\xff': -1,
            b'\x81': -127,
            b'\x80': -128,
            b'\x7f\xff': -129,
            b'\x7f': 127,
            b'\x81\x00': 129,
            b'\x01\xff': -255,
            b'\x00\xff': -256,
            b'\xff\x00': 255,
            b'\x00\x01': 256,
            b'\xff\x7f': 32767,
            b'\x00\x80': -32768,
            b'\xff\xff\x00': 65535,
            b'\x00\x00\xff': -65536,
            b'\x00\x00\x80': -8388608
        }
        check(tests2, 'little', signed=True)

        # Convert unsigned big-endian byte arrays to integers.
        tests3 = {
            b'': 0,
            b'\x00': 0,
            b'\x01': 1,
            b'\x7f': 127,
            b'\x80': 128,
            b'\xff': 255,
            b'\x01\x00': 256,
            b'\x7f\xff': 32767,
            b'\x80\x00': 32768,
            b'\xff\xff': 65535,
            b'\x01\x00\x00': 65536,
        }
        check(tests3, 'big', signed=False)

        # Convert integers to unsigned little-endian byte arrays.
        tests4 = {
            b'': 0,
            b'\x00': 0,
            b'\x01': 1,
            b'\x7f': 127,
            b'\x80': 128,
            b'\xff': 255,
            b'\x00\x01': 256,
            b'\xff\x7f': 32767,
            b'\x00\x80': 32768,
            b'\xff\xff': 65535,
            b'\x00\x00\x01': 65536,
        }
        check(tests4, 'little', signed=False)

        class myint(yp_int):
            pass

        self.assertIs(type(myint.from_bytes(b'\x00', 'big')), myint)
        self.assertEqual(myint.from_bytes(b'\x01', 'big'), 1)
        self.assertIs(
            type(myint.from_bytes(b'\x00', 'big', signed=False)), myint)
        self.assertEqual(myint.from_bytes(b'\x01', 'big', signed=False), 1)
        self.assertIs(type(myint.from_bytes(b'\x00', 'little')), myint)
        self.assertEqual(myint.from_bytes(b'\x01', 'little'), 1)
        self.assertIs(type(myint.from_bytes(
            b'\x00', 'little', signed=False)), myint)
        self.assertEqual(myint.from_bytes(b'\x01', 'little', signed=False), 1)
        self.assertEqual(
            yp_int.from_bytes([255, 0, 0], 'big', signed=True), -65536)
        self.assertEqual(
            yp_int.from_bytes((255, 0, 0), 'big', signed=True), -65536)
        self.assertEqual(yp_int.from_bytes(
            bytearray(b'\xff\x00\x00'), 'big', signed=True), -65536)
        self.assertEqual(yp_int.from_bytes(
            bytearray(b'\xff\x00\x00'), 'big', signed=True), -65536)
        self.assertEqual(yp_int.from_bytes(
            array.array('B', b'\xff\x00\x00'), 'big', signed=True), -65536)
        self.assertEqual(yp_int.from_bytes(
            memoryview(b'\xff\x00\x00'), 'big', signed=True), -65536)
        self.assertRaises(ValueError, yp_int.from_bytes, [256], 'big')
        self.assertRaises(ValueError, yp_int.from_bytes, [0], 'big\x00')
        self.assertRaises(ValueError, yp_int.from_bytes, [0], 'little\x00')
        self.assertRaises(TypeError, yp_int.from_bytes, "", 'big')
        self.assertRaises(TypeError, yp_int.from_bytes, "\x00", 'big')
        self.assertRaises(TypeError, yp_int.from_bytes, 0, 'big')
        self.assertRaises(TypeError, yp_int.from_bytes, 0, 'big', True)
        self.assertRaises(TypeError, myint.from_bytes, "", 'big')
        self.assertRaises(TypeError, myint.from_bytes, "\x00", 'big')
        self.assertRaises(TypeError, myint.from_bytes, 0, 'big')
        self.assertRaises(TypeError, yp_int.from_bytes, 0, 'big', True)

        class myint2(int):
            def __new__(cls, value):
                return int.__new__(cls, value + 1)

        i = myint2.from_bytes(b'\x01', 'big')
        self.assertIs(type(i), myint2)
        self.assertEqual(i, 2)

        class myint3(int):
            def __init__(self, value):
                self.foo = 'bar'

        i = myint3.from_bytes(b'\x01', 'big')
        self.assertIs(type(i), myint3)
        self.assertEqual(i, 1)
        self.assertEqual(getattr(i, 'foo', 'none'), 'bar')

        class myint2(int):
            def __new__(cls, value):
                return int.__new__(cls, value + 1)

        i = myint2.from_bytes(b'\x01', 'big')
        self.assertIs(type(i), myint2)
        self.assertEqual(i, 2)

        class myint3(int):
            def __init__(self, value):
                self.foo = 'bar'

        i = myint3.from_bytes(b'\x01', 'big')
        self.assertIs(type(i), myint3)
        self.assertEqual(i, 1)
        self.assertEqual(getattr(i, 'foo', 'none'), 'bar')

    def test_access_to_nonexistent_digit_0(self):
        # http://bugs.python.org/issue14630: A bug in _PyLong_Copy meant that
        # ob_digit[0] was being incorrectly accessed for instances of a
        # subclass of int, with value 0.
        class Integer(yp_int):
            def __new__(cls, value=0):
                self = yp_int.__new__(cls, value)
                self.foo = 'foo'
                return self

        integers = [Integer(0) for i in range(1000)]
        for n in map(yp_int, integers):
            self.assertEqual(n, 0)

    @yp_unittest.skip_not_applicable
    def test_shift_bool(self):
        # Issue #21422: ensure that bool << int and bool >> int return int
        for value in (True, False):
            for shift in (0, 2):
                self.assertEqual(type(value << shift), int)
                self.assertEqual(type(value >> shift), int)

    def test_as_integer_ratio(self):
        class myint(int):
            pass
        tests = [10, 0, -10, 1, sys.maxsize + 1, True, False, myint(42)]
        for value in tests:
            numerator, denominator = value.as_integer_ratio()
            self.assertEqual((numerator, denominator), (int(value), 1))
            self.assertEqual(type(numerator), int)
            self.assertEqual(type(denominator), int)


if __name__ == "__main__":
<<<<<<< HEAD
    yp_unittest.main()
=======
    unittest.main()
>>>>>>> 233763af
<|MERGE_RESOLUTION|>--- conflicted
+++ resolved
@@ -8,7 +8,6 @@
 import math
 import array
 
-<<<<<<< HEAD
 # TODO Review these tests very carefully against the original to ensure we're testing nohtyP
 # correctly (for example, that we are testing the operations on yp_ints and not converting the
 # operation's result to yp_int, or that we aren't ignoring an important case just because of an
@@ -20,8 +19,6 @@
 def int( *args, **kwargs ): raise NotImplementedError( "convert script to yp_int here" )
 def float( *args, **kwargs ): raise NotImplementedError( "convert script to yp_float here" )
 
-=======
->>>>>>> 233763af
 # SHIFT should match the value in longintrepr.h for best testing.
 SHIFT = sys.int_info.bits_per_digit
 BASE = 2 ** SHIFT
@@ -420,13 +417,6 @@
             try: self.assertRaises(ValueError, yp_int, '42', base)
             except OverflowError: pass
 
-        # Invalid unicode string
-        # See bpo-34087
-        self.assertRaises(ValueError, int, '\u3053\u3093\u306b\u3061\u306f')
-<<<<<<< HEAD
-=======
-
->>>>>>> 233763af
 
 
     @yp_unittest.skip_not_applicable
@@ -682,10 +672,7 @@
                     eq(x > y, Rcmp > 0)
                     eq(x >= y, Rcmp >= 0)
 
-<<<<<<< HEAD
     @yp_unittest.skip_str_repr
-=======
->>>>>>> 233763af
     def test__format__(self):
         self.assertEqual(format(123456789, 'd'), '123456789')
         self.assertEqual(format(123456789, 'd'), '123456789')
@@ -715,17 +702,10 @@
         self.assertEqual(format(-1234, "x"), "-4d2")
         self.assertEqual(format(-3, "x"), "-3")
         self.assertEqual(format(-3, "X"), "-3")
-<<<<<<< HEAD
         self.assertEqual(format(yp_int('be', 16), "x"), "be")
         self.assertEqual(format(yp_int('be', 16), "X"), "BE")
         self.assertEqual(format(-yp_int('be', 16), "x"), "-be")
         self.assertEqual(format(-yp_int('be', 16), "X"), "-BE")
-=======
-        self.assertEqual(format(int('be', 16), "x"), "be")
-        self.assertEqual(format(int('be', 16), "X"), "BE")
-        self.assertEqual(format(-int('be', 16), "x"), "-be")
-        self.assertEqual(format(-int('be', 16), "X"), "-BE")
->>>>>>> 233763af
         self.assertRaises(ValueError, format, 1234567890, ',x')
         self.assertEqual(format(1234567890, '_x'), '4996_02d2')
         self.assertEqual(format(1234567890, '_X'), '4996_02D2')
@@ -1104,10 +1084,7 @@
             self.assertEqual((a ^ 63).bit_count(), 7)
             self.assertEqual(((a - 1) ^ 510).bit_count(), exp - 8)
 
-<<<<<<< HEAD
     @yp_unittest.skip_floats
-=======
->>>>>>> 233763af
     def test_round(self):
         # check round-half-even algorithm. For round to nearest ten;
         # rounding map is invariant under adding multiples of 20
@@ -1484,8 +1461,4 @@
 
 
 if __name__ == "__main__":
-<<<<<<< HEAD
-    yp_unittest.main()
-=======
-    unittest.main()
->>>>>>> 233763af
+    yp_unittest.main()