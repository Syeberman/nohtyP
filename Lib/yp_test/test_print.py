--- conflicted
+++ resolved
@@ -1,281 +1,134 @@
-<<<<<<< HEAD
-"""Test correct operation of the print function.
-"""
-
-# In 2.6, this gives us the behavior we want.  In 3.0, it has
-#  no function, but it still must parse correctly.
-from __future__ import print_function
-
-from yp import *
-from yp_test import yp_unittest
-from yp_test import support
-
-try:
-    # 3.x
-    from io import StringIO
-except ImportError:
-    # 2.x
-    from StringIO import StringIO
-
-NotDefined = object()
-
-# A dispatch table all 8 combinations of providing
-#  sep, end, and file
-# I use this machinery so that I'm not just passing default
-#  values to print, I'm either passing or not passing in the
-#  arguments
-dispatch = {
-    (False, False, False):
-     lambda args, sep, end, file: print(*args),
-    (False, False, True):
-     lambda args, sep, end, file: print(file=file, *args),
-    (False, True,  False):
-     lambda args, sep, end, file: print(end=end, *args),
-    (False, True,  True):
-     lambda args, sep, end, file: print(end=end, file=file, *args),
-    (True,  False, False):
-     lambda args, sep, end, file: print(sep=sep, *args),
-    (True,  False, True):
-     lambda args, sep, end, file: print(sep=sep, file=file, *args),
-    (True,  True,  False):
-     lambda args, sep, end, file: print(sep=sep, end=end, *args),
-    (True,  True,  True):
-     lambda args, sep, end, file: print(sep=sep, end=end, file=file, *args),
-    }
-
-# Class used to test __str__ and print
-class ClassWith__str__:
-    def __init__(self, x):
-        self.x = x
-    def __str__(self):
-        return self.x
-
-@yp_unittest.skip( "TODO: convert to yp.py" )
-class TestPrint(yp_unittest.TestCase):
-    def check(self, expected, args,
-            sep=NotDefined, end=NotDefined, file=NotDefined):
-        # Capture sys.stdout in a StringIO.  Call print with args,
-        #  and with sep, end, and file, if they're defined.  Result
-        #  must match expected.
-
-        # Look up the actual function to call, based on if sep, end, and file
-        #  are defined
-        fn = dispatch[(sep is not NotDefined,
-                       end is not NotDefined,
-                       file is not NotDefined)]
-
-        with support.captured_stdout() as t:
-            fn(args, sep, end, file)
-
-        self.assertEqual(t.getvalue(), expected)
-
-    def test_print(self):
-        def x(expected, args, sep=NotDefined, end=NotDefined):
-            # Run the test 2 ways: not using file, and using
-            #  file directed to a StringIO
-
-            self.check(expected, args, sep=sep, end=end)
-
-            # When writing to a file, stdout is expected to be empty
-            o = StringIO()
-            self.check('', args, sep=sep, end=end, file=o)
-
-            # And o will contain the expected output
-            self.assertEqual(o.getvalue(), expected)
-
-        x('\n', ())
-        x('a\n', ('a',))
-        x('None\n', (None,))
-        x('1 2\n', (1, 2))
-        x('1   2\n', (1, ' ', 2))
-        x('1*2\n', (1, 2), sep='*')
-        x('1 s', (1, 's'), end='')
-        x('a\nb\n', ('a', 'b'), sep='\n')
-        x('1.01', (1.0, 1), sep='', end='')
-        x('1*a*1.3+', (1, 'a', 1.3), sep='*', end='+')
-        x('a\n\nb\n', ('a\n', 'b'), sep='\n')
-        x('\0+ +\0\n', ('\0', ' ', '\0'), sep='+')
-
-        x('a\n b\n', ('a\n', 'b'))
-        x('a\n b\n', ('a\n', 'b'), sep=None)
-        x('a\n b\n', ('a\n', 'b'), end=None)
-        x('a\n b\n', ('a\n', 'b'), sep=None, end=None)
-
-        x('*\n', (ClassWith__str__('*'),))
-        x('abc 1\n', (ClassWith__str__('abc'), 1))
-
-#        # 2.x unicode tests
-#        x(u'1 2\n', ('1', u'2'))
-#        x(u'u\1234\n', (u'u\1234',))
-#        x(u'  abc 1\n', (' ', ClassWith__str__(u'abc'), 1))
-
-        # errors
-        self.assertRaises(TypeError, print, '', sep=3)
-        self.assertRaises(TypeError, print, '', end=3)
-        self.assertRaises(AttributeError, print, '', file='')
-
-    def test_print_flush(self):
-        # operation of the flush flag
-        class filelike():
-            def __init__(self):
-                self.written = ''
-                self.flushed = 0
-            def write(self, str):
-                self.written += str
-            def flush(self):
-                self.flushed += 1
-
-        f = filelike()
-        print(1, file=f, end='', flush=True)
-        print(2, file=f, end='', flush=True)
-        print(3, file=f, flush=False)
-        self.assertEqual(f.written, '123\n')
-        self.assertEqual(f.flushed, 2)
-
-        # ensure exceptions from flush are passed through
-        class noflush():
-            def write(self, str):
-                pass
-            def flush(self):
-                raise RuntimeError
-        self.assertRaises(RuntimeError, print, 1, file=noflush(), flush=True)
-
-def test_main():
-    support.run_unittest(TestPrint)
-
-if __name__ == "__main__":
-    test_main()
-=======
-import unittest
-from io import StringIO
-
-from test import support
-
-NotDefined = object()
-
-# A dispatch table all 8 combinations of providing
-# sep, end, and file.
-# I use this machinery so that I'm not just passing default
-# values to print, I'm either passing or not passing in the
-# arguments.
-dispatch = {
-    (False, False, False):
-        lambda args, sep, end, file: print(*args),
-    (False, False, True):
-        lambda args, sep, end, file: print(file=file, *args),
-    (False, True,  False):
-        lambda args, sep, end, file: print(end=end, *args),
-    (False, True,  True):
-        lambda args, sep, end, file: print(end=end, file=file, *args),
-    (True,  False, False):
-        lambda args, sep, end, file: print(sep=sep, *args),
-    (True,  False, True):
-        lambda args, sep, end, file: print(sep=sep, file=file, *args),
-    (True,  True,  False):
-        lambda args, sep, end, file: print(sep=sep, end=end, *args),
-    (True,  True,  True):
-        lambda args, sep, end, file: print(sep=sep, end=end, file=file, *args),
-}
-
-
-# Class used to test __str__ and print
-class ClassWith__str__:
-    def __init__(self, x):
-        self.x = x
-
-    def __str__(self):
-        return self.x
-
-
-class TestPrint(unittest.TestCase):
-    """Test correct operation of the print function."""
-
-    def check(self, expected, args,
-              sep=NotDefined, end=NotDefined, file=NotDefined):
-        # Capture sys.stdout in a StringIO.  Call print with args,
-        # and with sep, end, and file, if they're defined.  Result
-        # must match expected.
-
-        # Look up the actual function to call, based on if sep, end,
-        # and file are defined.
-        fn = dispatch[(sep is not NotDefined,
-                       end is not NotDefined,
-                       file is not NotDefined)]
-
-        with support.captured_stdout() as t:
-            fn(args, sep, end, file)
-
-        self.assertEqual(t.getvalue(), expected)
-
-    def test_print(self):
-        def x(expected, args, sep=NotDefined, end=NotDefined):
-            # Run the test 2 ways: not using file, and using
-            # file directed to a StringIO.
-
-            self.check(expected, args, sep=sep, end=end)
-
-            # When writing to a file, stdout is expected to be empty
-            o = StringIO()
-            self.check('', args, sep=sep, end=end, file=o)
-
-            # And o will contain the expected output
-            self.assertEqual(o.getvalue(), expected)
-
-        x('\n', ())
-        x('a\n', ('a',))
-        x('None\n', (None,))
-        x('1 2\n', (1, 2))
-        x('1   2\n', (1, ' ', 2))
-        x('1*2\n', (1, 2), sep='*')
-        x('1 s', (1, 's'), end='')
-        x('a\nb\n', ('a', 'b'), sep='\n')
-        x('1.01', (1.0, 1), sep='', end='')
-        x('1*a*1.3+', (1, 'a', 1.3), sep='*', end='+')
-        x('a\n\nb\n', ('a\n', 'b'), sep='\n')
-        x('\0+ +\0\n', ('\0', ' ', '\0'), sep='+')
-
-        x('a\n b\n', ('a\n', 'b'))
-        x('a\n b\n', ('a\n', 'b'), sep=None)
-        x('a\n b\n', ('a\n', 'b'), end=None)
-        x('a\n b\n', ('a\n', 'b'), sep=None, end=None)
-
-        x('*\n', (ClassWith__str__('*'),))
-        x('abc 1\n', (ClassWith__str__('abc'), 1))
-
-        # errors
-        self.assertRaises(TypeError, print, '', sep=3)
-        self.assertRaises(TypeError, print, '', end=3)
-        self.assertRaises(AttributeError, print, '', file='')
-
-    def test_print_flush(self):
-        # operation of the flush flag
-        class filelike:
-            def __init__(self):
-                self.written = ''
-                self.flushed = 0
-
-            def write(self, str):
-                self.written += str
-
-            def flush(self):
-                self.flushed += 1
-
-        f = filelike()
-        print(1, file=f, end='', flush=True)
-        print(2, file=f, end='', flush=True)
-        print(3, file=f, flush=False)
-        self.assertEqual(f.written, '123\n')
-        self.assertEqual(f.flushed, 2)
-
-        # ensure exceptions from flush are passed through
-        class noflush:
-            def write(self, str):
-                pass
-
-            def flush(self):
-                raise RuntimeError
-        self.assertRaises(RuntimeError, print, 1, file=noflush(), flush=True)
-
-if __name__ == "__main__":
-    unittest.main()
->>>>>>> 01dcc4dd
+from yp import *
+from yp_test import yp_unittest
+from io import StringIO
+
+from yp_test import support
+
+NotDefined = object()
+
+# A dispatch table all 8 combinations of providing
+# sep, end, and file.
+# I use this machinery so that I'm not just passing default
+# values to print, I'm either passing or not passing in the
+# arguments.
+dispatch = {
+    (False, False, False):
+        lambda args, sep, end, file: print(*args),
+    (False, False, True):
+        lambda args, sep, end, file: print(file=file, *args),
+    (False, True,  False):
+        lambda args, sep, end, file: print(end=end, *args),
+    (False, True,  True):
+        lambda args, sep, end, file: print(end=end, file=file, *args),
+    (True,  False, False):
+        lambda args, sep, end, file: print(sep=sep, *args),
+    (True,  False, True):
+        lambda args, sep, end, file: print(sep=sep, file=file, *args),
+    (True,  True,  False):
+        lambda args, sep, end, file: print(sep=sep, end=end, *args),
+    (True,  True,  True):
+        lambda args, sep, end, file: print(sep=sep, end=end, file=file, *args),
+}
+
+
+# Class used to test __str__ and print
+class ClassWith__str__:
+    def __init__(self, x):
+        self.x = x
+
+    def __str__(self):
+        return self.x
+
+
+@yp_unittest.skip( "TODO: convert to yp.py" )
+class TestPrint(unittest.TestCase):
+    """Test correct operation of the print function."""
+
+    def check(self, expected, args,
+              sep=NotDefined, end=NotDefined, file=NotDefined):
+        # Capture sys.stdout in a StringIO.  Call print with args,
+        # and with sep, end, and file, if they're defined.  Result
+        # must match expected.
+
+        # Look up the actual function to call, based on if sep, end,
+        # and file are defined.
+        fn = dispatch[(sep is not NotDefined,
+                       end is not NotDefined,
+                       file is not NotDefined)]
+
+        with support.captured_stdout() as t:
+            fn(args, sep, end, file)
+
+        self.assertEqual(t.getvalue(), expected)
+
+    def test_print(self):
+        def x(expected, args, sep=NotDefined, end=NotDefined):
+            # Run the test 2 ways: not using file, and using
+            # file directed to a StringIO.
+
+            self.check(expected, args, sep=sep, end=end)
+
+            # When writing to a file, stdout is expected to be empty
+            o = StringIO()
+            self.check('', args, sep=sep, end=end, file=o)
+
+            # And o will contain the expected output
+            self.assertEqual(o.getvalue(), expected)
+
+        x('\n', ())
+        x('a\n', ('a',))
+        x('None\n', (None,))
+        x('1 2\n', (1, 2))
+        x('1   2\n', (1, ' ', 2))
+        x('1*2\n', (1, 2), sep='*')
+        x('1 s', (1, 's'), end='')
+        x('a\nb\n', ('a', 'b'), sep='\n')
+        x('1.01', (1.0, 1), sep='', end='')
+        x('1*a*1.3+', (1, 'a', 1.3), sep='*', end='+')
+        x('a\n\nb\n', ('a\n', 'b'), sep='\n')
+        x('\0+ +\0\n', ('\0', ' ', '\0'), sep='+')
+
+        x('a\n b\n', ('a\n', 'b'))
+        x('a\n b\n', ('a\n', 'b'), sep=None)
+        x('a\n b\n', ('a\n', 'b'), end=None)
+        x('a\n b\n', ('a\n', 'b'), sep=None, end=None)
+
+        x('*\n', (ClassWith__str__('*'),))
+        x('abc 1\n', (ClassWith__str__('abc'), 1))
+
+        # errors
+        self.assertRaises(TypeError, print, '', sep=3)
+        self.assertRaises(TypeError, print, '', end=3)
+        self.assertRaises(AttributeError, print, '', file='')
+
+    def test_print_flush(self):
+        # operation of the flush flag
+        class filelike:
+            def __init__(self):
+                self.written = ''
+                self.flushed = 0
+
+            def write(self, str):
+                self.written += str
+
+            def flush(self):
+                self.flushed += 1
+
+        f = filelike()
+        print(1, file=f, end='', flush=True)
+        print(2, file=f, end='', flush=True)
+        print(3, file=f, flush=False)
+        self.assertEqual(f.written, '123\n')
+        self.assertEqual(f.flushed, 2)
+
+        # ensure exceptions from flush are passed through
+        class noflush:
+            def write(self, str):
+                pass
+
+            def flush(self):
+                raise RuntimeError
+        self.assertRaises(RuntimeError, print, 1, file=noflush(), flush=True)
+
+if __name__ == "__main__":
+    yp_unittest.main()