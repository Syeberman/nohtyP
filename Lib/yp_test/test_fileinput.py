'''
Tests for fileinput module.
Nick Mathewson
'''
<<<<<<< HEAD
from yp import *
=======
>>>>>>> 233763af
import io
import os
import sys
import re
import fileinput
import collections
import builtins
import tempfile
<<<<<<< HEAD
from yp_test import yp_unittest
=======
import unittest
>>>>>>> 233763af

try:
    import bz2
except ImportError:
    bz2 = None
try:
    import gzip
except ImportError:
    gzip = None

from io import BytesIO, StringIO
from fileinput import FileInput, hook_encoded
from pathlib import Path

<<<<<<< HEAD
from yp_test.support import verbose
from yp_test.support.os_helper import TESTFN
from yp_test.support.os_helper import unlink as safe_unlink
from yp_test.support import os_helper
from yp_test.support import warnings_helper
from yp_test import support
from yp_test.yp_unittest import mock
=======
from test.support import verbose
from test.support.os_helper import TESTFN
from test.support.os_helper import unlink as safe_unlink
from test.support import os_helper
from test.support import warnings_helper
from test import support
from unittest import mock
>>>>>>> 233763af


# The fileinput module has 2 interfaces: the FileInput class which does
# all the work, and a few functions (input, etc.) that use a global _state
# variable.

class BaseTests:
    # Write a content (str or bytes) to temp file, and return the
    # temp file's name.
    def writeTmp(self, content, *, mode='w'):  # opening in text mode is the default
        fd, name = tempfile.mkstemp()
        self.addCleanup(os_helper.unlink, name)
        encoding = None if "b" in mode else "utf-8"
        with open(fd, mode, encoding=encoding) as f:
            f.write(content)
        return name

class LineReader:

    def __init__(self):
        self._linesread = []

    @property
    def linesread(self):
        try:
            return self._linesread[:]
        finally:
            self._linesread = []

    def openhook(self, filename, mode):
        self.it = iter(filename.splitlines(True))
        return self

    def readline(self, size=None):
        line = next(self.it, '')
        self._linesread.append(line)
        return line

    def readlines(self, hint=-1):
        lines = []
        size = 0
        while True:
            line = self.readline()
            if not line:
                return lines
            lines.append(line)
            size += len(line)
            if size >= hint:
                return lines

    def close(self):
        pass

<<<<<<< HEAD
class BufferSizesTests(BaseTests, yp_unittest.TestCase):
=======
class BufferSizesTests(BaseTests, unittest.TestCase):
>>>>>>> 233763af
    def test_buffer_sizes(self):

        t1 = self.writeTmp(''.join("Line %s of file 1\n" % (i+1) for i in range(15)))
        t2 = self.writeTmp(''.join("Line %s of file 2\n" % (i+1) for i in range(10)))
        t3 = self.writeTmp(''.join("Line %s of file 3\n" % (i+1) for i in range(5)))
        t4 = self.writeTmp(''.join("Line %s of file 4\n" % (i+1) for i in range(1)))

        pat = re.compile(r'LINE (\d+) OF FILE (\d+)')

        if verbose:
            print('1. Simple iteration')
        fi = FileInput(files=(t1, t2, t3, t4), encoding="utf-8")
        lines = list(fi)
        fi.close()
        self.assertEqual(len(lines), 31)
        self.assertEqual(lines[4], 'Line 5 of file 1\n')
        self.assertEqual(lines[30], 'Line 1 of file 4\n')
        self.assertEqual(fi.lineno(), 31)
        self.assertEqual(fi.filename(), t4)

        if verbose:
            print('2. Status variables')
        fi = FileInput(files=(t1, t2, t3, t4), encoding="utf-8")
        s = "x"
        while s and s != 'Line 6 of file 2\n':
            s = fi.readline()
        self.assertEqual(fi.filename(), t2)
        self.assertEqual(fi.lineno(), 21)
        self.assertEqual(fi.filelineno(), 6)
        self.assertFalse(fi.isfirstline())
        self.assertFalse(fi.isstdin())

        if verbose:
            print('3. Nextfile')
        fi.nextfile()
        self.assertEqual(fi.readline(), 'Line 1 of file 3\n')
        self.assertEqual(fi.lineno(), 22)
        fi.close()

        if verbose:
            print('4. Stdin')
        fi = FileInput(files=(t1, t2, t3, t4, '-'), encoding="utf-8")
        savestdin = sys.stdin
        try:
            sys.stdin = StringIO("Line 1 of stdin\nLine 2 of stdin\n")
            lines = list(fi)
            self.assertEqual(len(lines), 33)
            self.assertEqual(lines[32], 'Line 2 of stdin\n')
            self.assertEqual(fi.filename(), '<stdin>')
            fi.nextfile()
        finally:
            sys.stdin = savestdin

        if verbose:
            print('5. Boundary conditions')
        fi = FileInput(files=(t1, t2, t3, t4), encoding="utf-8")
        self.assertEqual(fi.lineno(), 0)
        self.assertEqual(fi.filename(), None)
        fi.nextfile()
        self.assertEqual(fi.lineno(), 0)
        self.assertEqual(fi.filename(), None)

        if verbose:
            print('6. Inplace')
        savestdout = sys.stdout
        try:
            fi = FileInput(files=(t1, t2, t3, t4), inplace=1, encoding="utf-8")
            for line in fi:
                line = line[:-1].upper()
                print(line)
            fi.close()
        finally:
            sys.stdout = savestdout

        fi = FileInput(files=(t1, t2, t3, t4), encoding="utf-8")
        for line in fi:
            self.assertEqual(line[-1], '\n')
            m = pat.match(line[:-1])
            self.assertNotEqual(m, None)
            self.assertEqual(int(m.group(1)), fi.filelineno())
        fi.close()

class UnconditionallyRaise:
    def __init__(self, exception_type):
        self.exception_type = exception_type
        self.invoked = False
    def __call__(self, *args, **kwargs):
        self.invoked = True
        raise self.exception_type()

<<<<<<< HEAD
@yp_unittest.skip_files
class FileInputTests(BaseTests, yp_unittest.TestCase):
=======
class FileInputTests(BaseTests, unittest.TestCase):
>>>>>>> 233763af

    def test_zero_byte_files(self):
        t1 = self.writeTmp("")
        t2 = self.writeTmp("")
        t3 = self.writeTmp("The only line there is.\n")
        t4 = self.writeTmp("")
        fi = FileInput(files=(t1, t2, t3, t4), encoding="utf-8")

        line = fi.readline()
        self.assertEqual(line, 'The only line there is.\n')
        self.assertEqual(fi.lineno(), 1)
        self.assertEqual(fi.filelineno(), 1)
        self.assertEqual(fi.filename(), t3)

        line = fi.readline()
        self.assertFalse(line)
        self.assertEqual(fi.lineno(), 1)
        self.assertEqual(fi.filelineno(), 0)
        self.assertEqual(fi.filename(), t4)
        fi.close()

    def test_files_that_dont_end_with_newline(self):
        t1 = self.writeTmp("A\nB\nC")
        t2 = self.writeTmp("D\nE\nF")
        fi = FileInput(files=(t1, t2), encoding="utf-8")
        lines = list(fi)
        self.assertEqual(lines, ["A\n", "B\n", "C", "D\n", "E\n", "F"])
        self.assertEqual(fi.filelineno(), 3)
        self.assertEqual(fi.lineno(), 6)

##     def test_unicode_filenames(self):
##         # XXX A unicode string is always returned by writeTmp.
##         #     So is this needed?
##         t1 = self.writeTmp("A\nB")
##         encoding = sys.getfilesystemencoding()
##         if encoding is None:
##             encoding = 'ascii'
##         fi = FileInput(files=str(t1, encoding), encoding="utf-8")
##         lines = list(fi)
##         self.assertEqual(lines, ["A\n", "B"])

    def test_fileno(self):
        t1 = self.writeTmp("A\nB")
        t2 = self.writeTmp("C\nD")
        fi = FileInput(files=(t1, t2), encoding="utf-8")
        self.assertEqual(fi.fileno(), -1)
        line = next(fi)
        self.assertNotEqual(fi.fileno(), -1)
        fi.nextfile()
        self.assertEqual(fi.fileno(), -1)
        line = list(fi)
        self.assertEqual(fi.fileno(), -1)

    def test_opening_mode(self):
        try:
            # invalid mode, should raise ValueError
            fi = FileInput(mode="w", encoding="utf-8")
            self.fail("FileInput should reject invalid mode argument")
        except ValueError:
            pass
        # try opening in universal newline mode
        t1 = self.writeTmp(b"A\nB\r\nC\rD", mode="wb")
        with warnings_helper.check_warnings(('', DeprecationWarning)):
            fi = FileInput(files=t1, mode="U", encoding="utf-8")
        with warnings_helper.check_warnings(('', DeprecationWarning)):
            lines = list(fi)
        self.assertEqual(lines, ["A\n", "B\n", "C\n", "D"])

    def test_stdin_binary_mode(self):
        with mock.patch('sys.stdin') as m_stdin:
            m_stdin.buffer = BytesIO(b'spam, bacon, sausage, and spam')
            fi = FileInput(files=['-'], mode='rb')
            lines = list(fi)
            self.assertEqual(lines, [b'spam, bacon, sausage, and spam'])

    def test_detached_stdin_binary_mode(self):
        orig_stdin = sys.stdin
        try:
            sys.stdin = BytesIO(b'spam, bacon, sausage, and spam')
            self.assertFalse(hasattr(sys.stdin, 'buffer'))
            fi = FileInput(files=['-'], mode='rb')
            lines = list(fi)
            self.assertEqual(lines, [b'spam, bacon, sausage, and spam'])
        finally:
            sys.stdin = orig_stdin

    def test_file_opening_hook(self):
        try:
            # cannot use openhook and inplace mode
            fi = FileInput(inplace=1, openhook=lambda f, m: None)
            self.fail("FileInput should raise if both inplace "
                             "and openhook arguments are given")
        except ValueError:
            pass
        try:
            fi = FileInput(openhook=1)
            self.fail("FileInput should check openhook for being callable")
        except ValueError:
            pass

        class CustomOpenHook:
            def __init__(self):
                self.invoked = False
            def __call__(self, *args, **kargs):
                self.invoked = True
                return open(*args, encoding="utf-8")

        t = self.writeTmp("\n")
        custom_open_hook = CustomOpenHook()
        with FileInput([t], openhook=custom_open_hook) as fi:
            fi.readline()
        self.assertTrue(custom_open_hook.invoked, "openhook not invoked")

    def test_readline(self):
        with open(TESTFN, 'wb') as f:
            f.write(b'A\nB\r\nC\r')
            # Fill TextIOWrapper buffer.
            f.write(b'123456789\n' * 1000)
            # Issue #20501: readline() shouldn't read whole file.
            f.write(b'\x80')
        self.addCleanup(safe_unlink, TESTFN)

        with FileInput(files=TESTFN,
                       openhook=hook_encoded('ascii')) as fi:
            try:
                self.assertEqual(fi.readline(), 'A\n')
                self.assertEqual(fi.readline(), 'B\n')
                self.assertEqual(fi.readline(), 'C\n')
            except UnicodeDecodeError:
                self.fail('Read to end of file')
            with self.assertRaises(UnicodeDecodeError):
                # Read to the end of file.
                list(fi)
            self.assertEqual(fi.readline(), '')
            self.assertEqual(fi.readline(), '')

    def test_readline_binary_mode(self):
        with open(TESTFN, 'wb') as f:
            f.write(b'A\nB\r\nC\rD')
        self.addCleanup(safe_unlink, TESTFN)

        with FileInput(files=TESTFN, mode='rb') as fi:
            self.assertEqual(fi.readline(), b'A\n')
            self.assertEqual(fi.readline(), b'B\r\n')
            self.assertEqual(fi.readline(), b'C\rD')
            # Read to the end of file.
            self.assertEqual(fi.readline(), b'')
            self.assertEqual(fi.readline(), b'')

    def test_inplace_binary_write_mode(self):
        temp_file = self.writeTmp(b'Initial text.', mode='wb')
        with FileInput(temp_file, mode='rb', inplace=True) as fobj:
            line = fobj.readline()
            self.assertEqual(line, b'Initial text.')
            # print() cannot be used with files opened in binary mode.
            sys.stdout.write(b'New line.')
        with open(temp_file, 'rb') as f:
            self.assertEqual(f.read(), b'New line.')

    def test_file_hook_backward_compatibility(self):
        def old_hook(filename, mode):
            return io.StringIO("I used to receive only filename and mode")
        t = self.writeTmp("\n")
        with FileInput([t], openhook=old_hook) as fi:
            result = fi.readline()
        self.assertEqual(result, "I used to receive only filename and mode")

    def test_context_manager(self):
        t1 = self.writeTmp("A\nB\nC")
        t2 = self.writeTmp("D\nE\nF")
        with FileInput(files=(t1, t2), encoding="utf-8") as fi:
            lines = list(fi)
        self.assertEqual(lines, ["A\n", "B\n", "C", "D\n", "E\n", "F"])
        self.assertEqual(fi.filelineno(), 3)
        self.assertEqual(fi.lineno(), 6)
        self.assertEqual(fi._files, ())

    def test_close_on_exception(self):
        t1 = self.writeTmp("")
        try:
            with FileInput(files=t1, encoding="utf-8") as fi:
                raise OSError
        except OSError:
            self.assertEqual(fi._files, ())

    def test_empty_files_list_specified_to_constructor(self):
        with FileInput(files=[], encoding="utf-8") as fi:
            self.assertEqual(fi._files, ('-',))

    @warnings_helper.ignore_warnings(category=DeprecationWarning)
    def test__getitem__(self):
        """Tests invoking FileInput.__getitem__() with the current
           line number"""
        t = self.writeTmp("line1\nline2\n")
        with FileInput(files=[t], encoding="utf-8") as fi:
            retval1 = fi[0]
            self.assertEqual(retval1, "line1\n")
            retval2 = fi[1]
            self.assertEqual(retval2, "line2\n")

    def test__getitem___deprecation(self):
        t = self.writeTmp("line1\nline2\n")
        with self.assertWarnsRegex(DeprecationWarning,
                                   r'Use iterator protocol instead'):
            with FileInput(files=[t]) as fi:
                self.assertEqual(fi[0], "line1\n")

    @warnings_helper.ignore_warnings(category=DeprecationWarning)
    def test__getitem__invalid_key(self):
        """Tests invoking FileInput.__getitem__() with an index unequal to
           the line number"""
        t = self.writeTmp("line1\nline2\n")
        with FileInput(files=[t], encoding="utf-8") as fi:
            with self.assertRaises(RuntimeError) as cm:
                fi[1]
        self.assertEqual(cm.exception.args, ("accessing lines out of order",))

    @warnings_helper.ignore_warnings(category=DeprecationWarning)
    def test__getitem__eof(self):
        """Tests invoking FileInput.__getitem__() with the line number but at
           end-of-input"""
        t = self.writeTmp('')
        with FileInput(files=[t], encoding="utf-8") as fi:
            with self.assertRaises(IndexError) as cm:
                fi[0]
        self.assertEqual(cm.exception.args, ("end of input reached",))

    def test_nextfile_oserror_deleting_backup(self):
        """Tests invoking FileInput.nextfile() when the attempt to delete
           the backup file would raise OSError.  This error is expected to be
           silently ignored"""

        os_unlink_orig = os.unlink
        os_unlink_replacement = UnconditionallyRaise(OSError)
        try:
            t = self.writeTmp("\n")
            self.addCleanup(safe_unlink, t + '.bak')
            with FileInput(files=[t], inplace=True, encoding="utf-8") as fi:
                next(fi) # make sure the file is opened
                os.unlink = os_unlink_replacement
                fi.nextfile()
        finally:
            os.unlink = os_unlink_orig

        # sanity check to make sure that our test scenario was actually hit
        self.assertTrue(os_unlink_replacement.invoked,
                        "os.unlink() was not invoked")

    def test_readline_os_fstat_raises_OSError(self):
        """Tests invoking FileInput.readline() when os.fstat() raises OSError.
           This exception should be silently discarded."""

        os_fstat_orig = os.fstat
        os_fstat_replacement = UnconditionallyRaise(OSError)
        try:
            t = self.writeTmp("\n")
            with FileInput(files=[t], inplace=True, encoding="utf-8") as fi:
                os.fstat = os_fstat_replacement
                fi.readline()
        finally:
            os.fstat = os_fstat_orig

        # sanity check to make sure that our test scenario was actually hit
        self.assertTrue(os_fstat_replacement.invoked,
                        "os.fstat() was not invoked")

    def test_readline_os_chmod_raises_OSError(self):
        """Tests invoking FileInput.readline() when os.chmod() raises OSError.
           This exception should be silently discarded."""

        os_chmod_orig = os.chmod
        os_chmod_replacement = UnconditionallyRaise(OSError)
        try:
            t = self.writeTmp("\n")
            with FileInput(files=[t], inplace=True, encoding="utf-8") as fi:
                os.chmod = os_chmod_replacement
                fi.readline()
        finally:
            os.chmod = os_chmod_orig

        # sanity check to make sure that our test scenario was actually hit
        self.assertTrue(os_chmod_replacement.invoked,
                        "os.fstat() was not invoked")

    def test_fileno_when_ValueError_raised(self):
        class FilenoRaisesValueError(UnconditionallyRaise):
            def __init__(self):
                UnconditionallyRaise.__init__(self, ValueError)
            def fileno(self):
                self.__call__()

        unconditionally_raise_ValueError = FilenoRaisesValueError()
        t = self.writeTmp("\n")
        with FileInput(files=[t], encoding="utf-8") as fi:
            file_backup = fi._file
            try:
                fi._file = unconditionally_raise_ValueError
                result = fi.fileno()
            finally:
                fi._file = file_backup # make sure the file gets cleaned up

        # sanity check to make sure that our test scenario was actually hit
        self.assertTrue(unconditionally_raise_ValueError.invoked,
                        "_file.fileno() was not invoked")

        self.assertEqual(result, -1, "fileno() should return -1")

    def test_readline_buffering(self):
        src = LineReader()
        with FileInput(files=['line1\nline2', 'line3\n'],
                       openhook=src.openhook) as fi:
            self.assertEqual(src.linesread, [])
            self.assertEqual(fi.readline(), 'line1\n')
            self.assertEqual(src.linesread, ['line1\n'])
            self.assertEqual(fi.readline(), 'line2')
            self.assertEqual(src.linesread, ['line2'])
            self.assertEqual(fi.readline(), 'line3\n')
            self.assertEqual(src.linesread, ['', 'line3\n'])
            self.assertEqual(fi.readline(), '')
            self.assertEqual(src.linesread, [''])
            self.assertEqual(fi.readline(), '')
            self.assertEqual(src.linesread, [])

    def test_iteration_buffering(self):
        src = LineReader()
        with FileInput(files=['line1\nline2', 'line3\n'],
                       openhook=src.openhook) as fi:
            self.assertEqual(src.linesread, [])
            self.assertEqual(next(fi), 'line1\n')
            self.assertEqual(src.linesread, ['line1\n'])
            self.assertEqual(next(fi), 'line2')
            self.assertEqual(src.linesread, ['line2'])
            self.assertEqual(next(fi), 'line3\n')
            self.assertEqual(src.linesread, ['', 'line3\n'])
            self.assertRaises(StopIteration, next, fi)
            self.assertEqual(src.linesread, [''])
            self.assertRaises(StopIteration, next, fi)
            self.assertEqual(src.linesread, [])

    def test_pathlib_file(self):
        t1 = Path(self.writeTmp("Pathlib file."))
        with FileInput(t1, encoding="utf-8") as fi:
            line = fi.readline()
            self.assertEqual(line, 'Pathlib file.')
            self.assertEqual(fi.lineno(), 1)
            self.assertEqual(fi.filelineno(), 1)
            self.assertEqual(fi.filename(), os.fspath(t1))

    def test_pathlib_file_inplace(self):
        t1 = Path(self.writeTmp('Pathlib file.'))
        with FileInput(t1, inplace=True, encoding="utf-8") as fi:
            line = fi.readline()
            self.assertEqual(line, 'Pathlib file.')
            print('Modified %s' % line)
        with open(t1, encoding="utf-8") as f:
            self.assertEqual(f.read(), 'Modified Pathlib file.\n')


class MockFileInput:
    """A class that mocks out fileinput.FileInput for use during unit tests"""

    def __init__(self, files=None, inplace=False, backup="", *,
                 mode="r", openhook=None, encoding=None, errors=None):
        self.files = files
        self.inplace = inplace
        self.backup = backup
        self.mode = mode
        self.openhook = openhook
        self.encoding = encoding
        self.errors = errors
        self._file = None
        self.invocation_counts = collections.defaultdict(lambda: 0)
        self.return_values = {}

    def close(self):
        self.invocation_counts["close"] += 1

    def nextfile(self):
        self.invocation_counts["nextfile"] += 1
        return self.return_values["nextfile"]

    def filename(self):
        self.invocation_counts["filename"] += 1
        return self.return_values["filename"]

    def lineno(self):
        self.invocation_counts["lineno"] += 1
        return self.return_values["lineno"]

    def filelineno(self):
        self.invocation_counts["filelineno"] += 1
        return self.return_values["filelineno"]

    def fileno(self):
        self.invocation_counts["fileno"] += 1
        return self.return_values["fileno"]

    def isfirstline(self):
        self.invocation_counts["isfirstline"] += 1
        return self.return_values["isfirstline"]

    def isstdin(self):
        self.invocation_counts["isstdin"] += 1
        return self.return_values["isstdin"]

@yp_unittest.skip_files
class BaseFileInputGlobalMethodsTest(yp_unittest.TestCase):
    """Base class for unit tests for the global function of
       the fileinput module."""

    def setUp(self):
        self._orig_state = fileinput._state
        self._orig_FileInput = fileinput.FileInput
        fileinput.FileInput = MockFileInput

    def tearDown(self):
        fileinput.FileInput = self._orig_FileInput
        fileinput._state = self._orig_state

    def assertExactlyOneInvocation(self, mock_file_input, method_name):
        # assert that the method with the given name was invoked once
        actual_count = mock_file_input.invocation_counts[method_name]
        self.assertEqual(actual_count, 1, method_name)
        # assert that no other unexpected methods were invoked
        actual_total_count = len(mock_file_input.invocation_counts)
        self.assertEqual(actual_total_count, 1)

class Test_fileinput_input(BaseFileInputGlobalMethodsTest):
    """Unit tests for fileinput.input()"""

    def test_state_is_not_None_and_state_file_is_not_None(self):
        """Tests invoking fileinput.input() when fileinput._state is not None
           and its _file attribute is also not None.  Expect RuntimeError to
           be raised with a meaningful error message and for fileinput._state
           to *not* be modified."""
        instance = MockFileInput()
        instance._file = object()
        fileinput._state = instance
        with self.assertRaises(RuntimeError) as cm:
            fileinput.input()
        self.assertEqual(("input() already active",), cm.exception.args)
        self.assertIs(instance, fileinput._state, "fileinput._state")

    def test_state_is_not_None_and_state_file_is_None(self):
        """Tests invoking fileinput.input() when fileinput._state is not None
           but its _file attribute *is* None.  Expect it to create and return
           a new fileinput.FileInput object with all method parameters passed
           explicitly to the __init__() method; also ensure that
           fileinput._state is set to the returned instance."""
        instance = MockFileInput()
        instance._file = None
        fileinput._state = instance
        self.do_test_call_input()

    def test_state_is_None(self):
        """Tests invoking fileinput.input() when fileinput._state is None
           Expect it to create and return a new fileinput.FileInput object
           with all method parameters passed explicitly to the __init__()
           method; also ensure that fileinput._state is set to the returned
           instance."""
        fileinput._state = None
        self.do_test_call_input()

    def do_test_call_input(self):
        """Tests that fileinput.input() creates a new fileinput.FileInput
           object, passing the given parameters unmodified to
           fileinput.FileInput.__init__().  Note that this test depends on the
           monkey patching of fileinput.FileInput done by setUp()."""
        files = object()
        inplace = object()
        backup = object()
        mode = object()
        openhook = object()
        encoding = object()

        # call fileinput.input() with different values for each argument
        result = fileinput.input(files=files, inplace=inplace, backup=backup,
            mode=mode, openhook=openhook, encoding=encoding)

        # ensure fileinput._state was set to the returned object
        self.assertIs(result, fileinput._state, "fileinput._state")

        # ensure the parameters to fileinput.input() were passed directly
        # to FileInput.__init__()
        self.assertIs(files, result.files, "files")
        self.assertIs(inplace, result.inplace, "inplace")
        self.assertIs(backup, result.backup, "backup")
        self.assertIs(mode, result.mode, "mode")
        self.assertIs(openhook, result.openhook, "openhook")

class Test_fileinput_close(BaseFileInputGlobalMethodsTest):
    """Unit tests for fileinput.close()"""

    def test_state_is_None(self):
        """Tests that fileinput.close() does nothing if fileinput._state
           is None"""
        fileinput._state = None
        fileinput.close()
        self.assertIsNone(fileinput._state)

    def test_state_is_not_None(self):
        """Tests that fileinput.close() invokes close() on fileinput._state
           and sets _state=None"""
        instance = MockFileInput()
        fileinput._state = instance
        fileinput.close()
        self.assertExactlyOneInvocation(instance, "close")
        self.assertIsNone(fileinput._state)

class Test_fileinput_nextfile(BaseFileInputGlobalMethodsTest):
    """Unit tests for fileinput.nextfile()"""

    def test_state_is_None(self):
        """Tests fileinput.nextfile() when fileinput._state is None.
           Ensure that it raises RuntimeError with a meaningful error message
           and does not modify fileinput._state"""
        fileinput._state = None
        with self.assertRaises(RuntimeError) as cm:
            fileinput.nextfile()
        self.assertEqual(("no active input()",), cm.exception.args)
        self.assertIsNone(fileinput._state)

    def test_state_is_not_None(self):
        """Tests fileinput.nextfile() when fileinput._state is not None.
           Ensure that it invokes fileinput._state.nextfile() exactly once,
           returns whatever it returns, and does not modify fileinput._state
           to point to a different object."""
        nextfile_retval = object()
        instance = MockFileInput()
        instance.return_values["nextfile"] = nextfile_retval
        fileinput._state = instance
        retval = fileinput.nextfile()
        self.assertExactlyOneInvocation(instance, "nextfile")
        self.assertIs(retval, nextfile_retval)
        self.assertIs(fileinput._state, instance)

class Test_fileinput_filename(BaseFileInputGlobalMethodsTest):
    """Unit tests for fileinput.filename()"""

    def test_state_is_None(self):
        """Tests fileinput.filename() when fileinput._state is None.
           Ensure that it raises RuntimeError with a meaningful error message
           and does not modify fileinput._state"""
        fileinput._state = None
        with self.assertRaises(RuntimeError) as cm:
            fileinput.filename()
        self.assertEqual(("no active input()",), cm.exception.args)
        self.assertIsNone(fileinput._state)

    def test_state_is_not_None(self):
        """Tests fileinput.filename() when fileinput._state is not None.
           Ensure that it invokes fileinput._state.filename() exactly once,
           returns whatever it returns, and does not modify fileinput._state
           to point to a different object."""
        filename_retval = object()
        instance = MockFileInput()
        instance.return_values["filename"] = filename_retval
        fileinput._state = instance
        retval = fileinput.filename()
        self.assertExactlyOneInvocation(instance, "filename")
        self.assertIs(retval, filename_retval)
        self.assertIs(fileinput._state, instance)

class Test_fileinput_lineno(BaseFileInputGlobalMethodsTest):
    """Unit tests for fileinput.lineno()"""

    def test_state_is_None(self):
        """Tests fileinput.lineno() when fileinput._state is None.
           Ensure that it raises RuntimeError with a meaningful error message
           and does not modify fileinput._state"""
        fileinput._state = None
        with self.assertRaises(RuntimeError) as cm:
            fileinput.lineno()
        self.assertEqual(("no active input()",), cm.exception.args)
        self.assertIsNone(fileinput._state)

    def test_state_is_not_None(self):
        """Tests fileinput.lineno() when fileinput._state is not None.
           Ensure that it invokes fileinput._state.lineno() exactly once,
           returns whatever it returns, and does not modify fileinput._state
           to point to a different object."""
        lineno_retval = object()
        instance = MockFileInput()
        instance.return_values["lineno"] = lineno_retval
        fileinput._state = instance
        retval = fileinput.lineno()
        self.assertExactlyOneInvocation(instance, "lineno")
        self.assertIs(retval, lineno_retval)
        self.assertIs(fileinput._state, instance)

class Test_fileinput_filelineno(BaseFileInputGlobalMethodsTest):
    """Unit tests for fileinput.filelineno()"""

    def test_state_is_None(self):
        """Tests fileinput.filelineno() when fileinput._state is None.
           Ensure that it raises RuntimeError with a meaningful error message
           and does not modify fileinput._state"""
        fileinput._state = None
        with self.assertRaises(RuntimeError) as cm:
            fileinput.filelineno()
        self.assertEqual(("no active input()",), cm.exception.args)
        self.assertIsNone(fileinput._state)

    def test_state_is_not_None(self):
        """Tests fileinput.filelineno() when fileinput._state is not None.
           Ensure that it invokes fileinput._state.filelineno() exactly once,
           returns whatever it returns, and does not modify fileinput._state
           to point to a different object."""
        filelineno_retval = object()
        instance = MockFileInput()
        instance.return_values["filelineno"] = filelineno_retval
        fileinput._state = instance
        retval = fileinput.filelineno()
        self.assertExactlyOneInvocation(instance, "filelineno")
        self.assertIs(retval, filelineno_retval)
        self.assertIs(fileinput._state, instance)

class Test_fileinput_fileno(BaseFileInputGlobalMethodsTest):
    """Unit tests for fileinput.fileno()"""

    def test_state_is_None(self):
        """Tests fileinput.fileno() when fileinput._state is None.
           Ensure that it raises RuntimeError with a meaningful error message
           and does not modify fileinput._state"""
        fileinput._state = None
        with self.assertRaises(RuntimeError) as cm:
            fileinput.fileno()
        self.assertEqual(("no active input()",), cm.exception.args)
        self.assertIsNone(fileinput._state)

    def test_state_is_not_None(self):
        """Tests fileinput.fileno() when fileinput._state is not None.
           Ensure that it invokes fileinput._state.fileno() exactly once,
           returns whatever it returns, and does not modify fileinput._state
           to point to a different object."""
        fileno_retval = object()
        instance = MockFileInput()
        instance.return_values["fileno"] = fileno_retval
        instance.fileno_retval = fileno_retval
        fileinput._state = instance
        retval = fileinput.fileno()
        self.assertExactlyOneInvocation(instance, "fileno")
        self.assertIs(retval, fileno_retval)
        self.assertIs(fileinput._state, instance)

class Test_fileinput_isfirstline(BaseFileInputGlobalMethodsTest):
    """Unit tests for fileinput.isfirstline()"""

    def test_state_is_None(self):
        """Tests fileinput.isfirstline() when fileinput._state is None.
           Ensure that it raises RuntimeError with a meaningful error message
           and does not modify fileinput._state"""
        fileinput._state = None
        with self.assertRaises(RuntimeError) as cm:
            fileinput.isfirstline()
        self.assertEqual(("no active input()",), cm.exception.args)
        self.assertIsNone(fileinput._state)

    def test_state_is_not_None(self):
        """Tests fileinput.isfirstline() when fileinput._state is not None.
           Ensure that it invokes fileinput._state.isfirstline() exactly once,
           returns whatever it returns, and does not modify fileinput._state
           to point to a different object."""
        isfirstline_retval = object()
        instance = MockFileInput()
        instance.return_values["isfirstline"] = isfirstline_retval
        fileinput._state = instance
        retval = fileinput.isfirstline()
        self.assertExactlyOneInvocation(instance, "isfirstline")
        self.assertIs(retval, isfirstline_retval)
        self.assertIs(fileinput._state, instance)

class Test_fileinput_isstdin(BaseFileInputGlobalMethodsTest):
    """Unit tests for fileinput.isstdin()"""

    def test_state_is_None(self):
        """Tests fileinput.isstdin() when fileinput._state is None.
           Ensure that it raises RuntimeError with a meaningful error message
           and does not modify fileinput._state"""
        fileinput._state = None
        with self.assertRaises(RuntimeError) as cm:
            fileinput.isstdin()
        self.assertEqual(("no active input()",), cm.exception.args)
        self.assertIsNone(fileinput._state)

    def test_state_is_not_None(self):
        """Tests fileinput.isstdin() when fileinput._state is not None.
           Ensure that it invokes fileinput._state.isstdin() exactly once,
           returns whatever it returns, and does not modify fileinput._state
           to point to a different object."""
        isstdin_retval = object()
        instance = MockFileInput()
        instance.return_values["isstdin"] = isstdin_retval
        fileinput._state = instance
        retval = fileinput.isstdin()
        self.assertExactlyOneInvocation(instance, "isstdin")
        self.assertIs(retval, isstdin_retval)
        self.assertIs(fileinput._state, instance)

class InvocationRecorder:

    def __init__(self):
        self.invocation_count = 0

    def __call__(self, *args, **kwargs):
        self.invocation_count += 1
        self.last_invocation = (args, kwargs)
        return io.BytesIO(b'some bytes')
<<<<<<< HEAD
=======

>>>>>>> 233763af


@yp_unittest.skip_files
class Test_hook_compressed(yp_unittest.TestCase):
    """Unit tests for fileinput.hook_compressed()"""

    def setUp(self):
        self.fake_open = InvocationRecorder()

    def test_empty_string(self):
        self.do_test_use_builtin_open("", 1)

    def test_no_ext(self):
        self.do_test_use_builtin_open("abcd", 2)

    @yp_unittest.skipUnless(gzip, "Requires gzip and zlib")
    def test_gz_ext_fake(self):
        original_open = gzip.open
        gzip.open = self.fake_open
        try:
            result = fileinput.hook_compressed("test.gz", "3")
        finally:
            gzip.open = original_open

        self.assertEqual(self.fake_open.invocation_count, 1)
        self.assertEqual(self.fake_open.last_invocation, (("test.gz", "3"), {}))

<<<<<<< HEAD
    @yp_unittest.skipUnless(gzip, "Requires gzip and zlib")
=======
    @unittest.skipUnless(gzip, "Requires gzip and zlib")
>>>>>>> 233763af
    def test_gz_with_encoding_fake(self):
        original_open = gzip.open
        gzip.open = lambda filename, mode: io.BytesIO(b'Ex-binary string')
        try:
            result = fileinput.hook_compressed("test.gz", "3", encoding="utf-8")
        finally:
            gzip.open = original_open
        self.assertEqual(list(result), ['Ex-binary string'])

    @yp_unittest.skipUnless(bz2, "Requires bz2")
    def test_bz2_ext_fake(self):
        original_open = bz2.BZ2File
        bz2.BZ2File = self.fake_open
        try:
            result = fileinput.hook_compressed("test.bz2", "4")
        finally:
            bz2.BZ2File = original_open

        self.assertEqual(self.fake_open.invocation_count, 1)
        self.assertEqual(self.fake_open.last_invocation, (("test.bz2", "4"), {}))

    def test_blah_ext(self):
        self.do_test_use_builtin_open("abcd.blah", "5")

    def test_gz_ext_builtin(self):
        self.do_test_use_builtin_open("abcd.Gz", "6")

    def test_bz2_ext_builtin(self):
        self.do_test_use_builtin_open("abcd.Bz2", "7")

    def do_test_use_builtin_open(self, filename, mode):
        original_open = self.replace_builtin_open(self.fake_open)
        try:
            result = fileinput.hook_compressed(filename, mode)
        finally:
            self.replace_builtin_open(original_open)

        self.assertEqual(self.fake_open.invocation_count, 1)
        self.assertEqual(self.fake_open.last_invocation,
                         ((filename, mode), {'encoding': 'locale', 'errors': None}))

    @staticmethod
    def replace_builtin_open(new_open_func):
        original_open = builtins.open
        builtins.open = new_open_func
        return original_open

@yp_unittest.skip_files
class Test_hook_encoded(yp_unittest.TestCase):
    """Unit tests for fileinput.hook_encoded()"""

    def test(self):
        encoding = object()
        errors = object()
        result = fileinput.hook_encoded(encoding, errors=errors)

        fake_open = InvocationRecorder()
        original_open = builtins.open
        builtins.open = fake_open
        try:
            filename = object()
            mode = object()
            open_result = result(filename, mode)
        finally:
            builtins.open = original_open

        self.assertEqual(fake_open.invocation_count, 1)

        args, kwargs = fake_open.last_invocation
        self.assertIs(args[0], filename)
        self.assertIs(args[1], mode)
        self.assertIs(kwargs.pop('encoding'), encoding)
        self.assertIs(kwargs.pop('errors'), errors)
        self.assertFalse(kwargs)

    def test_errors(self):
        with open(TESTFN, 'wb') as f:
            f.write(b'\x80abc')
        self.addCleanup(safe_unlink, TESTFN)

        def check(errors, expected_lines):
            with FileInput(files=TESTFN, mode='r',
                           openhook=hook_encoded('utf-8', errors=errors)) as fi:
                lines = list(fi)
            self.assertEqual(lines, expected_lines)

        check('ignore', ['abc'])
        with self.assertRaises(UnicodeDecodeError):
            check('strict', ['abc'])
        check('replace', ['\ufffdabc'])
        check('backslashreplace', ['\\x80abc'])

    def test_modes(self):
        with open(TESTFN, 'wb') as f:
            # UTF-7 is a convenient, seldom used encoding
            f.write(b'A\nB\r\nC\rD+IKw-')
        self.addCleanup(safe_unlink, TESTFN)

        def check(mode, expected_lines):
            with FileInput(files=TESTFN, mode=mode,
                           openhook=hook_encoded('utf-7')) as fi:
                lines = list(fi)
            self.assertEqual(lines, expected_lines)

        check('r', ['A\n', 'B\n', 'C\n', 'D\u20ac'])
        with self.assertWarns(DeprecationWarning):
            check('rU', ['A\n', 'B\n', 'C\n', 'D\u20ac'])
        with self.assertWarns(DeprecationWarning):
            check('U', ['A\n', 'B\n', 'C\n', 'D\u20ac'])
        with self.assertRaises(ValueError):
            check('rb', ['A\n', 'B\r\n', 'C\r', 'D\u20ac'])


<<<<<<< HEAD
class MiscTest(yp_unittest.TestCase):
=======
class MiscTest(unittest.TestCase):
>>>>>>> 233763af

    def test_all(self):
        support.check__all__(self, fileinput)


if __name__ == "__main__":
    yp_unittest.main()<|MERGE_RESOLUTION|>--- conflicted
+++ resolved
@@ -2,10 +2,7 @@
 Tests for fileinput module.
 Nick Mathewson
 '''
-<<<<<<< HEAD
 from yp import *
-=======
->>>>>>> 233763af
 import io
 import os
 import sys
@@ -14,11 +11,7 @@
 import collections
 import builtins
 import tempfile
-<<<<<<< HEAD
 from yp_test import yp_unittest
-=======
-import unittest
->>>>>>> 233763af
 
 try:
     import bz2
@@ -33,7 +26,6 @@
 from fileinput import FileInput, hook_encoded
 from pathlib import Path
 
-<<<<<<< HEAD
 from yp_test.support import verbose
 from yp_test.support.os_helper import TESTFN
 from yp_test.support.os_helper import unlink as safe_unlink
@@ -41,15 +33,6 @@
 from yp_test.support import warnings_helper
 from yp_test import support
 from yp_test.yp_unittest import mock
-=======
-from test.support import verbose
-from test.support.os_helper import TESTFN
-from test.support.os_helper import unlink as safe_unlink
-from test.support import os_helper
-from test.support import warnings_helper
-from test import support
-from unittest import mock
->>>>>>> 233763af
 
 
 # The fileinput module has 2 interfaces: the FileInput class which does
@@ -103,11 +86,7 @@
     def close(self):
         pass
 
-<<<<<<< HEAD
 class BufferSizesTests(BaseTests, yp_unittest.TestCase):
-=======
-class BufferSizesTests(BaseTests, unittest.TestCase):
->>>>>>> 233763af
     def test_buffer_sizes(self):
 
         t1 = self.writeTmp(''.join("Line %s of file 1\n" % (i+1) for i in range(15)))
@@ -198,12 +177,8 @@
         self.invoked = True
         raise self.exception_type()
 
-<<<<<<< HEAD
 @yp_unittest.skip_files
 class FileInputTests(BaseTests, yp_unittest.TestCase):
-=======
-class FileInputTests(BaseTests, unittest.TestCase):
->>>>>>> 233763af
 
     def test_zero_byte_files(self):
         t1 = self.writeTmp("")
@@ -911,11 +886,6 @@
     def __call__(self, *args, **kwargs):
         self.invocation_count += 1
         self.last_invocation = (args, kwargs)
-        return io.BytesIO(b'some bytes')
-<<<<<<< HEAD
-=======
-
->>>>>>> 233763af
 
 
 @yp_unittest.skip_files
@@ -941,13 +911,9 @@
             gzip.open = original_open
 
         self.assertEqual(self.fake_open.invocation_count, 1)
-        self.assertEqual(self.fake_open.last_invocation, (("test.gz", "3"), {}))
-
-<<<<<<< HEAD
+        self.assertEqual(self.fake_open.last_invocation, (("test.gz", 3), {}))
+
     @yp_unittest.skipUnless(gzip, "Requires gzip and zlib")
-=======
-    @unittest.skipUnless(gzip, "Requires gzip and zlib")
->>>>>>> 233763af
     def test_gz_with_encoding_fake(self):
         original_open = gzip.open
         gzip.open = lambda filename, mode: io.BytesIO(b'Ex-binary string')
@@ -1061,11 +1027,7 @@
             check('rb', ['A\n', 'B\r\n', 'C\r', 'D\u20ac'])
 
 
-<<<<<<< HEAD
 class MiscTest(yp_unittest.TestCase):
-=======
-class MiscTest(unittest.TestCase):
->>>>>>> 233763af
 
     def test_all(self):
         support.check__all__(self, fileinput)
