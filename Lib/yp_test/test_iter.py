--- conflicted
+++ resolved
@@ -1,19 +1,11 @@
 # Test iterators.
 
-<<<<<<< HEAD
 from yp import *
 import sys
 from yp_test import yp_unittest
 from yp_test.support import cpython_only
 from yp_test.support.os_helper import TESTFN, unlink
 from yp_test.support import check_free_after_iterating, ALWAYS_EQ, NEVER_EQ
-=======
-import sys
-import unittest
-from test.support import cpython_only
-from test.support.os_helper import TESTFN, unlink
-from test.support import check_free_after_iterating, ALWAYS_EQ, NEVER_EQ
->>>>>>> 233763af
 import pickle
 import collections.abc
 
@@ -778,7 +770,6 @@
     # Test iterators with operator.countOf (PySequence_Count).
     def test_countOf(self):
         from operator import countOf
-<<<<<<< HEAD
         with self.nohtyPCheck(enabled=False):
             self.assertEqual(countOf(yp_list([1,2,2,3,2,5]), 2), 3)
             self.assertEqual(countOf(yp_tuple((1,2,2,3,2,5)), 2), 3)
@@ -797,23 +788,6 @@
 
     @yp_unittest.skip_files
     def test_countOf_file(self):
-=======
-        self.assertEqual(countOf([1,2,2,3,2,5], 2), 3)
-        self.assertEqual(countOf((1,2,2,3,2,5), 2), 3)
-        self.assertEqual(countOf("122325", "2"), 3)
-        self.assertEqual(countOf("122325", "6"), 0)
-
-        self.assertRaises(TypeError, countOf, 42, 1)
-        self.assertRaises(TypeError, countOf, countOf, countOf)
-
-        d = {"one": 3, "two": 3, "three": 3, 1j: 2j}
-        for k in d:
-            self.assertEqual(countOf(d, k), 1)
-        self.assertEqual(countOf(d.values(), 3), 3)
-        self.assertEqual(countOf(d.values(), 2j), 1)
-        self.assertEqual(countOf(d.values(), 1j), 0)
-
->>>>>>> 233763af
         f = open(TESTFN, "w", encoding="utf-8")
         try:
             f.write("a\n" "b\n" "c\n" "b\n")
@@ -834,7 +808,6 @@
     # Test iterators with operator.indexOf (PySequence_Index).
     def test_indexOf(self):
         from operator import indexOf
-<<<<<<< HEAD
         with self.nohtyPCheck(enabled=False):
             self.assertEqual(indexOf(yp_list([1,2,2,3,2,5]), 1), 0)
             self.assertEqual(indexOf(yp_tuple((1,2,2,3,2,5)), 2), 1)
@@ -853,23 +826,6 @@
 
     @yp_unittest.skip_files
     def test_indexOf_file(self):
-=======
-        self.assertEqual(indexOf([1,2,2,3,2,5], 1), 0)
-        self.assertEqual(indexOf((1,2,2,3,2,5), 2), 1)
-        self.assertEqual(indexOf((1,2,2,3,2,5), 3), 3)
-        self.assertEqual(indexOf((1,2,2,3,2,5), 5), 5)
-        self.assertRaises(ValueError, indexOf, (1,2,2,3,2,5), 0)
-        self.assertRaises(ValueError, indexOf, (1,2,2,3,2,5), 6)
-
-        self.assertEqual(indexOf("122325", "2"), 1)
-        self.assertEqual(indexOf("122325", "5"), 5)
-        self.assertRaises(ValueError, indexOf, "122325", "6")
-
-        self.assertRaises(TypeError, indexOf, 42, 1)
-        self.assertRaises(TypeError, indexOf, indexOf, indexOf)
-        self.assertRaises(ZeroDivisionError, indexOf, BadIterableClass(), 1)
-
->>>>>>> 233763af
         f = open(TESTFN, "w", encoding="utf-8")
         try:
             f.write("a\n" "b\n" "c\n" "d\n" "e\n")
@@ -939,13 +895,8 @@
             f.close()
 
             f = open(TESTFN, encoding="utf-8")
-<<<<<<< HEAD
             expected = [yp_str(i) + "\n" for i in range(1, 2006)]
             self.assertEqual(yp_list(f), expected)
-=======
-            expected = [str(i) + "\n" for i in range(1, 2006)]
-            self.assertEqual(list(f), expected)
->>>>>>> 233763af
 
         finally:
             f.close()
@@ -1160,29 +1111,6 @@
         self.assertEqual(next(it), 0)
         self.assertEqual(next(it), 1)
 
-<<<<<<< HEAD
-=======
-    @cpython_only
-    def test_iter_overflow(self):
-        # Test for the issue 22939
-        it = iter(UnlimitedSequenceClass())
-        # Manually set `it_index` to PY_SSIZE_T_MAX-2 without a loop
-        it.__setstate__(sys.maxsize - 2)
-        self.assertEqual(next(it), sys.maxsize - 2)
-        self.assertEqual(next(it), sys.maxsize - 1)
-        with self.assertRaises(OverflowError):
-            next(it)
-        # Check that Overflow error is always raised
-        with self.assertRaises(OverflowError):
-            next(it)
-
-    def test_iter_neg_setstate(self):
-        it = iter(UnlimitedSequenceClass())
-        it.__setstate__(-42)
-        self.assertEqual(next(it), 0)
-        self.assertEqual(next(it), 1)
-
->>>>>>> 233763af
     def test_free_after_iterating(self):
         check_free_after_iterating(self, iter, SequenceClass, (0,))
 
@@ -1193,8 +1121,4 @@
 
 
 if __name__ == "__main__":
-<<<<<<< HEAD
-    yp_unittest.main()
-=======
-    unittest.main()
->>>>>>> 233763af
+    yp_unittest.main()