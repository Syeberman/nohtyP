<<<<<<< HEAD
from yp import *
from yp_test.support import verbose, TestFailed
import locale
import sys
import yp_test.support as support
from yp_test import yp_unittest

maxsize = support.MAX_Py_ssize_t

# test string formatting operator (I am not sure if this is being tested
# elsewhere but, surely, some of the given cases are *not* tested because
# they crash python)
# test on unicode strings as well

def testformat(formatstr, args, output=None, limit=None, overflowok=False):
    if verbose:
        if output:
            print("{!a} % {!a} =? {!a} ...".format(formatstr, args, output),
                  end=' ')
        else:
            print("{!a} % {!a} works? ...".format(formatstr, args), end=' ')
    try:
        result = formatstr % args
    except OverflowError:
        if not overflowok:
            raise
        if verbose:
            print('overflow (this is fine)')
    else:
        if output and limit is None and result != output:
            if verbose:
                print('no')
            raise AssertionError("%r %% %r == %r != %r" %
                                (formatstr, args, result, output))
        # when 'limit' is specified, it determines how many characters
        # must match exactly; lengths must always match.
        # ex: limit=5, '12345678' matches '12345___'
        # (mainly for floating point format tests for which an exact match
        # can't be guaranteed due to rounding and representation errors)
        elif output and limit is not None and (
                len(result)!=len(output) or result[:limit]!=output[:limit]):
            if verbose:
                print('no')
            print("%s %% %s == %s != %s" % \
                  (repr(formatstr), repr(args), repr(result), repr(output)))
        else:
            if verbose:
                print('yes')


@yp_unittest.skip( "TODO: convert to yp.py" )
class FormatTest(yp_unittest.TestCase):
    def test_format(self):
        testformat("%.1d", (1,), "1")
        testformat("%.*d", (sys.maxsize,1), overflowok=True)  # expect overflow
        testformat("%.100d", (1,), '00000000000000000000000000000000000000'
                 '000000000000000000000000000000000000000000000000000000'
                 '00000001', overflowok=True)
        testformat("%#.117x", (1,), '0x00000000000000000000000000000000000'
                 '000000000000000000000000000000000000000000000000000000'
                 '0000000000000000000000000001',
                 overflowok=True)
        testformat("%#.118x", (1,), '0x00000000000000000000000000000000000'
                 '000000000000000000000000000000000000000000000000000000'
                 '00000000000000000000000000001',
                 overflowok=True)

        testformat("%f", (1.0,), "1.000000")
        # these are trying to test the limits of the internal magic-number-length
        # formatting buffer, if that number changes then these tests are less
        # effective
        testformat("%#.*g", (109, -1.e+49/3.))
        testformat("%#.*g", (110, -1.e+49/3.))
        testformat("%#.*g", (110, -1.e+100/3.))
        # test some ridiculously large precision, expect overflow
        testformat('%12.*f', (123456, 1.0))

        # check for internal overflow validation on length of precision
        # these tests should no longer cause overflow in Python
        # 2.7/3.1 and later.
        testformat("%#.*g", (110, -1.e+100/3.))
        testformat("%#.*G", (110, -1.e+100/3.))
        testformat("%#.*f", (110, -1.e+100/3.))
        testformat("%#.*F", (110, -1.e+100/3.))
        # Formatting of integers. Overflow is not ok
        testformat("%x", 10, "a")
        testformat("%x", 100000000000, "174876e800")
        testformat("%o", 10, "12")
        testformat("%o", 100000000000, "1351035564000")
        testformat("%d", 10, "10")
        testformat("%d", 100000000000, "100000000000")
        big = 123456789012345678901234567890
        testformat("%d", big, "123456789012345678901234567890")
        testformat("%d", -big, "-123456789012345678901234567890")
        testformat("%5d", -big, "-123456789012345678901234567890")
        testformat("%31d", -big, "-123456789012345678901234567890")
        testformat("%32d", -big, " -123456789012345678901234567890")
        testformat("%-32d", -big, "-123456789012345678901234567890 ")
        testformat("%032d", -big, "-0123456789012345678901234567890")
        testformat("%-032d", -big, "-123456789012345678901234567890 ")
        testformat("%034d", -big, "-000123456789012345678901234567890")
        testformat("%034d", big, "0000123456789012345678901234567890")
        testformat("%0+34d", big, "+000123456789012345678901234567890")
        testformat("%+34d", big, "   +123456789012345678901234567890")
        testformat("%34d", big, "    123456789012345678901234567890")
        testformat("%.2d", big, "123456789012345678901234567890")
        testformat("%.30d", big, "123456789012345678901234567890")
        testformat("%.31d", big, "0123456789012345678901234567890")
        testformat("%32.31d", big, " 0123456789012345678901234567890")
        testformat("%d", float(big), "123456________________________", 6)
        big = 0x1234567890abcdef12345  # 21 hex digits
        testformat("%x", big, "1234567890abcdef12345")
        testformat("%x", -big, "-1234567890abcdef12345")
        testformat("%5x", -big, "-1234567890abcdef12345")
        testformat("%22x", -big, "-1234567890abcdef12345")
        testformat("%23x", -big, " -1234567890abcdef12345")
        testformat("%-23x", -big, "-1234567890abcdef12345 ")
        testformat("%023x", -big, "-01234567890abcdef12345")
        testformat("%-023x", -big, "-1234567890abcdef12345 ")
        testformat("%025x", -big, "-0001234567890abcdef12345")
        testformat("%025x", big, "00001234567890abcdef12345")
        testformat("%0+25x", big, "+0001234567890abcdef12345")
        testformat("%+25x", big, "   +1234567890abcdef12345")
        testformat("%25x", big, "    1234567890abcdef12345")
        testformat("%.2x", big, "1234567890abcdef12345")
        testformat("%.21x", big, "1234567890abcdef12345")
        testformat("%.22x", big, "01234567890abcdef12345")
        testformat("%23.22x", big, " 01234567890abcdef12345")
        testformat("%-23.22x", big, "01234567890abcdef12345 ")
        testformat("%X", big, "1234567890ABCDEF12345")
        testformat("%#X", big, "0X1234567890ABCDEF12345")
        testformat("%#x", big, "0x1234567890abcdef12345")
        testformat("%#x", -big, "-0x1234567890abcdef12345")
        testformat("%#.23x", -big, "-0x001234567890abcdef12345")
        testformat("%#+.23x", big, "+0x001234567890abcdef12345")
        testformat("%# .23x", big, " 0x001234567890abcdef12345")
        testformat("%#+.23X", big, "+0X001234567890ABCDEF12345")
        testformat("%#-+.23X", big, "+0X001234567890ABCDEF12345")
        testformat("%#-+26.23X", big, "+0X001234567890ABCDEF12345")
        testformat("%#-+27.23X", big, "+0X001234567890ABCDEF12345 ")
        testformat("%#+27.23X", big, " +0X001234567890ABCDEF12345")
        # next one gets two leading zeroes from precision, and another from the
        # 0 flag and the width
        testformat("%#+027.23X", big, "+0X0001234567890ABCDEF12345")
        # same, except no 0 flag
        testformat("%#+27.23X", big, " +0X001234567890ABCDEF12345")
        testformat("%x", float(big), "123456_______________", 6)
        big = 0o12345670123456701234567012345670  # 32 octal digits
        testformat("%o", big, "12345670123456701234567012345670")
        testformat("%o", -big, "-12345670123456701234567012345670")
        testformat("%5o", -big, "-12345670123456701234567012345670")
        testformat("%33o", -big, "-12345670123456701234567012345670")
        testformat("%34o", -big, " -12345670123456701234567012345670")
        testformat("%-34o", -big, "-12345670123456701234567012345670 ")
        testformat("%034o", -big, "-012345670123456701234567012345670")
        testformat("%-034o", -big, "-12345670123456701234567012345670 ")
        testformat("%036o", -big, "-00012345670123456701234567012345670")
        testformat("%036o", big, "000012345670123456701234567012345670")
        testformat("%0+36o", big, "+00012345670123456701234567012345670")
        testformat("%+36o", big, "   +12345670123456701234567012345670")
        testformat("%36o", big, "    12345670123456701234567012345670")
        testformat("%.2o", big, "12345670123456701234567012345670")
        testformat("%.32o", big, "12345670123456701234567012345670")
        testformat("%.33o", big, "012345670123456701234567012345670")
        testformat("%34.33o", big, " 012345670123456701234567012345670")
        testformat("%-34.33o", big, "012345670123456701234567012345670 ")
        testformat("%o", big, "12345670123456701234567012345670")
        testformat("%#o", big, "0o12345670123456701234567012345670")
        testformat("%#o", -big, "-0o12345670123456701234567012345670")
        testformat("%#.34o", -big, "-0o0012345670123456701234567012345670")
        testformat("%#+.34o", big, "+0o0012345670123456701234567012345670")
        testformat("%# .34o", big, " 0o0012345670123456701234567012345670")
        testformat("%#+.34o", big, "+0o0012345670123456701234567012345670")
        testformat("%#-+.34o", big, "+0o0012345670123456701234567012345670")
        testformat("%#-+37.34o", big, "+0o0012345670123456701234567012345670")
        testformat("%#+37.34o", big, "+0o0012345670123456701234567012345670")
        # next one gets one leading zero from precision
        testformat("%.33o", big, "012345670123456701234567012345670")
        # base marker shouldn't change that, since "0" is redundant
        testformat("%#.33o", big, "0o012345670123456701234567012345670")
        # but reduce precision, and base marker should add a zero
        testformat("%#.32o", big, "0o12345670123456701234567012345670")
        # one leading zero from precision, and another from "0" flag & width
        testformat("%034.33o", big, "0012345670123456701234567012345670")
        # base marker shouldn't change that
        testformat("%0#34.33o", big, "0o012345670123456701234567012345670")
        testformat("%o", float(big), "123456__________________________", 6)
        # Some small ints, in both Python int and flavors).
        testformat("%d", 42, "42")
        testformat("%d", -42, "-42")
        testformat("%d", 42, "42")
        testformat("%d", -42, "-42")
        testformat("%d", 42.0, "42")
        testformat("%#x", 1, "0x1")
        testformat("%#x", 1, "0x1")
        testformat("%#X", 1, "0X1")
        testformat("%#X", 1, "0X1")
        testformat("%#x", 1.0, "0x1")
        testformat("%#o", 1, "0o1")
        testformat("%#o", 1, "0o1")
        testformat("%#o", 0, "0o0")
        testformat("%#o", 0, "0o0")
        testformat("%o", 0, "0")
        testformat("%o", 0, "0")
        testformat("%d", 0, "0")
        testformat("%d", 0, "0")
        testformat("%#x", 0, "0x0")
        testformat("%#x", 0, "0x0")
        testformat("%#X", 0, "0X0")
        testformat("%#X", 0, "0X0")
        testformat("%x", 0x42, "42")
        testformat("%x", -0x42, "-42")
        testformat("%x", 0x42, "42")
        testformat("%x", -0x42, "-42")
        testformat("%x", float(0x42), "42")
        testformat("%o", 0o42, "42")
        testformat("%o", -0o42, "-42")
        testformat("%o", 0o42, "42")
        testformat("%o", -0o42, "-42")
        testformat("%o", float(0o42), "42")
        testformat("%r", "\u0378", "'\\u0378'")  # non printable
        testformat("%a", "\u0378", "'\\u0378'")  # non printable
        testformat("%r", "\u0374", "'\u0374'")   # printable
        testformat("%a", "\u0374", "'\\u0374'")  # printable

        # alternate float formatting
        testformat('%g', 1.1, '1.1')
        testformat('%#g', 1.1, '1.10000')

        # Test exception for unknown format characters
        if verbose:
            print('Testing exceptions')
        def test_exc(formatstr, args, exception, excmsg):
            try:
                testformat(formatstr, args)
            except exception as exc:
                if str(exc) == excmsg:
                    if verbose:
                        print("yes")
                else:
                    if verbose: print('no')
                    print('Unexpected ', exception, ':', repr(str(exc)))
            except:
                if verbose: print('no')
                print('Unexpected exception')
                raise
            else:
                raise TestFailed('did not get expected exception: %s' % excmsg)
        test_exc('abc %b', 1, ValueError,
                 "unsupported format character 'b' (0x62) at index 5")
        #test_exc(unicode('abc %\u3000','raw-unicode-escape'), 1, ValueError,
        #         "unsupported format character '?' (0x3000) at index 5")
        test_exc('%d', '1', TypeError, "%d format: a number is required, not str")
        test_exc('%g', '1', TypeError, "a float is required")
        test_exc('no format', '1', TypeError,
                 "not all arguments converted during string formatting")
        test_exc('no format', '1', TypeError,
                 "not all arguments converted during string formatting")

        if maxsize == 2**31-1:
            # crashes 2.2.1 and earlier:
            try:
                "%*d"%(maxsize, -127)
            except MemoryError:
                pass
            else:
                raise TestFailed('"%*d"%(maxsize, -127) should fail')

    def test_non_ascii(self):
        testformat("\u20ac=%f", (1.0,), "\u20ac=1.000000")

        self.assertEqual(format("abc", "\u2007<5"), "abc\u2007\u2007")
        self.assertEqual(format(123, "\u2007<5"), "123\u2007\u2007")
        self.assertEqual(format(12.3, "\u2007<6"), "12.3\u2007\u2007")
        self.assertEqual(format(0j, "\u2007<4"), "0j\u2007\u2007")
        self.assertEqual(format(1+2j, "\u2007<8"), "(1+2j)\u2007\u2007")

        self.assertEqual(format("abc", "\u2007>5"), "\u2007\u2007abc")
        self.assertEqual(format(123, "\u2007>5"), "\u2007\u2007123")
        self.assertEqual(format(12.3, "\u2007>6"), "\u2007\u200712.3")
        self.assertEqual(format(1+2j, "\u2007>8"), "\u2007\u2007(1+2j)")
        self.assertEqual(format(0j, "\u2007>4"), "\u2007\u20070j")

        self.assertEqual(format("abc", "\u2007^5"), "\u2007abc\u2007")
        self.assertEqual(format(123, "\u2007^5"), "\u2007123\u2007")
        self.assertEqual(format(12.3, "\u2007^6"), "\u200712.3\u2007")
        self.assertEqual(format(1+2j, "\u2007^8"), "\u2007(1+2j)\u2007")
        self.assertEqual(format(0j, "\u2007^4"), "\u20070j\u2007")

    def test_locale(self):
        try:
            oldloc = locale.setlocale(locale.LC_ALL)
            locale.setlocale(locale.LC_ALL, '')
        except locale.Error as err:
            self.skipTest("Cannot set locale: {}".format(err))
        try:
            localeconv = locale.localeconv()
            sep = localeconv['thousands_sep']
            point = localeconv['decimal_point']

            text = format(123456789, "n")
            self.assertIn(sep, text)
            self.assertEqual(text.replace(sep, ''), '123456789')

            text = format(1234.5, "n")
            self.assertIn(sep, text)
            self.assertIn(point, text)
            self.assertEqual(text.replace(sep, ''), '1234' + point + '5')
        finally:
            locale.setlocale(locale.LC_ALL, oldloc)



def test_main():
    support.run_unittest(FormatTest)


if __name__ == "__main__":
    yp_unittest.main()
=======
from test.support import verbose, TestFailed
import locale
import sys
import test.support as support
import unittest

maxsize = support.MAX_Py_ssize_t

# test string formatting operator (I am not sure if this is being tested
# elsewhere but, surely, some of the given cases are *not* tested because
# they crash python)
# test on unicode strings as well

def testformat(formatstr, args, output=None, limit=None, overflowok=False):
    if verbose:
        if output:
            print("{!a} % {!a} =? {!a} ...".format(formatstr, args, output),
                  end=' ')
        else:
            print("{!a} % {!a} works? ...".format(formatstr, args), end=' ')
    try:
        result = formatstr % args
    except OverflowError:
        if not overflowok:
            raise
        if verbose:
            print('overflow (this is fine)')
    else:
        if output and limit is None and result != output:
            if verbose:
                print('no')
            raise AssertionError("%r %% %r == %r != %r" %
                                (formatstr, args, result, output))
        # when 'limit' is specified, it determines how many characters
        # must match exactly; lengths must always match.
        # ex: limit=5, '12345678' matches '12345___'
        # (mainly for floating point format tests for which an exact match
        # can't be guaranteed due to rounding and representation errors)
        elif output and limit is not None and (
                len(result)!=len(output) or result[:limit]!=output[:limit]):
            if verbose:
                print('no')
            print("%s %% %s == %s != %s" % \
                  (repr(formatstr), repr(args), repr(result), repr(output)))
        else:
            if verbose:
                print('yes')


class FormatTest(unittest.TestCase):
    def test_format(self):
        testformat("%.1d", (1,), "1")
        testformat("%.*d", (sys.maxsize,1), overflowok=True)  # expect overflow
        testformat("%.100d", (1,), '00000000000000000000000000000000000000'
                 '000000000000000000000000000000000000000000000000000000'
                 '00000001', overflowok=True)
        testformat("%#.117x", (1,), '0x00000000000000000000000000000000000'
                 '000000000000000000000000000000000000000000000000000000'
                 '0000000000000000000000000001',
                 overflowok=True)
        testformat("%#.118x", (1,), '0x00000000000000000000000000000000000'
                 '000000000000000000000000000000000000000000000000000000'
                 '00000000000000000000000000001',
                 overflowok=True)

        testformat("%f", (1.0,), "1.000000")
        # these are trying to test the limits of the internal magic-number-length
        # formatting buffer, if that number changes then these tests are less
        # effective
        testformat("%#.*g", (109, -1.e+49/3.))
        testformat("%#.*g", (110, -1.e+49/3.))
        testformat("%#.*g", (110, -1.e+100/3.))
        # test some ridiculously large precision, expect overflow
        testformat('%12.*f', (123456, 1.0))

        # check for internal overflow validation on length of precision
        # these tests should no longer cause overflow in Python
        # 2.7/3.1 and later.
        testformat("%#.*g", (110, -1.e+100/3.))
        testformat("%#.*G", (110, -1.e+100/3.))
        testformat("%#.*f", (110, -1.e+100/3.))
        testformat("%#.*F", (110, -1.e+100/3.))
        # Formatting of integers. Overflow is not ok
        testformat("%x", 10, "a")
        testformat("%x", 100000000000, "174876e800")
        testformat("%o", 10, "12")
        testformat("%o", 100000000000, "1351035564000")
        testformat("%d", 10, "10")
        testformat("%d", 100000000000, "100000000000")
        big = 123456789012345678901234567890
        testformat("%d", big, "123456789012345678901234567890")
        testformat("%d", -big, "-123456789012345678901234567890")
        testformat("%5d", -big, "-123456789012345678901234567890")
        testformat("%31d", -big, "-123456789012345678901234567890")
        testformat("%32d", -big, " -123456789012345678901234567890")
        testformat("%-32d", -big, "-123456789012345678901234567890 ")
        testformat("%032d", -big, "-0123456789012345678901234567890")
        testformat("%-032d", -big, "-123456789012345678901234567890 ")
        testformat("%034d", -big, "-000123456789012345678901234567890")
        testformat("%034d", big, "0000123456789012345678901234567890")
        testformat("%0+34d", big, "+000123456789012345678901234567890")
        testformat("%+34d", big, "   +123456789012345678901234567890")
        testformat("%34d", big, "    123456789012345678901234567890")
        testformat("%.2d", big, "123456789012345678901234567890")
        testformat("%.30d", big, "123456789012345678901234567890")
        testformat("%.31d", big, "0123456789012345678901234567890")
        testformat("%32.31d", big, " 0123456789012345678901234567890")
        testformat("%d", float(big), "123456________________________", 6)
        big = 0x1234567890abcdef12345  # 21 hex digits
        testformat("%x", big, "1234567890abcdef12345")
        testformat("%x", -big, "-1234567890abcdef12345")
        testformat("%5x", -big, "-1234567890abcdef12345")
        testformat("%22x", -big, "-1234567890abcdef12345")
        testformat("%23x", -big, " -1234567890abcdef12345")
        testformat("%-23x", -big, "-1234567890abcdef12345 ")
        testformat("%023x", -big, "-01234567890abcdef12345")
        testformat("%-023x", -big, "-1234567890abcdef12345 ")
        testformat("%025x", -big, "-0001234567890abcdef12345")
        testformat("%025x", big, "00001234567890abcdef12345")
        testformat("%0+25x", big, "+0001234567890abcdef12345")
        testformat("%+25x", big, "   +1234567890abcdef12345")
        testformat("%25x", big, "    1234567890abcdef12345")
        testformat("%.2x", big, "1234567890abcdef12345")
        testformat("%.21x", big, "1234567890abcdef12345")
        testformat("%.22x", big, "01234567890abcdef12345")
        testformat("%23.22x", big, " 01234567890abcdef12345")
        testformat("%-23.22x", big, "01234567890abcdef12345 ")
        testformat("%X", big, "1234567890ABCDEF12345")
        testformat("%#X", big, "0X1234567890ABCDEF12345")
        testformat("%#x", big, "0x1234567890abcdef12345")
        testformat("%#x", -big, "-0x1234567890abcdef12345")
        testformat("%#.23x", -big, "-0x001234567890abcdef12345")
        testformat("%#+.23x", big, "+0x001234567890abcdef12345")
        testformat("%# .23x", big, " 0x001234567890abcdef12345")
        testformat("%#+.23X", big, "+0X001234567890ABCDEF12345")
        testformat("%#-+.23X", big, "+0X001234567890ABCDEF12345")
        testformat("%#-+26.23X", big, "+0X001234567890ABCDEF12345")
        testformat("%#-+27.23X", big, "+0X001234567890ABCDEF12345 ")
        testformat("%#+27.23X", big, " +0X001234567890ABCDEF12345")
        # next one gets two leading zeroes from precision, and another from the
        # 0 flag and the width
        testformat("%#+027.23X", big, "+0X0001234567890ABCDEF12345")
        # same, except no 0 flag
        testformat("%#+27.23X", big, " +0X001234567890ABCDEF12345")
        with self.assertWarns(DeprecationWarning):
            testformat("%x", float(big), "123456_______________", 6)
        big = 0o12345670123456701234567012345670  # 32 octal digits
        testformat("%o", big, "12345670123456701234567012345670")
        testformat("%o", -big, "-12345670123456701234567012345670")
        testformat("%5o", -big, "-12345670123456701234567012345670")
        testformat("%33o", -big, "-12345670123456701234567012345670")
        testformat("%34o", -big, " -12345670123456701234567012345670")
        testformat("%-34o", -big, "-12345670123456701234567012345670 ")
        testformat("%034o", -big, "-012345670123456701234567012345670")
        testformat("%-034o", -big, "-12345670123456701234567012345670 ")
        testformat("%036o", -big, "-00012345670123456701234567012345670")
        testformat("%036o", big, "000012345670123456701234567012345670")
        testformat("%0+36o", big, "+00012345670123456701234567012345670")
        testformat("%+36o", big, "   +12345670123456701234567012345670")
        testformat("%36o", big, "    12345670123456701234567012345670")
        testformat("%.2o", big, "12345670123456701234567012345670")
        testformat("%.32o", big, "12345670123456701234567012345670")
        testformat("%.33o", big, "012345670123456701234567012345670")
        testformat("%34.33o", big, " 012345670123456701234567012345670")
        testformat("%-34.33o", big, "012345670123456701234567012345670 ")
        testformat("%o", big, "12345670123456701234567012345670")
        testformat("%#o", big, "0o12345670123456701234567012345670")
        testformat("%#o", -big, "-0o12345670123456701234567012345670")
        testformat("%#.34o", -big, "-0o0012345670123456701234567012345670")
        testformat("%#+.34o", big, "+0o0012345670123456701234567012345670")
        testformat("%# .34o", big, " 0o0012345670123456701234567012345670")
        testformat("%#+.34o", big, "+0o0012345670123456701234567012345670")
        testformat("%#-+.34o", big, "+0o0012345670123456701234567012345670")
        testformat("%#-+37.34o", big, "+0o0012345670123456701234567012345670")
        testformat("%#+37.34o", big, "+0o0012345670123456701234567012345670")
        # next one gets one leading zero from precision
        testformat("%.33o", big, "012345670123456701234567012345670")
        # base marker shouldn't change that, since "0" is redundant
        testformat("%#.33o", big, "0o012345670123456701234567012345670")
        # but reduce precision, and base marker should add a zero
        testformat("%#.32o", big, "0o12345670123456701234567012345670")
        # one leading zero from precision, and another from "0" flag & width
        testformat("%034.33o", big, "0012345670123456701234567012345670")
        # base marker shouldn't change that
        testformat("%0#34.33o", big, "0o012345670123456701234567012345670")
        with self.assertWarns(DeprecationWarning):
            testformat("%o", float(big), "123456__________________________", 6)
        # Some small ints, in both Python int and flavors).
        testformat("%d", 42, "42")
        testformat("%d", -42, "-42")
        testformat("%d", 42, "42")
        testformat("%d", -42, "-42")
        testformat("%d", 42.0, "42")
        testformat("%#x", 1, "0x1")
        testformat("%#x", 1, "0x1")
        testformat("%#X", 1, "0X1")
        testformat("%#X", 1, "0X1")
        with self.assertWarns(DeprecationWarning):
            testformat("%#x", 1.0, "0x1")
        testformat("%#o", 1, "0o1")
        testformat("%#o", 1, "0o1")
        testformat("%#o", 0, "0o0")
        testformat("%#o", 0, "0o0")
        testformat("%o", 0, "0")
        testformat("%o", 0, "0")
        testformat("%d", 0, "0")
        testformat("%d", 0, "0")
        testformat("%#x", 0, "0x0")
        testformat("%#x", 0, "0x0")
        testformat("%#X", 0, "0X0")
        testformat("%#X", 0, "0X0")
        testformat("%x", 0x42, "42")
        testformat("%x", -0x42, "-42")
        testformat("%x", 0x42, "42")
        testformat("%x", -0x42, "-42")
        with self.assertWarns(DeprecationWarning):
            testformat("%x", float(0x42), "42")
        testformat("%o", 0o42, "42")
        testformat("%o", -0o42, "-42")
        testformat("%o", 0o42, "42")
        testformat("%o", -0o42, "-42")
        with self.assertWarns(DeprecationWarning):
            testformat("%o", float(0o42), "42")
        testformat("%r", "\u0378", "'\\u0378'")  # non printable
        testformat("%a", "\u0378", "'\\u0378'")  # non printable
        testformat("%r", "\u0374", "'\u0374'")   # printable
        testformat("%a", "\u0374", "'\\u0374'")  # printable

        # alternate float formatting
        testformat('%g', 1.1, '1.1')
        testformat('%#g', 1.1, '1.10000')

        # Test exception for unknown format characters
        if verbose:
            print('Testing exceptions')
        def test_exc(formatstr, args, exception, excmsg):
            try:
                testformat(formatstr, args)
            except exception as exc:
                if str(exc) == excmsg:
                    if verbose:
                        print("yes")
                else:
                    if verbose: print('no')
                    print('Unexpected ', exception, ':', repr(str(exc)))
            except:
                if verbose: print('no')
                print('Unexpected exception')
                raise
            else:
                raise TestFailed('did not get expected exception: %s' % excmsg)
        test_exc('abc %b', 1, ValueError,
                 "unsupported format character 'b' (0x62) at index 5")
        #test_exc(unicode('abc %\u3000','raw-unicode-escape'), 1, ValueError,
        #         "unsupported format character '?' (0x3000) at index 5")
        test_exc('%d', '1', TypeError, "%d format: a number is required, not str")
        test_exc('%g', '1', TypeError, "a float is required")
        test_exc('no format', '1', TypeError,
                 "not all arguments converted during string formatting")
        test_exc('no format', '1', TypeError,
                 "not all arguments converted during string formatting")

        if maxsize == 2**31-1:
            # crashes 2.2.1 and earlier:
            try:
                "%*d"%(maxsize, -127)
            except MemoryError:
                pass
            else:
                raise TestFailed('"%*d"%(maxsize, -127) should fail')

    def test_non_ascii(self):
        testformat("\u20ac=%f", (1.0,), "\u20ac=1.000000")

        self.assertEqual(format("abc", "\u2007<5"), "abc\u2007\u2007")
        self.assertEqual(format(123, "\u2007<5"), "123\u2007\u2007")
        self.assertEqual(format(12.3, "\u2007<6"), "12.3\u2007\u2007")
        self.assertEqual(format(0j, "\u2007<4"), "0j\u2007\u2007")
        self.assertEqual(format(1+2j, "\u2007<8"), "(1+2j)\u2007\u2007")

        self.assertEqual(format("abc", "\u2007>5"), "\u2007\u2007abc")
        self.assertEqual(format(123, "\u2007>5"), "\u2007\u2007123")
        self.assertEqual(format(12.3, "\u2007>6"), "\u2007\u200712.3")
        self.assertEqual(format(1+2j, "\u2007>8"), "\u2007\u2007(1+2j)")
        self.assertEqual(format(0j, "\u2007>4"), "\u2007\u20070j")

        self.assertEqual(format("abc", "\u2007^5"), "\u2007abc\u2007")
        self.assertEqual(format(123, "\u2007^5"), "\u2007123\u2007")
        self.assertEqual(format(12.3, "\u2007^6"), "\u200712.3\u2007")
        self.assertEqual(format(1+2j, "\u2007^8"), "\u2007(1+2j)\u2007")
        self.assertEqual(format(0j, "\u2007^4"), "\u20070j\u2007")

    def test_locale(self):
        try:
            oldloc = locale.setlocale(locale.LC_ALL)
            locale.setlocale(locale.LC_ALL, '')
        except locale.Error as err:
            self.skipTest("Cannot set locale: {}".format(err))
        try:
            localeconv = locale.localeconv()
            sep = localeconv['thousands_sep']
            point = localeconv['decimal_point']

            text = format(123456789, "n")
            self.assertIn(sep, text)
            self.assertEqual(text.replace(sep, ''), '123456789')

            text = format(1234.5, "n")
            self.assertIn(sep, text)
            self.assertIn(point, text)
            self.assertEqual(text.replace(sep, ''), '1234' + point + '5')
        finally:
            locale.setlocale(locale.LC_ALL, oldloc)

    @support.cpython_only
    def test_optimisations(self):
        text = "abcde" # 5 characters

        self.assertIs("%s" % text, text)
        self.assertIs("%.5s" % text, text)
        self.assertIs("%.10s" % text, text)
        self.assertIs("%1s" % text, text)
        self.assertIs("%5s" % text, text)

        self.assertIs("{0}".format(text), text)
        self.assertIs("{0:s}".format(text), text)
        self.assertIs("{0:.5s}".format(text), text)
        self.assertIs("{0:.10s}".format(text), text)
        self.assertIs("{0:1s}".format(text), text)
        self.assertIs("{0:5s}".format(text), text)

        self.assertIs(text % (), text)
        self.assertIs(text.format(), text)

    def test_precision(self):
        f = 1.2
        self.assertEqual(format(f, ".0f"), "1")
        self.assertEqual(format(f, ".3f"), "1.200")
        with self.assertRaises(ValueError) as cm:
            format(f, ".%sf" % (sys.maxsize + 1))

        c = complex(f)
        self.assertEqual(format(c, ".0f"), "1+0j")
        self.assertEqual(format(c, ".3f"), "1.200+0.000j")
        with self.assertRaises(ValueError) as cm:
            format(c, ".%sf" % (sys.maxsize + 1))

    @support.cpython_only
    def test_precision_c_limits(self):
        from _testcapi import INT_MAX

        f = 1.2
        with self.assertRaises(ValueError) as cm:
            format(f, ".%sf" % (INT_MAX + 1))

        c = complex(f)
        with self.assertRaises(ValueError) as cm:
            format(c, ".%sf" % (INT_MAX + 1))


if __name__ == "__main__":
    unittest.main()
>>>>>>> 01dcc4dd
<|MERGE_RESOLUTION|>--- conflicted
+++ resolved
@@ -1,684 +1,364 @@
-<<<<<<< HEAD
-from yp import *
-from yp_test.support import verbose, TestFailed
-import locale
-import sys
-import yp_test.support as support
-from yp_test import yp_unittest
-
-maxsize = support.MAX_Py_ssize_t
-
-# test string formatting operator (I am not sure if this is being tested
-# elsewhere but, surely, some of the given cases are *not* tested because
-# they crash python)
-# test on unicode strings as well
-
-def testformat(formatstr, args, output=None, limit=None, overflowok=False):
-    if verbose:
-        if output:
-            print("{!a} % {!a} =? {!a} ...".format(formatstr, args, output),
-                  end=' ')
-        else:
-            print("{!a} % {!a} works? ...".format(formatstr, args), end=' ')
-    try:
-        result = formatstr % args
-    except OverflowError:
-        if not overflowok:
-            raise
-        if verbose:
-            print('overflow (this is fine)')
-    else:
-        if output and limit is None and result != output:
-            if verbose:
-                print('no')
-            raise AssertionError("%r %% %r == %r != %r" %
-                                (formatstr, args, result, output))
-        # when 'limit' is specified, it determines how many characters
-        # must match exactly; lengths must always match.
-        # ex: limit=5, '12345678' matches '12345___'
-        # (mainly for floating point format tests for which an exact match
-        # can't be guaranteed due to rounding and representation errors)
-        elif output and limit is not None and (
-                len(result)!=len(output) or result[:limit]!=output[:limit]):
-            if verbose:
-                print('no')
-            print("%s %% %s == %s != %s" % \
-                  (repr(formatstr), repr(args), repr(result), repr(output)))
-        else:
-            if verbose:
-                print('yes')
-
-
-@yp_unittest.skip( "TODO: convert to yp.py" )
-class FormatTest(yp_unittest.TestCase):
-    def test_format(self):
-        testformat("%.1d", (1,), "1")
-        testformat("%.*d", (sys.maxsize,1), overflowok=True)  # expect overflow
-        testformat("%.100d", (1,), '00000000000000000000000000000000000000'
-                 '000000000000000000000000000000000000000000000000000000'
-                 '00000001', overflowok=True)
-        testformat("%#.117x", (1,), '0x00000000000000000000000000000000000'
-                 '000000000000000000000000000000000000000000000000000000'
-                 '0000000000000000000000000001',
-                 overflowok=True)
-        testformat("%#.118x", (1,), '0x00000000000000000000000000000000000'
-                 '000000000000000000000000000000000000000000000000000000'
-                 '00000000000000000000000000001',
-                 overflowok=True)
-
-        testformat("%f", (1.0,), "1.000000")
-        # these are trying to test the limits of the internal magic-number-length
-        # formatting buffer, if that number changes then these tests are less
-        # effective
-        testformat("%#.*g", (109, -1.e+49/3.))
-        testformat("%#.*g", (110, -1.e+49/3.))
-        testformat("%#.*g", (110, -1.e+100/3.))
-        # test some ridiculously large precision, expect overflow
-        testformat('%12.*f', (123456, 1.0))
-
-        # check for internal overflow validation on length of precision
-        # these tests should no longer cause overflow in Python
-        # 2.7/3.1 and later.
-        testformat("%#.*g", (110, -1.e+100/3.))
-        testformat("%#.*G", (110, -1.e+100/3.))
-        testformat("%#.*f", (110, -1.e+100/3.))
-        testformat("%#.*F", (110, -1.e+100/3.))
-        # Formatting of integers. Overflow is not ok
-        testformat("%x", 10, "a")
-        testformat("%x", 100000000000, "174876e800")
-        testformat("%o", 10, "12")
-        testformat("%o", 100000000000, "1351035564000")
-        testformat("%d", 10, "10")
-        testformat("%d", 100000000000, "100000000000")
-        big = 123456789012345678901234567890
-        testformat("%d", big, "123456789012345678901234567890")
-        testformat("%d", -big, "-123456789012345678901234567890")
-        testformat("%5d", -big, "-123456789012345678901234567890")
-        testformat("%31d", -big, "-123456789012345678901234567890")
-        testformat("%32d", -big, " -123456789012345678901234567890")
-        testformat("%-32d", -big, "-123456789012345678901234567890 ")
-        testformat("%032d", -big, "-0123456789012345678901234567890")
-        testformat("%-032d", -big, "-123456789012345678901234567890 ")
-        testformat("%034d", -big, "-000123456789012345678901234567890")
-        testformat("%034d", big, "0000123456789012345678901234567890")
-        testformat("%0+34d", big, "+000123456789012345678901234567890")
-        testformat("%+34d", big, "   +123456789012345678901234567890")
-        testformat("%34d", big, "    123456789012345678901234567890")
-        testformat("%.2d", big, "123456789012345678901234567890")
-        testformat("%.30d", big, "123456789012345678901234567890")
-        testformat("%.31d", big, "0123456789012345678901234567890")
-        testformat("%32.31d", big, " 0123456789012345678901234567890")
-        testformat("%d", float(big), "123456________________________", 6)
-        big = 0x1234567890abcdef12345  # 21 hex digits
-        testformat("%x", big, "1234567890abcdef12345")
-        testformat("%x", -big, "-1234567890abcdef12345")
-        testformat("%5x", -big, "-1234567890abcdef12345")
-        testformat("%22x", -big, "-1234567890abcdef12345")
-        testformat("%23x", -big, " -1234567890abcdef12345")
-        testformat("%-23x", -big, "-1234567890abcdef12345 ")
-        testformat("%023x", -big, "-01234567890abcdef12345")
-        testformat("%-023x", -big, "-1234567890abcdef12345 ")
-        testformat("%025x", -big, "-0001234567890abcdef12345")
-        testformat("%025x", big, "00001234567890abcdef12345")
-        testformat("%0+25x", big, "+0001234567890abcdef12345")
-        testformat("%+25x", big, "   +1234567890abcdef12345")
-        testformat("%25x", big, "    1234567890abcdef12345")
-        testformat("%.2x", big, "1234567890abcdef12345")
-        testformat("%.21x", big, "1234567890abcdef12345")
-        testformat("%.22x", big, "01234567890abcdef12345")
-        testformat("%23.22x", big, " 01234567890abcdef12345")
-        testformat("%-23.22x", big, "01234567890abcdef12345 ")
-        testformat("%X", big, "1234567890ABCDEF12345")
-        testformat("%#X", big, "0X1234567890ABCDEF12345")
-        testformat("%#x", big, "0x1234567890abcdef12345")
-        testformat("%#x", -big, "-0x1234567890abcdef12345")
-        testformat("%#.23x", -big, "-0x001234567890abcdef12345")
-        testformat("%#+.23x", big, "+0x001234567890abcdef12345")
-        testformat("%# .23x", big, " 0x001234567890abcdef12345")
-        testformat("%#+.23X", big, "+0X001234567890ABCDEF12345")
-        testformat("%#-+.23X", big, "+0X001234567890ABCDEF12345")
-        testformat("%#-+26.23X", big, "+0X001234567890ABCDEF12345")
-        testformat("%#-+27.23X", big, "+0X001234567890ABCDEF12345 ")
-        testformat("%#+27.23X", big, " +0X001234567890ABCDEF12345")
-        # next one gets two leading zeroes from precision, and another from the
-        # 0 flag and the width
-        testformat("%#+027.23X", big, "+0X0001234567890ABCDEF12345")
-        # same, except no 0 flag
-        testformat("%#+27.23X", big, " +0X001234567890ABCDEF12345")
-        testformat("%x", float(big), "123456_______________", 6)
-        big = 0o12345670123456701234567012345670  # 32 octal digits
-        testformat("%o", big, "12345670123456701234567012345670")
-        testformat("%o", -big, "-12345670123456701234567012345670")
-        testformat("%5o", -big, "-12345670123456701234567012345670")
-        testformat("%33o", -big, "-12345670123456701234567012345670")
-        testformat("%34o", -big, " -12345670123456701234567012345670")
-        testformat("%-34o", -big, "-12345670123456701234567012345670 ")
-        testformat("%034o", -big, "-012345670123456701234567012345670")
-        testformat("%-034o", -big, "-12345670123456701234567012345670 ")
-        testformat("%036o", -big, "-00012345670123456701234567012345670")
-        testformat("%036o", big, "000012345670123456701234567012345670")
-        testformat("%0+36o", big, "+00012345670123456701234567012345670")
-        testformat("%+36o", big, "   +12345670123456701234567012345670")
-        testformat("%36o", big, "    12345670123456701234567012345670")
-        testformat("%.2o", big, "12345670123456701234567012345670")
-        testformat("%.32o", big, "12345670123456701234567012345670")
-        testformat("%.33o", big, "012345670123456701234567012345670")
-        testformat("%34.33o", big, " 012345670123456701234567012345670")
-        testformat("%-34.33o", big, "012345670123456701234567012345670 ")
-        testformat("%o", big, "12345670123456701234567012345670")
-        testformat("%#o", big, "0o12345670123456701234567012345670")
-        testformat("%#o", -big, "-0o12345670123456701234567012345670")
-        testformat("%#.34o", -big, "-0o0012345670123456701234567012345670")
-        testformat("%#+.34o", big, "+0o0012345670123456701234567012345670")
-        testformat("%# .34o", big, " 0o0012345670123456701234567012345670")
-        testformat("%#+.34o", big, "+0o0012345670123456701234567012345670")
-        testformat("%#-+.34o", big, "+0o0012345670123456701234567012345670")
-        testformat("%#-+37.34o", big, "+0o0012345670123456701234567012345670")
-        testformat("%#+37.34o", big, "+0o0012345670123456701234567012345670")
-        # next one gets one leading zero from precision
-        testformat("%.33o", big, "012345670123456701234567012345670")
-        # base marker shouldn't change that, since "0" is redundant
-        testformat("%#.33o", big, "0o012345670123456701234567012345670")
-        # but reduce precision, and base marker should add a zero
-        testformat("%#.32o", big, "0o12345670123456701234567012345670")
-        # one leading zero from precision, and another from "0" flag & width
-        testformat("%034.33o", big, "0012345670123456701234567012345670")
-        # base marker shouldn't change that
-        testformat("%0#34.33o", big, "0o012345670123456701234567012345670")
-        testformat("%o", float(big), "123456__________________________", 6)
-        # Some small ints, in both Python int and flavors).
-        testformat("%d", 42, "42")
-        testformat("%d", -42, "-42")
-        testformat("%d", 42, "42")
-        testformat("%d", -42, "-42")
-        testformat("%d", 42.0, "42")
-        testformat("%#x", 1, "0x1")
-        testformat("%#x", 1, "0x1")
-        testformat("%#X", 1, "0X1")
-        testformat("%#X", 1, "0X1")
-        testformat("%#x", 1.0, "0x1")
-        testformat("%#o", 1, "0o1")
-        testformat("%#o", 1, "0o1")
-        testformat("%#o", 0, "0o0")
-        testformat("%#o", 0, "0o0")
-        testformat("%o", 0, "0")
-        testformat("%o", 0, "0")
-        testformat("%d", 0, "0")
-        testformat("%d", 0, "0")
-        testformat("%#x", 0, "0x0")
-        testformat("%#x", 0, "0x0")
-        testformat("%#X", 0, "0X0")
-        testformat("%#X", 0, "0X0")
-        testformat("%x", 0x42, "42")
-        testformat("%x", -0x42, "-42")
-        testformat("%x", 0x42, "42")
-        testformat("%x", -0x42, "-42")
-        testformat("%x", float(0x42), "42")
-        testformat("%o", 0o42, "42")
-        testformat("%o", -0o42, "-42")
-        testformat("%o", 0o42, "42")
-        testformat("%o", -0o42, "-42")
-        testformat("%o", float(0o42), "42")
-        testformat("%r", "\u0378", "'\\u0378'")  # non printable
-        testformat("%a", "\u0378", "'\\u0378'")  # non printable
-        testformat("%r", "\u0374", "'\u0374'")   # printable
-        testformat("%a", "\u0374", "'\\u0374'")  # printable
-
-        # alternate float formatting
-        testformat('%g', 1.1, '1.1')
-        testformat('%#g', 1.1, '1.10000')
-
-        # Test exception for unknown format characters
-        if verbose:
-            print('Testing exceptions')
-        def test_exc(formatstr, args, exception, excmsg):
-            try:
-                testformat(formatstr, args)
-            except exception as exc:
-                if str(exc) == excmsg:
-                    if verbose:
-                        print("yes")
-                else:
-                    if verbose: print('no')
-                    print('Unexpected ', exception, ':', repr(str(exc)))
-            except:
-                if verbose: print('no')
-                print('Unexpected exception')
-                raise
-            else:
-                raise TestFailed('did not get expected exception: %s' % excmsg)
-        test_exc('abc %b', 1, ValueError,
-                 "unsupported format character 'b' (0x62) at index 5")
-        #test_exc(unicode('abc %\u3000','raw-unicode-escape'), 1, ValueError,
-        #         "unsupported format character '?' (0x3000) at index 5")
-        test_exc('%d', '1', TypeError, "%d format: a number is required, not str")
-        test_exc('%g', '1', TypeError, "a float is required")
-        test_exc('no format', '1', TypeError,
-                 "not all arguments converted during string formatting")
-        test_exc('no format', '1', TypeError,
-                 "not all arguments converted during string formatting")
-
-        if maxsize == 2**31-1:
-            # crashes 2.2.1 and earlier:
-            try:
-                "%*d"%(maxsize, -127)
-            except MemoryError:
-                pass
-            else:
-                raise TestFailed('"%*d"%(maxsize, -127) should fail')
-
-    def test_non_ascii(self):
-        testformat("\u20ac=%f", (1.0,), "\u20ac=1.000000")
-
-        self.assertEqual(format("abc", "\u2007<5"), "abc\u2007\u2007")
-        self.assertEqual(format(123, "\u2007<5"), "123\u2007\u2007")
-        self.assertEqual(format(12.3, "\u2007<6"), "12.3\u2007\u2007")
-        self.assertEqual(format(0j, "\u2007<4"), "0j\u2007\u2007")
-        self.assertEqual(format(1+2j, "\u2007<8"), "(1+2j)\u2007\u2007")
-
-        self.assertEqual(format("abc", "\u2007>5"), "\u2007\u2007abc")
-        self.assertEqual(format(123, "\u2007>5"), "\u2007\u2007123")
-        self.assertEqual(format(12.3, "\u2007>6"), "\u2007\u200712.3")
-        self.assertEqual(format(1+2j, "\u2007>8"), "\u2007\u2007(1+2j)")
-        self.assertEqual(format(0j, "\u2007>4"), "\u2007\u20070j")
-
-        self.assertEqual(format("abc", "\u2007^5"), "\u2007abc\u2007")
-        self.assertEqual(format(123, "\u2007^5"), "\u2007123\u2007")
-        self.assertEqual(format(12.3, "\u2007^6"), "\u200712.3\u2007")
-        self.assertEqual(format(1+2j, "\u2007^8"), "\u2007(1+2j)\u2007")
-        self.assertEqual(format(0j, "\u2007^4"), "\u20070j\u2007")
-
-    def test_locale(self):
-        try:
-            oldloc = locale.setlocale(locale.LC_ALL)
-            locale.setlocale(locale.LC_ALL, '')
-        except locale.Error as err:
-            self.skipTest("Cannot set locale: {}".format(err))
-        try:
-            localeconv = locale.localeconv()
-            sep = localeconv['thousands_sep']
-            point = localeconv['decimal_point']
-
-            text = format(123456789, "n")
-            self.assertIn(sep, text)
-            self.assertEqual(text.replace(sep, ''), '123456789')
-
-            text = format(1234.5, "n")
-            self.assertIn(sep, text)
-            self.assertIn(point, text)
-            self.assertEqual(text.replace(sep, ''), '1234' + point + '5')
-        finally:
-            locale.setlocale(locale.LC_ALL, oldloc)
-
-
-
-def test_main():
-    support.run_unittest(FormatTest)
-
-
-if __name__ == "__main__":
-    yp_unittest.main()
-=======
-from test.support import verbose, TestFailed
-import locale
-import sys
-import test.support as support
-import unittest
-
-maxsize = support.MAX_Py_ssize_t
-
-# test string formatting operator (I am not sure if this is being tested
-# elsewhere but, surely, some of the given cases are *not* tested because
-# they crash python)
-# test on unicode strings as well
-
-def testformat(formatstr, args, output=None, limit=None, overflowok=False):
-    if verbose:
-        if output:
-            print("{!a} % {!a} =? {!a} ...".format(formatstr, args, output),
-                  end=' ')
-        else:
-            print("{!a} % {!a} works? ...".format(formatstr, args), end=' ')
-    try:
-        result = formatstr % args
-    except OverflowError:
-        if not overflowok:
-            raise
-        if verbose:
-            print('overflow (this is fine)')
-    else:
-        if output and limit is None and result != output:
-            if verbose:
-                print('no')
-            raise AssertionError("%r %% %r == %r != %r" %
-                                (formatstr, args, result, output))
-        # when 'limit' is specified, it determines how many characters
-        # must match exactly; lengths must always match.
-        # ex: limit=5, '12345678' matches '12345___'
-        # (mainly for floating point format tests for which an exact match
-        # can't be guaranteed due to rounding and representation errors)
-        elif output and limit is not None and (
-                len(result)!=len(output) or result[:limit]!=output[:limit]):
-            if verbose:
-                print('no')
-            print("%s %% %s == %s != %s" % \
-                  (repr(formatstr), repr(args), repr(result), repr(output)))
-        else:
-            if verbose:
-                print('yes')
-
-
-class FormatTest(unittest.TestCase):
-    def test_format(self):
-        testformat("%.1d", (1,), "1")
-        testformat("%.*d", (sys.maxsize,1), overflowok=True)  # expect overflow
-        testformat("%.100d", (1,), '00000000000000000000000000000000000000'
-                 '000000000000000000000000000000000000000000000000000000'
-                 '00000001', overflowok=True)
-        testformat("%#.117x", (1,), '0x00000000000000000000000000000000000'
-                 '000000000000000000000000000000000000000000000000000000'
-                 '0000000000000000000000000001',
-                 overflowok=True)
-        testformat("%#.118x", (1,), '0x00000000000000000000000000000000000'
-                 '000000000000000000000000000000000000000000000000000000'
-                 '00000000000000000000000000001',
-                 overflowok=True)
-
-        testformat("%f", (1.0,), "1.000000")
-        # these are trying to test the limits of the internal magic-number-length
-        # formatting buffer, if that number changes then these tests are less
-        # effective
-        testformat("%#.*g", (109, -1.e+49/3.))
-        testformat("%#.*g", (110, -1.e+49/3.))
-        testformat("%#.*g", (110, -1.e+100/3.))
-        # test some ridiculously large precision, expect overflow
-        testformat('%12.*f', (123456, 1.0))
-
-        # check for internal overflow validation on length of precision
-        # these tests should no longer cause overflow in Python
-        # 2.7/3.1 and later.
-        testformat("%#.*g", (110, -1.e+100/3.))
-        testformat("%#.*G", (110, -1.e+100/3.))
-        testformat("%#.*f", (110, -1.e+100/3.))
-        testformat("%#.*F", (110, -1.e+100/3.))
-        # Formatting of integers. Overflow is not ok
-        testformat("%x", 10, "a")
-        testformat("%x", 100000000000, "174876e800")
-        testformat("%o", 10, "12")
-        testformat("%o", 100000000000, "1351035564000")
-        testformat("%d", 10, "10")
-        testformat("%d", 100000000000, "100000000000")
-        big = 123456789012345678901234567890
-        testformat("%d", big, "123456789012345678901234567890")
-        testformat("%d", -big, "-123456789012345678901234567890")
-        testformat("%5d", -big, "-123456789012345678901234567890")
-        testformat("%31d", -big, "-123456789012345678901234567890")
-        testformat("%32d", -big, " -123456789012345678901234567890")
-        testformat("%-32d", -big, "-123456789012345678901234567890 ")
-        testformat("%032d", -big, "-0123456789012345678901234567890")
-        testformat("%-032d", -big, "-123456789012345678901234567890 ")
-        testformat("%034d", -big, "-000123456789012345678901234567890")
-        testformat("%034d", big, "0000123456789012345678901234567890")
-        testformat("%0+34d", big, "+000123456789012345678901234567890")
-        testformat("%+34d", big, "   +123456789012345678901234567890")
-        testformat("%34d", big, "    123456789012345678901234567890")
-        testformat("%.2d", big, "123456789012345678901234567890")
-        testformat("%.30d", big, "123456789012345678901234567890")
-        testformat("%.31d", big, "0123456789012345678901234567890")
-        testformat("%32.31d", big, " 0123456789012345678901234567890")
-        testformat("%d", float(big), "123456________________________", 6)
-        big = 0x1234567890abcdef12345  # 21 hex digits
-        testformat("%x", big, "1234567890abcdef12345")
-        testformat("%x", -big, "-1234567890abcdef12345")
-        testformat("%5x", -big, "-1234567890abcdef12345")
-        testformat("%22x", -big, "-1234567890abcdef12345")
-        testformat("%23x", -big, " -1234567890abcdef12345")
-        testformat("%-23x", -big, "-1234567890abcdef12345 ")
-        testformat("%023x", -big, "-01234567890abcdef12345")
-        testformat("%-023x", -big, "-1234567890abcdef12345 ")
-        testformat("%025x", -big, "-0001234567890abcdef12345")
-        testformat("%025x", big, "00001234567890abcdef12345")
-        testformat("%0+25x", big, "+0001234567890abcdef12345")
-        testformat("%+25x", big, "   +1234567890abcdef12345")
-        testformat("%25x", big, "    1234567890abcdef12345")
-        testformat("%.2x", big, "1234567890abcdef12345")
-        testformat("%.21x", big, "1234567890abcdef12345")
-        testformat("%.22x", big, "01234567890abcdef12345")
-        testformat("%23.22x", big, " 01234567890abcdef12345")
-        testformat("%-23.22x", big, "01234567890abcdef12345 ")
-        testformat("%X", big, "1234567890ABCDEF12345")
-        testformat("%#X", big, "0X1234567890ABCDEF12345")
-        testformat("%#x", big, "0x1234567890abcdef12345")
-        testformat("%#x", -big, "-0x1234567890abcdef12345")
-        testformat("%#.23x", -big, "-0x001234567890abcdef12345")
-        testformat("%#+.23x", big, "+0x001234567890abcdef12345")
-        testformat("%# .23x", big, " 0x001234567890abcdef12345")
-        testformat("%#+.23X", big, "+0X001234567890ABCDEF12345")
-        testformat("%#-+.23X", big, "+0X001234567890ABCDEF12345")
-        testformat("%#-+26.23X", big, "+0X001234567890ABCDEF12345")
-        testformat("%#-+27.23X", big, "+0X001234567890ABCDEF12345 ")
-        testformat("%#+27.23X", big, " +0X001234567890ABCDEF12345")
-        # next one gets two leading zeroes from precision, and another from the
-        # 0 flag and the width
-        testformat("%#+027.23X", big, "+0X0001234567890ABCDEF12345")
-        # same, except no 0 flag
-        testformat("%#+27.23X", big, " +0X001234567890ABCDEF12345")
-        with self.assertWarns(DeprecationWarning):
-            testformat("%x", float(big), "123456_______________", 6)
-        big = 0o12345670123456701234567012345670  # 32 octal digits
-        testformat("%o", big, "12345670123456701234567012345670")
-        testformat("%o", -big, "-12345670123456701234567012345670")
-        testformat("%5o", -big, "-12345670123456701234567012345670")
-        testformat("%33o", -big, "-12345670123456701234567012345670")
-        testformat("%34o", -big, " -12345670123456701234567012345670")
-        testformat("%-34o", -big, "-12345670123456701234567012345670 ")
-        testformat("%034o", -big, "-012345670123456701234567012345670")
-        testformat("%-034o", -big, "-12345670123456701234567012345670 ")
-        testformat("%036o", -big, "-00012345670123456701234567012345670")
-        testformat("%036o", big, "000012345670123456701234567012345670")
-        testformat("%0+36o", big, "+00012345670123456701234567012345670")
-        testformat("%+36o", big, "   +12345670123456701234567012345670")
-        testformat("%36o", big, "    12345670123456701234567012345670")
-        testformat("%.2o", big, "12345670123456701234567012345670")
-        testformat("%.32o", big, "12345670123456701234567012345670")
-        testformat("%.33o", big, "012345670123456701234567012345670")
-        testformat("%34.33o", big, " 012345670123456701234567012345670")
-        testformat("%-34.33o", big, "012345670123456701234567012345670 ")
-        testformat("%o", big, "12345670123456701234567012345670")
-        testformat("%#o", big, "0o12345670123456701234567012345670")
-        testformat("%#o", -big, "-0o12345670123456701234567012345670")
-        testformat("%#.34o", -big, "-0o0012345670123456701234567012345670")
-        testformat("%#+.34o", big, "+0o0012345670123456701234567012345670")
-        testformat("%# .34o", big, " 0o0012345670123456701234567012345670")
-        testformat("%#+.34o", big, "+0o0012345670123456701234567012345670")
-        testformat("%#-+.34o", big, "+0o0012345670123456701234567012345670")
-        testformat("%#-+37.34o", big, "+0o0012345670123456701234567012345670")
-        testformat("%#+37.34o", big, "+0o0012345670123456701234567012345670")
-        # next one gets one leading zero from precision
-        testformat("%.33o", big, "012345670123456701234567012345670")
-        # base marker shouldn't change that, since "0" is redundant
-        testformat("%#.33o", big, "0o012345670123456701234567012345670")
-        # but reduce precision, and base marker should add a zero
-        testformat("%#.32o", big, "0o12345670123456701234567012345670")
-        # one leading zero from precision, and another from "0" flag & width
-        testformat("%034.33o", big, "0012345670123456701234567012345670")
-        # base marker shouldn't change that
-        testformat("%0#34.33o", big, "0o012345670123456701234567012345670")
-        with self.assertWarns(DeprecationWarning):
-            testformat("%o", float(big), "123456__________________________", 6)
-        # Some small ints, in both Python int and flavors).
-        testformat("%d", 42, "42")
-        testformat("%d", -42, "-42")
-        testformat("%d", 42, "42")
-        testformat("%d", -42, "-42")
-        testformat("%d", 42.0, "42")
-        testformat("%#x", 1, "0x1")
-        testformat("%#x", 1, "0x1")
-        testformat("%#X", 1, "0X1")
-        testformat("%#X", 1, "0X1")
-        with self.assertWarns(DeprecationWarning):
-            testformat("%#x", 1.0, "0x1")
-        testformat("%#o", 1, "0o1")
-        testformat("%#o", 1, "0o1")
-        testformat("%#o", 0, "0o0")
-        testformat("%#o", 0, "0o0")
-        testformat("%o", 0, "0")
-        testformat("%o", 0, "0")
-        testformat("%d", 0, "0")
-        testformat("%d", 0, "0")
-        testformat("%#x", 0, "0x0")
-        testformat("%#x", 0, "0x0")
-        testformat("%#X", 0, "0X0")
-        testformat("%#X", 0, "0X0")
-        testformat("%x", 0x42, "42")
-        testformat("%x", -0x42, "-42")
-        testformat("%x", 0x42, "42")
-        testformat("%x", -0x42, "-42")
-        with self.assertWarns(DeprecationWarning):
-            testformat("%x", float(0x42), "42")
-        testformat("%o", 0o42, "42")
-        testformat("%o", -0o42, "-42")
-        testformat("%o", 0o42, "42")
-        testformat("%o", -0o42, "-42")
-        with self.assertWarns(DeprecationWarning):
-            testformat("%o", float(0o42), "42")
-        testformat("%r", "\u0378", "'\\u0378'")  # non printable
-        testformat("%a", "\u0378", "'\\u0378'")  # non printable
-        testformat("%r", "\u0374", "'\u0374'")   # printable
-        testformat("%a", "\u0374", "'\\u0374'")  # printable
-
-        # alternate float formatting
-        testformat('%g', 1.1, '1.1')
-        testformat('%#g', 1.1, '1.10000')
-
-        # Test exception for unknown format characters
-        if verbose:
-            print('Testing exceptions')
-        def test_exc(formatstr, args, exception, excmsg):
-            try:
-                testformat(formatstr, args)
-            except exception as exc:
-                if str(exc) == excmsg:
-                    if verbose:
-                        print("yes")
-                else:
-                    if verbose: print('no')
-                    print('Unexpected ', exception, ':', repr(str(exc)))
-            except:
-                if verbose: print('no')
-                print('Unexpected exception')
-                raise
-            else:
-                raise TestFailed('did not get expected exception: %s' % excmsg)
-        test_exc('abc %b', 1, ValueError,
-                 "unsupported format character 'b' (0x62) at index 5")
-        #test_exc(unicode('abc %\u3000','raw-unicode-escape'), 1, ValueError,
-        #         "unsupported format character '?' (0x3000) at index 5")
-        test_exc('%d', '1', TypeError, "%d format: a number is required, not str")
-        test_exc('%g', '1', TypeError, "a float is required")
-        test_exc('no format', '1', TypeError,
-                 "not all arguments converted during string formatting")
-        test_exc('no format', '1', TypeError,
-                 "not all arguments converted during string formatting")
-
-        if maxsize == 2**31-1:
-            # crashes 2.2.1 and earlier:
-            try:
-                "%*d"%(maxsize, -127)
-            except MemoryError:
-                pass
-            else:
-                raise TestFailed('"%*d"%(maxsize, -127) should fail')
-
-    def test_non_ascii(self):
-        testformat("\u20ac=%f", (1.0,), "\u20ac=1.000000")
-
-        self.assertEqual(format("abc", "\u2007<5"), "abc\u2007\u2007")
-        self.assertEqual(format(123, "\u2007<5"), "123\u2007\u2007")
-        self.assertEqual(format(12.3, "\u2007<6"), "12.3\u2007\u2007")
-        self.assertEqual(format(0j, "\u2007<4"), "0j\u2007\u2007")
-        self.assertEqual(format(1+2j, "\u2007<8"), "(1+2j)\u2007\u2007")
-
-        self.assertEqual(format("abc", "\u2007>5"), "\u2007\u2007abc")
-        self.assertEqual(format(123, "\u2007>5"), "\u2007\u2007123")
-        self.assertEqual(format(12.3, "\u2007>6"), "\u2007\u200712.3")
-        self.assertEqual(format(1+2j, "\u2007>8"), "\u2007\u2007(1+2j)")
-        self.assertEqual(format(0j, "\u2007>4"), "\u2007\u20070j")
-
-        self.assertEqual(format("abc", "\u2007^5"), "\u2007abc\u2007")
-        self.assertEqual(format(123, "\u2007^5"), "\u2007123\u2007")
-        self.assertEqual(format(12.3, "\u2007^6"), "\u200712.3\u2007")
-        self.assertEqual(format(1+2j, "\u2007^8"), "\u2007(1+2j)\u2007")
-        self.assertEqual(format(0j, "\u2007^4"), "\u20070j\u2007")
-
-    def test_locale(self):
-        try:
-            oldloc = locale.setlocale(locale.LC_ALL)
-            locale.setlocale(locale.LC_ALL, '')
-        except locale.Error as err:
-            self.skipTest("Cannot set locale: {}".format(err))
-        try:
-            localeconv = locale.localeconv()
-            sep = localeconv['thousands_sep']
-            point = localeconv['decimal_point']
-
-            text = format(123456789, "n")
-            self.assertIn(sep, text)
-            self.assertEqual(text.replace(sep, ''), '123456789')
-
-            text = format(1234.5, "n")
-            self.assertIn(sep, text)
-            self.assertIn(point, text)
-            self.assertEqual(text.replace(sep, ''), '1234' + point + '5')
-        finally:
-            locale.setlocale(locale.LC_ALL, oldloc)
-
-    @support.cpython_only
-    def test_optimisations(self):
-        text = "abcde" # 5 characters
-
-        self.assertIs("%s" % text, text)
-        self.assertIs("%.5s" % text, text)
-        self.assertIs("%.10s" % text, text)
-        self.assertIs("%1s" % text, text)
-        self.assertIs("%5s" % text, text)
-
-        self.assertIs("{0}".format(text), text)
-        self.assertIs("{0:s}".format(text), text)
-        self.assertIs("{0:.5s}".format(text), text)
-        self.assertIs("{0:.10s}".format(text), text)
-        self.assertIs("{0:1s}".format(text), text)
-        self.assertIs("{0:5s}".format(text), text)
-
-        self.assertIs(text % (), text)
-        self.assertIs(text.format(), text)
-
-    def test_precision(self):
-        f = 1.2
-        self.assertEqual(format(f, ".0f"), "1")
-        self.assertEqual(format(f, ".3f"), "1.200")
-        with self.assertRaises(ValueError) as cm:
-            format(f, ".%sf" % (sys.maxsize + 1))
-
-        c = complex(f)
-        self.assertEqual(format(c, ".0f"), "1+0j")
-        self.assertEqual(format(c, ".3f"), "1.200+0.000j")
-        with self.assertRaises(ValueError) as cm:
-            format(c, ".%sf" % (sys.maxsize + 1))
-
-    @support.cpython_only
-    def test_precision_c_limits(self):
-        from _testcapi import INT_MAX
-
-        f = 1.2
-        with self.assertRaises(ValueError) as cm:
-            format(f, ".%sf" % (INT_MAX + 1))
-
-        c = complex(f)
-        with self.assertRaises(ValueError) as cm:
-            format(c, ".%sf" % (INT_MAX + 1))
-
-
-if __name__ == "__main__":
-    unittest.main()
->>>>>>> 01dcc4dd
+from yp import *
+from yp_test.support import verbose, TestFailed
+import locale
+import sys
+import yp_test.support as support
+from yp_test import yp_unittest
+
+maxsize = support.MAX_Py_ssize_t
+
+# test string formatting operator (I am not sure if this is being tested
+# elsewhere but, surely, some of the given cases are *not* tested because
+# they crash python)
+# test on unicode strings as well
+
+def testformat(formatstr, args, output=None, limit=None, overflowok=False):
+    if verbose:
+        if output:
+            print("{!a} % {!a} =? {!a} ...".format(formatstr, args, output),
+                  end=' ')
+        else:
+            print("{!a} % {!a} works? ...".format(formatstr, args), end=' ')
+    try:
+        result = formatstr % args
+    except OverflowError:
+        if not overflowok:
+            raise
+        if verbose:
+            print('overflow (this is fine)')
+    else:
+        if output and limit is None and result != output:
+            if verbose:
+                print('no')
+            raise AssertionError("%r %% %r == %r != %r" %
+                                (formatstr, args, result, output))
+        # when 'limit' is specified, it determines how many characters
+        # must match exactly; lengths must always match.
+        # ex: limit=5, '12345678' matches '12345___'
+        # (mainly for floating point format tests for which an exact match
+        # can't be guaranteed due to rounding and representation errors)
+        elif output and limit is not None and (
+                len(result)!=len(output) or result[:limit]!=output[:limit]):
+            if verbose:
+                print('no')
+            print("%s %% %s == %s != %s" % \
+                  (repr(formatstr), repr(args), repr(result), repr(output)))
+        else:
+            if verbose:
+                print('yes')
+
+
+@yp_unittest.skip( "TODO: convert to yp.py" )
+class FormatTest(yp_unittest.TestCase):
+    def test_format(self):
+        testformat("%.1d", (1,), "1")
+        testformat("%.*d", (sys.maxsize,1), overflowok=True)  # expect overflow
+        testformat("%.100d", (1,), '00000000000000000000000000000000000000'
+                 '000000000000000000000000000000000000000000000000000000'
+                 '00000001', overflowok=True)
+        testformat("%#.117x", (1,), '0x00000000000000000000000000000000000'
+                 '000000000000000000000000000000000000000000000000000000'
+                 '0000000000000000000000000001',
+                 overflowok=True)
+        testformat("%#.118x", (1,), '0x00000000000000000000000000000000000'
+                 '000000000000000000000000000000000000000000000000000000'
+                 '00000000000000000000000000001',
+                 overflowok=True)
+
+        testformat("%f", (1.0,), "1.000000")
+        # these are trying to test the limits of the internal magic-number-length
+        # formatting buffer, if that number changes then these tests are less
+        # effective
+        testformat("%#.*g", (109, -1.e+49/3.))
+        testformat("%#.*g", (110, -1.e+49/3.))
+        testformat("%#.*g", (110, -1.e+100/3.))
+        # test some ridiculously large precision, expect overflow
+        testformat('%12.*f', (123456, 1.0))
+
+        # check for internal overflow validation on length of precision
+        # these tests should no longer cause overflow in Python
+        # 2.7/3.1 and later.
+        testformat("%#.*g", (110, -1.e+100/3.))
+        testformat("%#.*G", (110, -1.e+100/3.))
+        testformat("%#.*f", (110, -1.e+100/3.))
+        testformat("%#.*F", (110, -1.e+100/3.))
+        # Formatting of integers. Overflow is not ok
+        testformat("%x", 10, "a")
+        testformat("%x", 100000000000, "174876e800")
+        testformat("%o", 10, "12")
+        testformat("%o", 100000000000, "1351035564000")
+        testformat("%d", 10, "10")
+        testformat("%d", 100000000000, "100000000000")
+        big = 123456789012345678901234567890
+        testformat("%d", big, "123456789012345678901234567890")
+        testformat("%d", -big, "-123456789012345678901234567890")
+        testformat("%5d", -big, "-123456789012345678901234567890")
+        testformat("%31d", -big, "-123456789012345678901234567890")
+        testformat("%32d", -big, " -123456789012345678901234567890")
+        testformat("%-32d", -big, "-123456789012345678901234567890 ")
+        testformat("%032d", -big, "-0123456789012345678901234567890")
+        testformat("%-032d", -big, "-123456789012345678901234567890 ")
+        testformat("%034d", -big, "-000123456789012345678901234567890")
+        testformat("%034d", big, "0000123456789012345678901234567890")
+        testformat("%0+34d", big, "+000123456789012345678901234567890")
+        testformat("%+34d", big, "   +123456789012345678901234567890")
+        testformat("%34d", big, "    123456789012345678901234567890")
+        testformat("%.2d", big, "123456789012345678901234567890")
+        testformat("%.30d", big, "123456789012345678901234567890")
+        testformat("%.31d", big, "0123456789012345678901234567890")
+        testformat("%32.31d", big, " 0123456789012345678901234567890")
+        testformat("%d", float(big), "123456________________________", 6)
+        big = 0x1234567890abcdef12345  # 21 hex digits
+        testformat("%x", big, "1234567890abcdef12345")
+        testformat("%x", -big, "-1234567890abcdef12345")
+        testformat("%5x", -big, "-1234567890abcdef12345")
+        testformat("%22x", -big, "-1234567890abcdef12345")
+        testformat("%23x", -big, " -1234567890abcdef12345")
+        testformat("%-23x", -big, "-1234567890abcdef12345 ")
+        testformat("%023x", -big, "-01234567890abcdef12345")
+        testformat("%-023x", -big, "-1234567890abcdef12345 ")
+        testformat("%025x", -big, "-0001234567890abcdef12345")
+        testformat("%025x", big, "00001234567890abcdef12345")
+        testformat("%0+25x", big, "+0001234567890abcdef12345")
+        testformat("%+25x", big, "   +1234567890abcdef12345")
+        testformat("%25x", big, "    1234567890abcdef12345")
+        testformat("%.2x", big, "1234567890abcdef12345")
+        testformat("%.21x", big, "1234567890abcdef12345")
+        testformat("%.22x", big, "01234567890abcdef12345")
+        testformat("%23.22x", big, " 01234567890abcdef12345")
+        testformat("%-23.22x", big, "01234567890abcdef12345 ")
+        testformat("%X", big, "1234567890ABCDEF12345")
+        testformat("%#X", big, "0X1234567890ABCDEF12345")
+        testformat("%#x", big, "0x1234567890abcdef12345")
+        testformat("%#x", -big, "-0x1234567890abcdef12345")
+        testformat("%#.23x", -big, "-0x001234567890abcdef12345")
+        testformat("%#+.23x", big, "+0x001234567890abcdef12345")
+        testformat("%# .23x", big, " 0x001234567890abcdef12345")
+        testformat("%#+.23X", big, "+0X001234567890ABCDEF12345")
+        testformat("%#-+.23X", big, "+0X001234567890ABCDEF12345")
+        testformat("%#-+26.23X", big, "+0X001234567890ABCDEF12345")
+        testformat("%#-+27.23X", big, "+0X001234567890ABCDEF12345 ")
+        testformat("%#+27.23X", big, " +0X001234567890ABCDEF12345")
+        # next one gets two leading zeroes from precision, and another from the
+        # 0 flag and the width
+        testformat("%#+027.23X", big, "+0X0001234567890ABCDEF12345")
+        # same, except no 0 flag
+        testformat("%#+27.23X", big, " +0X001234567890ABCDEF12345")
+        with self.assertWarns(DeprecationWarning):
+            testformat("%x", float(big), "123456_______________", 6)
+        big = 0o12345670123456701234567012345670  # 32 octal digits
+        testformat("%o", big, "12345670123456701234567012345670")
+        testformat("%o", -big, "-12345670123456701234567012345670")
+        testformat("%5o", -big, "-12345670123456701234567012345670")
+        testformat("%33o", -big, "-12345670123456701234567012345670")
+        testformat("%34o", -big, " -12345670123456701234567012345670")
+        testformat("%-34o", -big, "-12345670123456701234567012345670 ")
+        testformat("%034o", -big, "-012345670123456701234567012345670")
+        testformat("%-034o", -big, "-12345670123456701234567012345670 ")
+        testformat("%036o", -big, "-00012345670123456701234567012345670")
+        testformat("%036o", big, "000012345670123456701234567012345670")
+        testformat("%0+36o", big, "+00012345670123456701234567012345670")
+        testformat("%+36o", big, "   +12345670123456701234567012345670")
+        testformat("%36o", big, "    12345670123456701234567012345670")
+        testformat("%.2o", big, "12345670123456701234567012345670")
+        testformat("%.32o", big, "12345670123456701234567012345670")
+        testformat("%.33o", big, "012345670123456701234567012345670")
+        testformat("%34.33o", big, " 012345670123456701234567012345670")
+        testformat("%-34.33o", big, "012345670123456701234567012345670 ")
+        testformat("%o", big, "12345670123456701234567012345670")
+        testformat("%#o", big, "0o12345670123456701234567012345670")
+        testformat("%#o", -big, "-0o12345670123456701234567012345670")
+        testformat("%#.34o", -big, "-0o0012345670123456701234567012345670")
+        testformat("%#+.34o", big, "+0o0012345670123456701234567012345670")
+        testformat("%# .34o", big, " 0o0012345670123456701234567012345670")
+        testformat("%#+.34o", big, "+0o0012345670123456701234567012345670")
+        testformat("%#-+.34o", big, "+0o0012345670123456701234567012345670")
+        testformat("%#-+37.34o", big, "+0o0012345670123456701234567012345670")
+        testformat("%#+37.34o", big, "+0o0012345670123456701234567012345670")
+        # next one gets one leading zero from precision
+        testformat("%.33o", big, "012345670123456701234567012345670")
+        # base marker shouldn't change that, since "0" is redundant
+        testformat("%#.33o", big, "0o012345670123456701234567012345670")
+        # but reduce precision, and base marker should add a zero
+        testformat("%#.32o", big, "0o12345670123456701234567012345670")
+        # one leading zero from precision, and another from "0" flag & width
+        testformat("%034.33o", big, "0012345670123456701234567012345670")
+        # base marker shouldn't change that
+        testformat("%0#34.33o", big, "0o012345670123456701234567012345670")
+        with self.assertWarns(DeprecationWarning):
+            testformat("%o", float(big), "123456__________________________", 6)
+        # Some small ints, in both Python int and flavors).
+        testformat("%d", 42, "42")
+        testformat("%d", -42, "-42")
+        testformat("%d", 42, "42")
+        testformat("%d", -42, "-42")
+        testformat("%d", 42.0, "42")
+        testformat("%#x", 1, "0x1")
+        testformat("%#x", 1, "0x1")
+        testformat("%#X", 1, "0X1")
+        testformat("%#X", 1, "0X1")
+        with self.assertWarns(DeprecationWarning):
+            testformat("%#x", 1.0, "0x1")
+        testformat("%#o", 1, "0o1")
+        testformat("%#o", 1, "0o1")
+        testformat("%#o", 0, "0o0")
+        testformat("%#o", 0, "0o0")
+        testformat("%o", 0, "0")
+        testformat("%o", 0, "0")
+        testformat("%d", 0, "0")
+        testformat("%d", 0, "0")
+        testformat("%#x", 0, "0x0")
+        testformat("%#x", 0, "0x0")
+        testformat("%#X", 0, "0X0")
+        testformat("%#X", 0, "0X0")
+        testformat("%x", 0x42, "42")
+        testformat("%x", -0x42, "-42")
+        testformat("%x", 0x42, "42")
+        testformat("%x", -0x42, "-42")
+        with self.assertWarns(DeprecationWarning):
+            testformat("%x", float(0x42), "42")
+        testformat("%o", 0o42, "42")
+        testformat("%o", -0o42, "-42")
+        testformat("%o", 0o42, "42")
+        testformat("%o", -0o42, "-42")
+        with self.assertWarns(DeprecationWarning):
+            testformat("%o", float(0o42), "42")
+        testformat("%r", "\u0378", "'\\u0378'")  # non printable
+        testformat("%a", "\u0378", "'\\u0378'")  # non printable
+        testformat("%r", "\u0374", "'\u0374'")   # printable
+        testformat("%a", "\u0374", "'\\u0374'")  # printable
+
+        # alternate float formatting
+        testformat('%g', 1.1, '1.1')
+        testformat('%#g', 1.1, '1.10000')
+
+        # Test exception for unknown format characters
+        if verbose:
+            print('Testing exceptions')
+        def test_exc(formatstr, args, exception, excmsg):
+            try:
+                testformat(formatstr, args)
+            except exception as exc:
+                if str(exc) == excmsg:
+                    if verbose:
+                        print("yes")
+                else:
+                    if verbose: print('no')
+                    print('Unexpected ', exception, ':', repr(str(exc)))
+            except:
+                if verbose: print('no')
+                print('Unexpected exception')
+                raise
+            else:
+                raise TestFailed('did not get expected exception: %s' % excmsg)
+        test_exc('abc %b', 1, ValueError,
+                 "unsupported format character 'b' (0x62) at index 5")
+        #test_exc(unicode('abc %\u3000','raw-unicode-escape'), 1, ValueError,
+        #         "unsupported format character '?' (0x3000) at index 5")
+        test_exc('%d', '1', TypeError, "%d format: a number is required, not str")
+        test_exc('%g', '1', TypeError, "a float is required")
+        test_exc('no format', '1', TypeError,
+                 "not all arguments converted during string formatting")
+        test_exc('no format', '1', TypeError,
+                 "not all arguments converted during string formatting")
+
+        if maxsize == 2**31-1:
+            # crashes 2.2.1 and earlier:
+            try:
+                "%*d"%(maxsize, -127)
+            except MemoryError:
+                pass
+            else:
+                raise TestFailed('"%*d"%(maxsize, -127) should fail')
+
+    def test_non_ascii(self):
+        testformat("\u20ac=%f", (1.0,), "\u20ac=1.000000")
+
+        self.assertEqual(format("abc", "\u2007<5"), "abc\u2007\u2007")
+        self.assertEqual(format(123, "\u2007<5"), "123\u2007\u2007")
+        self.assertEqual(format(12.3, "\u2007<6"), "12.3\u2007\u2007")
+        self.assertEqual(format(0j, "\u2007<4"), "0j\u2007\u2007")
+        self.assertEqual(format(1+2j, "\u2007<8"), "(1+2j)\u2007\u2007")
+
+        self.assertEqual(format("abc", "\u2007>5"), "\u2007\u2007abc")
+        self.assertEqual(format(123, "\u2007>5"), "\u2007\u2007123")
+        self.assertEqual(format(12.3, "\u2007>6"), "\u2007\u200712.3")
+        self.assertEqual(format(1+2j, "\u2007>8"), "\u2007\u2007(1+2j)")
+        self.assertEqual(format(0j, "\u2007>4"), "\u2007\u20070j")
+
+        self.assertEqual(format("abc", "\u2007^5"), "\u2007abc\u2007")
+        self.assertEqual(format(123, "\u2007^5"), "\u2007123\u2007")
+        self.assertEqual(format(12.3, "\u2007^6"), "\u200712.3\u2007")
+        self.assertEqual(format(1+2j, "\u2007^8"), "\u2007(1+2j)\u2007")
+        self.assertEqual(format(0j, "\u2007^4"), "\u20070j\u2007")
+
+    def test_locale(self):
+        try:
+            oldloc = locale.setlocale(locale.LC_ALL)
+            locale.setlocale(locale.LC_ALL, '')
+        except locale.Error as err:
+            self.skipTest("Cannot set locale: {}".format(err))
+        try:
+            localeconv = locale.localeconv()
+            sep = localeconv['thousands_sep']
+            point = localeconv['decimal_point']
+
+            text = format(123456789, "n")
+            self.assertIn(sep, text)
+            self.assertEqual(text.replace(sep, ''), '123456789')
+
+            text = format(1234.5, "n")
+            self.assertIn(sep, text)
+            self.assertIn(point, text)
+            self.assertEqual(text.replace(sep, ''), '1234' + point + '5')
+        finally:
+            locale.setlocale(locale.LC_ALL, oldloc)
+
+    @support.cpython_only
+    def test_optimisations(self):
+        text = "abcde" # 5 characters
+
+        self.assertIs("%s" % text, text)
+        self.assertIs("%.5s" % text, text)
+        self.assertIs("%.10s" % text, text)
+        self.assertIs("%1s" % text, text)
+        self.assertIs("%5s" % text, text)
+
+        self.assertIs("{0}".format(text), text)
+        self.assertIs("{0:s}".format(text), text)
+        self.assertIs("{0:.5s}".format(text), text)
+        self.assertIs("{0:.10s}".format(text), text)
+        self.assertIs("{0:1s}".format(text), text)
+        self.assertIs("{0:5s}".format(text), text)
+
+        self.assertIs(text % (), text)
+        self.assertIs(text.format(), text)
+
+    def test_precision(self):
+        f = 1.2
+        self.assertEqual(format(f, ".0f"), "1")
+        self.assertEqual(format(f, ".3f"), "1.200")
+        with self.assertRaises(ValueError) as cm:
+            format(f, ".%sf" % (sys.maxsize + 1))
+
+        c = complex(f)
+        self.assertEqual(format(c, ".0f"), "1+0j")
+        self.assertEqual(format(c, ".3f"), "1.200+0.000j")
+        with self.assertRaises(ValueError) as cm:
+            format(c, ".%sf" % (sys.maxsize + 1))
+
+    @support.cpython_only
+    def test_precision_c_limits(self):
+        from _testcapi import INT_MAX
+
+        f = 1.2
+        with self.assertRaises(ValueError) as cm:
+            format(f, ".%sf" % (INT_MAX + 1))
+
+        c = complex(f)
+        with self.assertRaises(ValueError) as cm:
+            format(c, ".%sf" % (INT_MAX + 1))
+
+
+if __name__ == "__main__":
+    yp_unittest.main()