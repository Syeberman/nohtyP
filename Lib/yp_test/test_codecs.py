from yp import *
import codecs
import contextlib
import io
import locale
import sys
<<<<<<< HEAD
from yp_test import yp_unittest
import encodings
from yp_test.yp_unittest import mock

from yp_test import support
from yp_test.support import os_helper
from yp_test.support import warnings_helper
=======
import unittest
import encodings
from unittest import mock

from test import support
from test.support import os_helper
from test.support import warnings_helper
>>>>>>> 233763af

try:
    import _testcapi
except ImportError:
    _testcapi = None

try:
    import ctypes
except ImportError:
    ctypes = None
    SIZEOF_WCHAR_T = -1
else:
    SIZEOF_WCHAR_T = ctypes.sizeof(ctypes.c_wchar)

def coding_checker(self, coder):
    def check(input, expect):
        self.assertEqual(coder(input), (expect, len(input)))
    return check

# On small versions of Windows like Windows IoT or Windows Nano Server not all codepages are present
def is_code_page_present(cp):
    from ctypes import POINTER, WINFUNCTYPE, WinDLL
    from ctypes.wintypes import BOOL, UINT, BYTE, WCHAR, UINT, DWORD

    MAX_LEADBYTES = 12  # 5 ranges, 2 bytes ea., 0 term.
    MAX_DEFAULTCHAR = 2 # single or double byte
    MAX_PATH = 260
    class CPINFOEXW(ctypes.Structure):
        _fields_ = [("MaxCharSize", UINT),
                    ("DefaultChar", BYTE*MAX_DEFAULTCHAR),
                    ("LeadByte", BYTE*MAX_LEADBYTES),
                    ("UnicodeDefaultChar", WCHAR),
                    ("CodePage", UINT),
                    ("CodePageName", WCHAR*MAX_PATH)]

    prototype = WINFUNCTYPE(BOOL, UINT, DWORD, POINTER(CPINFOEXW))
    GetCPInfoEx = prototype(("GetCPInfoExW", WinDLL("kernel32")))
    info = CPINFOEXW()
    return GetCPInfoEx(cp, 0, info)

class Queue(object):
    """
    queue: write bytes at one end, read bytes from the other end
    """
    def __init__(self, buffer):
        self._buffer = buffer

    def write(self, chars):
        self._buffer += chars

    def read(self, size=-1):
        if size<0:
            s = self._buffer
            self._buffer = self._buffer[:0] # make empty
            return s
        else:
            s = self._buffer[:size]
            self._buffer = self._buffer[size:]
            return s


class MixInCheckStateHandling:
    def check_state_handling_decode(self, encoding, u, s):
        for i in range(len(s)+1):
            d = codecs.getincrementaldecoder(encoding)()
            part1 = d.decode(s[:i])
            state = d.getstate()
            self.assertIsInstance(state[1], int)
            # Check that the condition stated in the documentation for
            # IncrementalDecoder.getstate() holds
            if not state[1]:
                # reset decoder to the default state without anything buffered
                d.setstate((state[0][:0], 0))
                # Feeding the previous input may not produce any output
                self.assertTrue(not d.decode(state[0]))
                # The decoder must return to the same state
                self.assertEqual(state, d.getstate())
            # Create a new decoder and set it to the state
            # we extracted from the old one
            d = codecs.getincrementaldecoder(encoding)()
            d.setstate(state)
            part2 = d.decode(s[i:], True)
            self.assertEqual(u, part1+part2)

    def check_state_handling_encode(self, encoding, u, s):
        for i in range(len(u)+1):
            d = codecs.getincrementalencoder(encoding)()
            part1 = d.encode(u[:i])
            state = d.getstate()
            d = codecs.getincrementalencoder(encoding)()
            d.setstate(state)
            part2 = d.encode(u[i:], True)
            self.assertEqual(s, part1+part2)


<<<<<<< HEAD
@yp_unittest.skip_str_codecs
=======
>>>>>>> 233763af
class ReadTest(MixInCheckStateHandling):
    def check_partial(self, input, partialresults):
        # get a StreamReader for the encoding and feed the bytestring version
        # of input to the reader byte by byte. Read everything available from
        # the StreamReader and check that the results equal the appropriate
        # entries from partialresults.
        q = Queue(b"")
        r = codecs.getreader(self.encoding)(q)
        result = ""
        for (c, partialresult) in zip(input.encode(self.encoding), partialresults, strict=True):
            q.write(bytes([c]))
            result += r.read()
            self.assertEqual(result, partialresult)
        # check that there's nothing left in the buffers
        self.assertEqual(r.read(), "")
        self.assertEqual(r.bytebuffer, b"")

        # do the check again, this time using an incremental decoder
        d = codecs.getincrementaldecoder(self.encoding)()
        result = ""
        for (c, partialresult) in zip(input.encode(self.encoding), partialresults, strict=True):
            result += d.decode(bytes([c]))
            self.assertEqual(result, partialresult)
        # check that there's nothing left in the buffers
        self.assertEqual(d.decode(b"", True), "")
        self.assertEqual(d.buffer, b"")

        # Check whether the reset method works properly
        d.reset()
        result = ""
        for (c, partialresult) in zip(input.encode(self.encoding), partialresults, strict=True):
            result += d.decode(bytes([c]))
            self.assertEqual(result, partialresult)
        # check that there's nothing left in the buffers
        self.assertEqual(d.decode(b"", True), "")
        self.assertEqual(d.buffer, b"")

        # check iterdecode()
        encoded = input.encode(self.encoding)
        self.assertEqual(
            input,
            "".join(codecs.iterdecode([bytes([c]) for c in encoded], self.encoding))
        )

    def test_readline(self):
        def getreader(input):
            stream = io.BytesIO(input.encode(self.encoding))
            return codecs.getreader(self.encoding)(stream)

        def readalllines(input, keepends=True, size=None):
            reader = getreader(input)
            lines = []
            while True:
                line = reader.readline(size=size, keepends=keepends)
                if not line:
                    break
                lines.append(line)
            return "|".join(lines)

        s = "foo\nbar\r\nbaz\rspam\u2028eggs"
        sexpected = "foo\n|bar\r\n|baz\r|spam\u2028|eggs"
        sexpectednoends = "foo|bar|baz|spam|eggs"
        self.assertEqual(readalllines(s, True), sexpected)
        self.assertEqual(readalllines(s, False), sexpectednoends)
        self.assertEqual(readalllines(s, True, 10), sexpected)
        self.assertEqual(readalllines(s, False, 10), sexpectednoends)

        lineends = ("\n", "\r\n", "\r", "\u2028")
        # Test long lines (multiple calls to read() in readline())
        vw = []
        vwo = []
        for (i, lineend) in enumerate(lineends):
            vw.append((i*200+200)*"\u3042" + lineend)
            vwo.append((i*200+200)*"\u3042")
        self.assertEqual(readalllines("".join(vw), True), "|".join(vw))
        self.assertEqual(readalllines("".join(vw), False), "|".join(vwo))

        # Test lines where the first read might end with \r, so the
        # reader has to look ahead whether this is a lone \r or a \r\n
        for size in range(80):
            for lineend in lineends:
                s = 10*(size*"a" + lineend + "xxx\n")
                reader = getreader(s)
                for i in range(10):
                    self.assertEqual(
                        reader.readline(keepends=True),
                        size*"a" + lineend,
                    )
                    self.assertEqual(
                        reader.readline(keepends=True),
                        "xxx\n",
                    )
                reader = getreader(s)
                for i in range(10):
                    self.assertEqual(
                        reader.readline(keepends=False),
                        size*"a",
                    )
                    self.assertEqual(
                        reader.readline(keepends=False),
                        "xxx",
                    )

    def test_mixed_readline_and_read(self):
        lines = ["Humpty Dumpty sat on a wall,\n",
                 "Humpty Dumpty had a great fall.\r\n",
                 "All the king's horses and all the king's men\r",
                 "Couldn't put Humpty together again."]
        data = ''.join(lines)
        def getreader():
            stream = io.BytesIO(data.encode(self.encoding))
            return codecs.getreader(self.encoding)(stream)

        # Issue #8260: Test readline() followed by read()
        f = getreader()
        self.assertEqual(f.readline(), lines[0])
        self.assertEqual(f.read(), ''.join(lines[1:]))
        self.assertEqual(f.read(), '')

        # Issue #32110: Test readline() followed by read(n)
        f = getreader()
        self.assertEqual(f.readline(), lines[0])
        self.assertEqual(f.read(1), lines[1][0])
        self.assertEqual(f.read(0), '')
        self.assertEqual(f.read(100), data[len(lines[0]) + 1:][:100])

        # Issue #16636: Test readline() followed by readlines()
        f = getreader()
        self.assertEqual(f.readline(), lines[0])
        self.assertEqual(f.readlines(), lines[1:])
        self.assertEqual(f.read(), '')

        # Test read(n) followed by read()
        f = getreader()
        self.assertEqual(f.read(size=40, chars=5), data[:5])
        self.assertEqual(f.read(), data[5:])
        self.assertEqual(f.read(), '')

        # Issue #32110: Test read(n) followed by read(n)
        f = getreader()
        self.assertEqual(f.read(size=40, chars=5), data[:5])
        self.assertEqual(f.read(1), data[5])
        self.assertEqual(f.read(0), '')
        self.assertEqual(f.read(100), data[6:106])

        # Issue #12446: Test read(n) followed by readlines()
        f = getreader()
        self.assertEqual(f.read(size=40, chars=5), data[:5])
        self.assertEqual(f.readlines(), [lines[0][5:]] + lines[1:])
        self.assertEqual(f.read(), '')

    def test_bug1175396(self):
        s = [
            '<%!--===================================================\r\n',
            '    BLOG index page: show recent articles,\r\n',
            '    today\'s articles, or articles of a specific date.\r\n',
            '========================================================--%>\r\n',
            '<%@inputencoding="ISO-8859-1"%>\r\n',
            '<%@pagetemplate=TEMPLATE.y%>\r\n',
            '<%@import=import frog.util, frog%>\r\n',
            '<%@import=import frog.objects%>\r\n',
            '<%@import=from frog.storageerrors import StorageError%>\r\n',
            '<%\r\n',
            '\r\n',
            'import logging\r\n',
            'log=logging.getLogger("Snakelets.logger")\r\n',
            '\r\n',
            '\r\n',
            'user=self.SessionCtx.user\r\n',
            'storageEngine=self.SessionCtx.storageEngine\r\n',
            '\r\n',
            '\r\n',
            'def readArticlesFromDate(date, count=None):\r\n',
            '    entryids=storageEngine.listBlogEntries(date)\r\n',
            '    entryids.reverse() # descending\r\n',
            '    if count:\r\n',
            '        entryids=entryids[:count]\r\n',
            '    try:\r\n',
            '        return [ frog.objects.BlogEntry.load(storageEngine, date, Id) for Id in entryids ]\r\n',
            '    except StorageError,x:\r\n',
            '        log.error("Error loading articles: "+str(x))\r\n',
            '        self.abort("cannot load articles")\r\n',
            '\r\n',
            'showdate=None\r\n',
            '\r\n',
            'arg=self.Request.getArg()\r\n',
            'if arg=="today":\r\n',
            '    #-------------------- TODAY\'S ARTICLES\r\n',
            '    self.write("<h2>Today\'s articles</h2>")\r\n',
            '    showdate = frog.util.isodatestr() \r\n',
            '    entries = readArticlesFromDate(showdate)\r\n',
            'elif arg=="active":\r\n',
            '    #-------------------- ACTIVE ARTICLES redirect\r\n',
            '    self.Yredirect("active.y")\r\n',
            'elif arg=="login":\r\n',
            '    #-------------------- LOGIN PAGE redirect\r\n',
            '    self.Yredirect("login.y")\r\n',
            'elif arg=="date":\r\n',
            '    #-------------------- ARTICLES OF A SPECIFIC DATE\r\n',
            '    showdate = self.Request.getParameter("date")\r\n',
            '    self.write("<h2>Articles written on %s</h2>"% frog.util.mediumdatestr(showdate))\r\n',
            '    entries = readArticlesFromDate(showdate)\r\n',
            'else:\r\n',
            '    #-------------------- RECENT ARTICLES\r\n',
            '    self.write("<h2>Recent articles</h2>")\r\n',
            '    dates=storageEngine.listBlogEntryDates()\r\n',
            '    if dates:\r\n',
            '        entries=[]\r\n',
            '        SHOWAMOUNT=10\r\n',
            '        for showdate in dates:\r\n',
            '            entries.extend( readArticlesFromDate(showdate, SHOWAMOUNT-len(entries)) )\r\n',
            '            if len(entries)>=SHOWAMOUNT:\r\n',
            '                break\r\n',
            '                \r\n',
        ]
        stream = io.BytesIO("".join(s).encode(self.encoding))
        reader = codecs.getreader(self.encoding)(stream)
        for (i, line) in enumerate(reader):
            self.assertEqual(line, s[i])

    def test_readlinequeue(self):
        q = Queue(b"")
        writer = codecs.getwriter(self.encoding)(q)
        reader = codecs.getreader(self.encoding)(q)

        # No lineends
        writer.write("foo\r")
        self.assertEqual(reader.readline(keepends=False), "foo")
        writer.write("\nbar\r")
        self.assertEqual(reader.readline(keepends=False), "")
        self.assertEqual(reader.readline(keepends=False), "bar")
        writer.write("baz")
        self.assertEqual(reader.readline(keepends=False), "baz")
        self.assertEqual(reader.readline(keepends=False), "")

        # Lineends
        writer.write("foo\r")
        self.assertEqual(reader.readline(keepends=True), "foo\r")
        writer.write("\nbar\r")
        self.assertEqual(reader.readline(keepends=True), "\n")
        self.assertEqual(reader.readline(keepends=True), "bar\r")
        writer.write("baz")
        self.assertEqual(reader.readline(keepends=True), "baz")
        self.assertEqual(reader.readline(keepends=True), "")
        writer.write("foo\r\n")
        self.assertEqual(reader.readline(keepends=True), "foo\r\n")

    def test_bug1098990_a(self):
        s1 = "xxxxxxxxxxxxxxxxxxxxxxxxxxxxxxx yyyyyyyyyyyyyyyyyyyyyyyyyyyyyyy\r\n"
        s2 = "offending line: ladfj askldfj klasdj fskla dfzaskdj fasklfj laskd fjasklfzzzzaa%whereisthis!!!\r\n"
        s3 = "next line.\r\n"

        s = (s1+s2+s3).encode(self.encoding)
        stream = io.BytesIO(s)
        reader = codecs.getreader(self.encoding)(stream)
        self.assertEqual(reader.readline(), s1)
        self.assertEqual(reader.readline(), s2)
        self.assertEqual(reader.readline(), s3)
        self.assertEqual(reader.readline(), "")

    def test_bug1098990_b(self):
        s1 = "aaaaaaaaaaaaaaaaaaaaaaaa\r\n"
        s2 = "bbbbbbbbbbbbbbbbbbbbbbbb\r\n"
        s3 = "stillokay:bbbbxx\r\n"
        s4 = "broken!!!!badbad\r\n"
        s5 = "againokay.\r\n"

        s = (s1+s2+s3+s4+s5).encode(self.encoding)
        stream = io.BytesIO(s)
        reader = codecs.getreader(self.encoding)(stream)
        self.assertEqual(reader.readline(), s1)
        self.assertEqual(reader.readline(), s2)
        self.assertEqual(reader.readline(), s3)
        self.assertEqual(reader.readline(), s4)
        self.assertEqual(reader.readline(), s5)
        self.assertEqual(reader.readline(), "")

    ill_formed_sequence_replace = "\ufffd"

    def test_lone_surrogates(self):
        self.assertRaises(UnicodeEncodeError, "\ud800".encode, self.encoding)
        self.assertEqual("[\uDC80]".encode(self.encoding, "backslashreplace"),
                         "[\\udc80]".encode(self.encoding))
        self.assertEqual("[\uDC80]".encode(self.encoding, "namereplace"),
                         "[\\udc80]".encode(self.encoding))
        self.assertEqual("[\uDC80]".encode(self.encoding, "xmlcharrefreplace"),
                         "[&#56448;]".encode(self.encoding))
        self.assertEqual("[\uDC80]".encode(self.encoding, "ignore"),
                         "[]".encode(self.encoding))
        self.assertEqual("[\uDC80]".encode(self.encoding, "replace"),
                         "[?]".encode(self.encoding))

        # sequential surrogate characters
        self.assertEqual("[\uD800\uDC80]".encode(self.encoding, "ignore"),
                         "[]".encode(self.encoding))
        self.assertEqual("[\uD800\uDC80]".encode(self.encoding, "replace"),
                         "[??]".encode(self.encoding))

        bom = "".encode(self.encoding)
        for before, after in [("\U00010fff", "A"), ("[", "]"),
                              ("A", "\U00010fff")]:
            before_sequence = before.encode(self.encoding)[len(bom):]
            after_sequence = after.encode(self.encoding)[len(bom):]
            test_string = before + "\uDC80" + after
            test_sequence = (bom + before_sequence +
                             self.ill_formed_sequence + after_sequence)
            self.assertRaises(UnicodeDecodeError, test_sequence.decode,
                              self.encoding)
            self.assertEqual(test_string.encode(self.encoding,
                                                "surrogatepass"),
                             test_sequence)
            self.assertEqual(test_sequence.decode(self.encoding,
                                                  "surrogatepass"),
                             test_string)
            self.assertEqual(test_sequence.decode(self.encoding, "ignore"),
                             before + after)
            self.assertEqual(test_sequence.decode(self.encoding, "replace"),
                             before + self.ill_formed_sequence_replace + after)
            backslashreplace = ''.join('\\x%02x' % b
                                       for b in self.ill_formed_sequence)
            self.assertEqual(test_sequence.decode(self.encoding, "backslashreplace"),
                             before + backslashreplace + after)

    def test_incremental_surrogatepass(self):
        # Test incremental decoder for surrogatepass handler:
        # see issue #24214
        # High surrogate
        data = '\uD901'.encode(self.encoding, 'surrogatepass')
        for i in range(1, len(data)):
            dec = codecs.getincrementaldecoder(self.encoding)('surrogatepass')
            self.assertEqual(dec.decode(data[:i]), '')
            self.assertEqual(dec.decode(data[i:], True), '\uD901')
        # Low surrogate
        data = '\uDC02'.encode(self.encoding, 'surrogatepass')
        for i in range(1, len(data)):
            dec = codecs.getincrementaldecoder(self.encoding)('surrogatepass')
            self.assertEqual(dec.decode(data[:i]), '')
            self.assertEqual(dec.decode(data[i:]), '\uDC02')


<<<<<<< HEAD
@yp_unittest.skip_str_codecs
class UTF32Test(ReadTest, yp_unittest.TestCase):
=======
class UTF32Test(ReadTest, unittest.TestCase):
>>>>>>> 233763af
    encoding = "utf-32"
    if sys.byteorder == 'little':
        ill_formed_sequence = b"\x80\xdc\x00\x00"
    else:
        ill_formed_sequence = b"\x00\x00\xdc\x80"

    spamle = (b'\xff\xfe\x00\x00'
              b's\x00\x00\x00p\x00\x00\x00a\x00\x00\x00m\x00\x00\x00'
              b's\x00\x00\x00p\x00\x00\x00a\x00\x00\x00m\x00\x00\x00')
    spambe = (b'\x00\x00\xfe\xff'
              b'\x00\x00\x00s\x00\x00\x00p\x00\x00\x00a\x00\x00\x00m'
              b'\x00\x00\x00s\x00\x00\x00p\x00\x00\x00a\x00\x00\x00m')

    def test_only_one_bom(self):
        _,_,reader,writer = codecs.lookup(self.encoding)
        # encode some stream
        s = io.BytesIO()
        f = writer(s)
        f.write("spam")
        f.write("spam")
        d = s.getvalue()
        # check whether there is exactly one BOM in it
        self.assertTrue(d == self.spamle or d == self.spambe)
        # try to read it back
        s = io.BytesIO(d)
        f = reader(s)
        self.assertEqual(f.read(), "spamspam")

    def test_badbom(self):
        s = io.BytesIO(4*b"\xff")
        f = codecs.getreader(self.encoding)(s)
        self.assertRaises(UnicodeError, f.read)

        s = io.BytesIO(8*b"\xff")
        f = codecs.getreader(self.encoding)(s)
        self.assertRaises(UnicodeError, f.read)

    def test_partial(self):
        self.check_partial(
            "\x00\xff\u0100\uffff\U00010000",
            [
                "", # first byte of BOM read
                "", # second byte of BOM read
                "", # third byte of BOM read
                "", # fourth byte of BOM read => byteorder known
                "",
                "",
                "",
                "\x00",
                "\x00",
                "\x00",
                "\x00",
                "\x00\xff",
                "\x00\xff",
                "\x00\xff",
                "\x00\xff",
                "\x00\xff\u0100",
                "\x00\xff\u0100",
                "\x00\xff\u0100",
                "\x00\xff\u0100",
                "\x00\xff\u0100\uffff",
                "\x00\xff\u0100\uffff",
                "\x00\xff\u0100\uffff",
                "\x00\xff\u0100\uffff",
                "\x00\xff\u0100\uffff\U00010000",
            ]
        )

    def test_handlers(self):
        self.assertEqual(('\ufffd', 1),
                         codecs.utf_32_decode(b'\x01', 'replace', True))
        self.assertEqual(('', 1),
                         codecs.utf_32_decode(b'\x01', 'ignore', True))

    def test_errors(self):
        self.assertRaises(UnicodeDecodeError, codecs.utf_32_decode,
                          b"\xff", "strict", True)

    def test_decoder_state(self):
        self.check_state_handling_decode(self.encoding,
                                         "spamspam", self.spamle)
        self.check_state_handling_decode(self.encoding,
                                         "spamspam", self.spambe)

    def test_issue8941(self):
        # Issue #8941: insufficient result allocation when decoding into
        # surrogate pairs on UCS-2 builds.
        encoded_le = b'\xff\xfe\x00\x00' + b'\x00\x00\x01\x00' * 1024
        self.assertEqual('\U00010000' * 1024,
                         codecs.utf_32_decode(encoded_le)[0])
        encoded_be = b'\x00\x00\xfe\xff' + b'\x00\x01\x00\x00' * 1024
        self.assertEqual('\U00010000' * 1024,
                         codecs.utf_32_decode(encoded_be)[0])


<<<<<<< HEAD
@yp_unittest.skip_str_codecs
class UTF32LETest(ReadTest, yp_unittest.TestCase):
=======
class UTF32LETest(ReadTest, unittest.TestCase):
>>>>>>> 233763af
    encoding = "utf-32-le"
    ill_formed_sequence = b"\x80\xdc\x00\x00"

    def test_partial(self):
        self.check_partial(
            "\x00\xff\u0100\uffff\U00010000",
            [
                "",
                "",
                "",
                "\x00",
                "\x00",
                "\x00",
                "\x00",
                "\x00\xff",
                "\x00\xff",
                "\x00\xff",
                "\x00\xff",
                "\x00\xff\u0100",
                "\x00\xff\u0100",
                "\x00\xff\u0100",
                "\x00\xff\u0100",
                "\x00\xff\u0100\uffff",
                "\x00\xff\u0100\uffff",
                "\x00\xff\u0100\uffff",
                "\x00\xff\u0100\uffff",
                "\x00\xff\u0100\uffff\U00010000",
            ]
        )

    def test_simple(self):
        self.assertEqual("\U00010203".encode(self.encoding), b"\x03\x02\x01\x00")

    def test_errors(self):
        self.assertRaises(UnicodeDecodeError, codecs.utf_32_le_decode,
                          b"\xff", "strict", True)

    def test_issue8941(self):
        # Issue #8941: insufficient result allocation when decoding into
        # surrogate pairs on UCS-2 builds.
        encoded = b'\x00\x00\x01\x00' * 1024
        self.assertEqual('\U00010000' * 1024,
                         codecs.utf_32_le_decode(encoded)[0])


<<<<<<< HEAD
@yp_unittest.skip_str_codecs
class UTF32BETest(ReadTest, yp_unittest.TestCase):
=======
class UTF32BETest(ReadTest, unittest.TestCase):
>>>>>>> 233763af
    encoding = "utf-32-be"
    ill_formed_sequence = b"\x00\x00\xdc\x80"

    def test_partial(self):
        self.check_partial(
            "\x00\xff\u0100\uffff\U00010000",
            [
                "",
                "",
                "",
                "\x00",
                "\x00",
                "\x00",
                "\x00",
                "\x00\xff",
                "\x00\xff",
                "\x00\xff",
                "\x00\xff",
                "\x00\xff\u0100",
                "\x00\xff\u0100",
                "\x00\xff\u0100",
                "\x00\xff\u0100",
                "\x00\xff\u0100\uffff",
                "\x00\xff\u0100\uffff",
                "\x00\xff\u0100\uffff",
                "\x00\xff\u0100\uffff",
                "\x00\xff\u0100\uffff\U00010000",
            ]
        )

    def test_simple(self):
        self.assertEqual("\U00010203".encode(self.encoding), b"\x00\x01\x02\x03")

    def test_errors(self):
        self.assertRaises(UnicodeDecodeError, codecs.utf_32_be_decode,
                          b"\xff", "strict", True)

    def test_issue8941(self):
        # Issue #8941: insufficient result allocation when decoding into
        # surrogate pairs on UCS-2 builds.
        encoded = b'\x00\x01\x00\x00' * 1024
        self.assertEqual('\U00010000' * 1024,
                         codecs.utf_32_be_decode(encoded)[0])


@yp_unittest.skip_str_codecs
class UTF16Test(ReadTest, yp_unittest.TestCase):
    encoding = "utf-16"
    if sys.byteorder == 'little':
        ill_formed_sequence = b"\x80\xdc"
    else:
        ill_formed_sequence = b"\xdc\x80"

    spamle = b'\xff\xfes\x00p\x00a\x00m\x00s\x00p\x00a\x00m\x00'
    spambe = b'\xfe\xff\x00s\x00p\x00a\x00m\x00s\x00p\x00a\x00m'

    def test_only_one_bom(self):
        _,_,reader,writer = codecs.lookup(self.encoding)
        # encode some stream
        s = io.BytesIO()
        f = writer(s)
        f.write("spam")
        f.write("spam")
        d = s.getvalue()
        # check whether there is exactly one BOM in it
        self.assertTrue(d == self.spamle or d == self.spambe)
        # try to read it back
        s = io.BytesIO(d)
        f = reader(s)
        self.assertEqual(f.read(), "spamspam")

    def test_badbom(self):
        s = io.BytesIO(b"\xff\xff")
        f = codecs.getreader(self.encoding)(s)
        self.assertRaises(UnicodeError, f.read)

        s = io.BytesIO(b"\xff\xff\xff\xff")
        f = codecs.getreader(self.encoding)(s)
        self.assertRaises(UnicodeError, f.read)

    def test_partial(self):
        self.check_partial(
            "\x00\xff\u0100\uffff\U00010000",
            [
                "", # first byte of BOM read
                "", # second byte of BOM read => byteorder known
                "",
                "\x00",
                "\x00",
                "\x00\xff",
                "\x00\xff",
                "\x00\xff\u0100",
                "\x00\xff\u0100",
                "\x00\xff\u0100\uffff",
                "\x00\xff\u0100\uffff",
                "\x00\xff\u0100\uffff",
                "\x00\xff\u0100\uffff",
                "\x00\xff\u0100\uffff\U00010000",
            ]
        )

    def test_handlers(self):
        self.assertEqual(('\ufffd', 1),
                         codecs.utf_16_decode(b'\x01', 'replace', True))
        self.assertEqual(('', 1),
                         codecs.utf_16_decode(b'\x01', 'ignore', True))

    def test_errors(self):
        self.assertRaises(UnicodeDecodeError, codecs.utf_16_decode,
                          b"\xff", "strict", True)

    def test_decoder_state(self):
        self.check_state_handling_decode(self.encoding,
                                         "spamspam", self.spamle)
        self.check_state_handling_decode(self.encoding,
                                         "spamspam", self.spambe)

    def test_bug691291(self):
        # Files are always opened in binary mode, even if no binary mode was
        # specified.  This means that no automatic conversion of '\n' is done
        # on reading and writing.
        s1 = 'Hello\r\nworld\r\n'

        s = s1.encode(self.encoding)
        self.addCleanup(os_helper.unlink, os_helper.TESTFN)
        with open(os_helper.TESTFN, 'wb') as fp:
            fp.write(s)
        with warnings_helper.check_warnings(('', DeprecationWarning)):
            reader = codecs.open(os_helper.TESTFN, 'U', encoding=self.encoding)
        with reader:
            self.assertEqual(reader.read(), s1)

@yp_unittest.skip_str_codecs
class UTF16LETest(ReadTest, yp_unittest.TestCase):
    encoding = "utf-16-le"
    ill_formed_sequence = b"\x80\xdc"

    def test_partial(self):
        self.check_partial(
            "\x00\xff\u0100\uffff\U00010000",
            [
                "",
                "\x00",
                "\x00",
                "\x00\xff",
                "\x00\xff",
                "\x00\xff\u0100",
                "\x00\xff\u0100",
                "\x00\xff\u0100\uffff",
                "\x00\xff\u0100\uffff",
                "\x00\xff\u0100\uffff",
                "\x00\xff\u0100\uffff",
                "\x00\xff\u0100\uffff\U00010000",
            ]
        )

    def test_errors(self):
        tests = [
            (b'\xff', '\ufffd'),
            (b'A\x00Z', 'A\ufffd'),
            (b'A\x00B\x00C\x00D\x00Z', 'ABCD\ufffd'),
            (b'\x00\xd8', '\ufffd'),
            (b'\x00\xd8A', '\ufffd'),
            (b'\x00\xd8A\x00', '\ufffdA'),
            (b'\x00\xdcA\x00', '\ufffdA'),
        ]
        for raw, expected in tests:
            self.assertRaises(UnicodeDecodeError, codecs.utf_16_le_decode,
                              raw, 'strict', True)
            self.assertEqual(raw.decode('utf-16le', 'replace'), expected)

    def test_nonbmp(self):
        self.assertEqual("\U00010203".encode(self.encoding),
                         b'\x00\xd8\x03\xde')
        self.assertEqual(b'\x00\xd8\x03\xde'.decode(self.encoding),
                         "\U00010203")

@yp_unittest.skip_str_codecs
class UTF16BETest(ReadTest, yp_unittest.TestCase):
    encoding = "utf-16-be"
    ill_formed_sequence = b"\xdc\x80"

    def test_partial(self):
        self.check_partial(
            "\x00\xff\u0100\uffff\U00010000",
            [
                "",
                "\x00",
                "\x00",
                "\x00\xff",
                "\x00\xff",
                "\x00\xff\u0100",
                "\x00\xff\u0100",
                "\x00\xff\u0100\uffff",
                "\x00\xff\u0100\uffff",
                "\x00\xff\u0100\uffff",
                "\x00\xff\u0100\uffff",
                "\x00\xff\u0100\uffff\U00010000",
            ]
        )

    def test_errors(self):
        tests = [
            (b'\xff', '\ufffd'),
            (b'\x00A\xff', 'A\ufffd'),
            (b'\x00A\x00B\x00C\x00DZ', 'ABCD\ufffd'),
            (b'\xd8\x00', '\ufffd'),
            (b'\xd8\x00\xdc', '\ufffd'),
            (b'\xd8\x00\x00A', '\ufffdA'),
            (b'\xdc\x00\x00A', '\ufffdA'),
        ]
        for raw, expected in tests:
            self.assertRaises(UnicodeDecodeError, codecs.utf_16_be_decode,
                              raw, 'strict', True)
            self.assertEqual(raw.decode('utf-16be', 'replace'), expected)

    def test_nonbmp(self):
        self.assertEqual("\U00010203".encode(self.encoding),
                         b'\xd8\x00\xde\x03')
        self.assertEqual(b'\xd8\x00\xde\x03'.decode(self.encoding),
                         "\U00010203")

class UTF8Test(ReadTest, yp_unittest.TestCase):
    encoding = "utf-8"
    ill_formed_sequence = b"\xed\xb2\x80"
    ill_formed_sequence_replace = "\ufffd" * 3
    BOM = b''

    def test_partial(self):
        self.check_partial(
            "\x00\xff\u07ff\u0800\uffff\U00010000",
            [
                "\x00",
                "\x00",
                "\x00\xff",
                "\x00\xff",
                "\x00\xff\u07ff",
                "\x00\xff\u07ff",
                "\x00\xff\u07ff",
                "\x00\xff\u07ff\u0800",
                "\x00\xff\u07ff\u0800",
                "\x00\xff\u07ff\u0800",
                "\x00\xff\u07ff\u0800\uffff",
                "\x00\xff\u07ff\u0800\uffff",
                "\x00\xff\u07ff\u0800\uffff",
                "\x00\xff\u07ff\u0800\uffff",
                "\x00\xff\u07ff\u0800\uffff\U00010000",
            ]
        )

    def test_decoder_state(self):
        u = "\x00\x7f\x80\xff\u0100\u07ff\u0800\uffff\U0010ffff"
        self.check_state_handling_decode(self.encoding,
                                         u, u.encode(self.encoding))

    def test_decode_error(self):
        for data, error_handler, expected in (
            (b'[\x80\xff]', 'ignore', '[]'),
            (b'[\x80\xff]', 'replace', '[\ufffd\ufffd]'),
            (b'[\x80\xff]', 'surrogateescape', '[\udc80\udcff]'),
            (b'[\x80\xff]', 'backslashreplace', '[\\x80\\xff]'),
        ):
            with self.subTest(data=data, error_handler=error_handler,
                              expected=expected):
                self.assertEqual(data.decode(self.encoding, error_handler),
                                 expected)

    def test_lone_surrogates(self):
        super().test_lone_surrogates()
        # not sure if this is making sense for
        # UTF-16 and UTF-32
        self.assertEqual("[\uDC80]".encode(self.encoding, "surrogateescape"),
                         self.BOM + b'[\x80]')

        with self.assertRaises(UnicodeEncodeError) as cm:
            "[\uDC80\uD800\uDFFF]".encode(self.encoding, "surrogateescape")
        exc = cm.exception
        self.assertEqual(exc.object[exc.start:exc.end], '\uD800\uDFFF')

    def test_surrogatepass_handler(self):
        self.assertEqual("abc\ud800def".encode(self.encoding, "surrogatepass"),
                         self.BOM + b"abc\xed\xa0\x80def")
        self.assertEqual("\U00010fff\uD800".encode(self.encoding, "surrogatepass"),
                         self.BOM + b"\xf0\x90\xbf\xbf\xed\xa0\x80")
        self.assertEqual("[\uD800\uDC80]".encode(self.encoding, "surrogatepass"),
                         self.BOM + b'[\xed\xa0\x80\xed\xb2\x80]')

        self.assertEqual(b"abc\xed\xa0\x80def".decode(self.encoding, "surrogatepass"),
                         "abc\ud800def")
        self.assertEqual(b"\xf0\x90\xbf\xbf\xed\xa0\x80".decode(self.encoding, "surrogatepass"),
                         "\U00010fff\uD800")

        self.assertTrue(codecs.lookup_error("surrogatepass"))
        with self.assertRaises(UnicodeDecodeError):
            b"abc\xed\xa0".decode(self.encoding, "surrogatepass")
        with self.assertRaises(UnicodeDecodeError):
            b"abc\xed\xa0z".decode(self.encoding, "surrogatepass")

    def test_incremental_errors(self):
        # Test that the incremental decoder can fail with final=False.
        # See issue #24214
        cases = [b'\x80', b'\xBF', b'\xC0', b'\xC1', b'\xF5', b'\xF6', b'\xFF']
        for prefix in (b'\xC2', b'\xDF', b'\xE0', b'\xE0\xA0', b'\xEF',
                       b'\xEF\xBF', b'\xF0', b'\xF0\x90', b'\xF0\x90\x80',
                       b'\xF4', b'\xF4\x8F', b'\xF4\x8F\xBF'):
            for suffix in b'\x7F', b'\xC0':
                cases.append(prefix + suffix)
        cases.extend((b'\xE0\x80', b'\xE0\x9F', b'\xED\xA0\x80',
                      b'\xED\xBF\xBF', b'\xF0\x80', b'\xF0\x8F', b'\xF4\x90'))

<<<<<<< HEAD
    def test_encode(self):
        tests = [
            ('abc', 'strict', b'abc'),
            ('\xe9\u20ac', 'strict',  b'\xc3\xa9\xe2\x82\xac'),
            ('\U0010ffff', 'strict', b'\xf4\x8f\xbf\xbf'),
        ]
        if VISTA_OR_LATER:
            tests.extend((
                ('\udc80', 'strict', None),
                ('\udc80', 'ignore', b''),
                ('\udc80', 'replace', b'?'),
                ('\udc80', 'backslashreplace', b'\\udc80'),
                ('\udc80', 'surrogatepass', b'\xed\xb2\x80'),
            ))
        else:
            tests.append(('\udc80', 'strict', b'\xed\xb2\x80'))
        for text, errors, expected in tests:
            if expected is not None:
                try:
                    encoded = text.encode('cp65001', errors)
                except UnicodeEncodeError as err:
                    self.fail('Unable to encode %a to cp65001 with '
                              'errors=%r: %s' % (text, errors, err))
                self.assertEqual(encoded, expected,
                    '%a.encode("cp65001", %r)=%a != %a'
                    % (text, errors, encoded, expected))
            else:
                self.assertRaises(UnicodeEncodeError,
                    text.encode, "cp65001", errors)

    def test_decode(self):
        tests = [
            (b'abc', 'strict', 'abc'),
            (b'\xc3\xa9\xe2\x82\xac', 'strict', '\xe9\u20ac'),
            (b'\xf4\x8f\xbf\xbf', 'strict', '\U0010ffff'),
            (b'\xef\xbf\xbd', 'strict', '\ufffd'),
            (b'[\xc3\xa9]', 'strict', '[\xe9]'),
            # invalid bytes
            (b'[\xff]', 'strict', None),
            (b'[\xff]', 'ignore', '[]'),
            (b'[\xff]', 'replace', '[\ufffd]'),
            (b'[\xff]', 'surrogateescape', '[\udcff]'),
        ]
        if VISTA_OR_LATER:
            tests.extend((
                (b'[\xed\xb2\x80]', 'strict', None),
                (b'[\xed\xb2\x80]', 'ignore', '[]'),
                (b'[\xed\xb2\x80]', 'replace', '[\ufffd\ufffd\ufffd]'),
            ))
        else:
            tests.extend((
                (b'[\xed\xb2\x80]', 'strict', '[\udc80]'),
            ))
        for raw, errors, expected in tests:
            if expected is not None:
                try:
                    decoded = raw.decode('cp65001', errors)
                except UnicodeDecodeError as err:
                    self.fail('Unable to decode %a from cp65001 with '
                              'errors=%r: %s' % (raw, errors, err))
                self.assertEqual(decoded, expected,
                    '%a.decode("cp65001", %r)=%a != %a'
                    % (raw, errors, decoded, expected))
            else:
                self.assertRaises(UnicodeDecodeError,
                    raw.decode, 'cp65001', errors)

@yp_unittest.skip_str_codecs
class UTF7Test(ReadTest, yp_unittest.TestCase):
=======
        for data in cases:
            with self.subTest(data=data):
                dec = codecs.getincrementaldecoder(self.encoding)()
                self.assertRaises(UnicodeDecodeError, dec.decode, data)


class UTF7Test(ReadTest, unittest.TestCase):
>>>>>>> 233763af
    encoding = "utf-7"

    def test_ascii(self):
        # Set D (directly encoded characters)
        set_d = ('ABCDEFGHIJKLMNOPQRSTUVWXYZ'
                 'abcdefghijklmnopqrstuvwxyz'
                 '0123456789'
                 '\'(),-./:?')
        self.assertEqual(set_d.encode(self.encoding), set_d.encode('ascii'))
        self.assertEqual(set_d.encode('ascii').decode(self.encoding), set_d)
        # Set O (optional direct characters)
        set_o = ' !"#$%&*;<=>@[]^_`{|}'
        self.assertEqual(set_o.encode(self.encoding), set_o.encode('ascii'))
        self.assertEqual(set_o.encode('ascii').decode(self.encoding), set_o)
        # +
        self.assertEqual('a+b'.encode(self.encoding), b'a+-b')
        self.assertEqual(b'a+-b'.decode(self.encoding), 'a+b')
        # White spaces
        ws = ' \t\n\r'
        self.assertEqual(ws.encode(self.encoding), ws.encode('ascii'))
        self.assertEqual(ws.encode('ascii').decode(self.encoding), ws)
        # Other ASCII characters
        other_ascii = ''.join(sorted(set(bytes(range(0x80)).decode()) -
                                     set(set_d + set_o + '+' + ws)))
        self.assertEqual(other_ascii.encode(self.encoding),
                         b'+AAAAAQACAAMABAAFAAYABwAIAAsADAAOAA8AEAARABIAEwAU'
                         b'ABUAFgAXABgAGQAaABsAHAAdAB4AHwBcAH4Afw-')

    def test_partial(self):
        self.check_partial(
            'a+-b\x00c\x80d\u0100e\U00010000f',
            [
                'a',
                'a',
                'a+',
                'a+-',
                'a+-b',
                'a+-b',
                'a+-b',
                'a+-b',
                'a+-b',
                'a+-b\x00',
                'a+-b\x00c',
                'a+-b\x00c',
                'a+-b\x00c',
                'a+-b\x00c',
                'a+-b\x00c',
                'a+-b\x00c\x80',
                'a+-b\x00c\x80d',
                'a+-b\x00c\x80d',
                'a+-b\x00c\x80d',
                'a+-b\x00c\x80d',
                'a+-b\x00c\x80d',
                'a+-b\x00c\x80d\u0100',
                'a+-b\x00c\x80d\u0100e',
                'a+-b\x00c\x80d\u0100e',
                'a+-b\x00c\x80d\u0100e',
                'a+-b\x00c\x80d\u0100e',
                'a+-b\x00c\x80d\u0100e',
                'a+-b\x00c\x80d\u0100e',
                'a+-b\x00c\x80d\u0100e',
                'a+-b\x00c\x80d\u0100e',
                'a+-b\x00c\x80d\u0100e\U00010000',
                'a+-b\x00c\x80d\u0100e\U00010000f',
            ]
        )

    def test_errors(self):
        tests = [
            (b'\xffb', '\ufffdb'),
            (b'a\xffb', 'a\ufffdb'),
            (b'a\xff\xffb', 'a\ufffd\ufffdb'),
            (b'a+IK', 'a\ufffd'),
            (b'a+IK-b', 'a\ufffdb'),
            (b'a+IK,b', 'a\ufffdb'),
            (b'a+IKx', 'a\u20ac\ufffd'),
            (b'a+IKx-b', 'a\u20ac\ufffdb'),
            (b'a+IKwgr', 'a\u20ac\ufffd'),
            (b'a+IKwgr-b', 'a\u20ac\ufffdb'),
            (b'a+IKwgr,', 'a\u20ac\ufffd'),
            (b'a+IKwgr,-b', 'a\u20ac\ufffd-b'),
            (b'a+IKwgrB', 'a\u20ac\u20ac\ufffd'),
            (b'a+IKwgrB-b', 'a\u20ac\u20ac\ufffdb'),
            (b'a+/,+IKw-b', 'a\ufffd\u20acb'),
            (b'a+//,+IKw-b', 'a\ufffd\u20acb'),
            (b'a+///,+IKw-b', 'a\uffff\ufffd\u20acb'),
            (b'a+////,+IKw-b', 'a\uffff\ufffd\u20acb'),
            (b'a+IKw-b\xff', 'a\u20acb\ufffd'),
            (b'a+IKw\xffb', 'a\u20ac\ufffdb'),
            (b'a+@b', 'a\ufffdb'),
        ]
        for raw, expected in tests:
            with self.subTest(raw=raw):
                self.assertRaises(UnicodeDecodeError, codecs.utf_7_decode,
                                raw, 'strict', True)
                self.assertEqual(raw.decode('utf-7', 'replace'), expected)

    def test_nonbmp(self):
        self.assertEqual('\U000104A0'.encode(self.encoding), b'+2AHcoA-')
        self.assertEqual('\ud801\udca0'.encode(self.encoding), b'+2AHcoA-')
        self.assertEqual(b'+2AHcoA-'.decode(self.encoding), '\U000104A0')
        self.assertEqual(b'+2AHcoA'.decode(self.encoding), '\U000104A0')
        self.assertEqual('\u20ac\U000104A0'.encode(self.encoding), b'+IKzYAdyg-')
        self.assertEqual(b'+IKzYAdyg-'.decode(self.encoding), '\u20ac\U000104A0')
        self.assertEqual(b'+IKzYAdyg'.decode(self.encoding), '\u20ac\U000104A0')
        self.assertEqual('\u20ac\u20ac\U000104A0'.encode(self.encoding),
                         b'+IKwgrNgB3KA-')
        self.assertEqual(b'+IKwgrNgB3KA-'.decode(self.encoding),
                         '\u20ac\u20ac\U000104A0')
        self.assertEqual(b'+IKwgrNgB3KA'.decode(self.encoding),
                         '\u20ac\u20ac\U000104A0')

    def test_lone_surrogates(self):
        tests = [
            (b'a+2AE-b', 'a\ud801b'),
            (b'a+2AE\xffb', 'a\ufffdb'),
            (b'a+2AE', 'a\ufffd'),
            (b'a+2AEA-b', 'a\ufffdb'),
            (b'a+2AH-b', 'a\ufffdb'),
            (b'a+IKzYAQ-b', 'a\u20ac\ud801b'),
            (b'a+IKzYAQ\xffb', 'a\u20ac\ufffdb'),
            (b'a+IKzYAQA-b', 'a\u20ac\ufffdb'),
            (b'a+IKzYAd-b', 'a\u20ac\ufffdb'),
            (b'a+IKwgrNgB-b', 'a\u20ac\u20ac\ud801b'),
            (b'a+IKwgrNgB\xffb', 'a\u20ac\u20ac\ufffdb'),
            (b'a+IKwgrNgB', 'a\u20ac\u20ac\ufffd'),
            (b'a+IKwgrNgBA-b', 'a\u20ac\u20ac\ufffdb'),
        ]
        for raw, expected in tests:
            with self.subTest(raw=raw):
                self.assertEqual(raw.decode('utf-7', 'replace'), expected)


@yp_unittest.skip_str_codecs
class UTF16ExTest(yp_unittest.TestCase):

    def test_errors(self):
        self.assertRaises(UnicodeDecodeError, codecs.utf_16_ex_decode, b"\xff", "strict", 0, True)

    def test_bad_args(self):
        self.assertRaises(TypeError, codecs.utf_16_ex_decode)

@yp_unittest.skip_str_codecs
class ReadBufferTest(yp_unittest.TestCase):

    def test_array(self):
        import array
        self.assertEqual(
            codecs.readbuffer_encode(array.array("b", b"spam")),
            (b"spam", 4)
        )

    def test_empty(self):
        self.assertEqual(codecs.readbuffer_encode(""), (b"", 0))

    def test_bad_args(self):
        self.assertRaises(TypeError, codecs.readbuffer_encode)
        self.assertRaises(TypeError, codecs.readbuffer_encode, 42)

@yp_unittest.skip_str_codecs
class UTF8SigTest(UTF8Test, yp_unittest.TestCase):
    encoding = "utf-8-sig"
    BOM = codecs.BOM_UTF8

    def test_partial(self):
        self.check_partial(
            "\ufeff\x00\xff\u07ff\u0800\uffff\U00010000",
            [
                "",
                "",
                "", # First BOM has been read and skipped
                "",
                "",
                "\ufeff", # Second BOM has been read and emitted
                "\ufeff\x00", # "\x00" read and emitted
                "\ufeff\x00", # First byte of encoded "\xff" read
                "\ufeff\x00\xff", # Second byte of encoded "\xff" read
                "\ufeff\x00\xff", # First byte of encoded "\u07ff" read
                "\ufeff\x00\xff\u07ff", # Second byte of encoded "\u07ff" read
                "\ufeff\x00\xff\u07ff",
                "\ufeff\x00\xff\u07ff",
                "\ufeff\x00\xff\u07ff\u0800",
                "\ufeff\x00\xff\u07ff\u0800",
                "\ufeff\x00\xff\u07ff\u0800",
                "\ufeff\x00\xff\u07ff\u0800\uffff",
                "\ufeff\x00\xff\u07ff\u0800\uffff",
                "\ufeff\x00\xff\u07ff\u0800\uffff",
                "\ufeff\x00\xff\u07ff\u0800\uffff",
                "\ufeff\x00\xff\u07ff\u0800\uffff\U00010000",
            ]
        )

    def test_bug1601501(self):
        # SF bug #1601501: check that the codec works with a buffer
        self.assertEqual(str(b"\xef\xbb\xbf", "utf-8-sig"), "")

    def test_bom(self):
        d = codecs.getincrementaldecoder("utf-8-sig")()
        s = "spam"
        self.assertEqual(d.decode(s.encode("utf-8-sig")), s)

    def test_stream_bom(self):
        unistring = "ABC\u00A1\u2200XYZ"
        bytestring = codecs.BOM_UTF8 + b"ABC\xC2\xA1\xE2\x88\x80XYZ"

        reader = codecs.getreader("utf-8-sig")
        for sizehint in [None] + list(range(1, 11)) + \
                        [64, 128, 256, 512, 1024]:
            istream = reader(io.BytesIO(bytestring))
            ostream = io.StringIO()
            while 1:
                if sizehint is not None:
                    data = istream.read(sizehint)
                else:
                    data = istream.read()

                if not data:
                    break
                ostream.write(data)

            got = ostream.getvalue()
            self.assertEqual(got, unistring)

    def test_stream_bare(self):
        unistring = "ABC\u00A1\u2200XYZ"
        bytestring = b"ABC\xC2\xA1\xE2\x88\x80XYZ"

        reader = codecs.getreader("utf-8-sig")
        for sizehint in [None] + list(range(1, 11)) + \
                        [64, 128, 256, 512, 1024]:
            istream = reader(io.BytesIO(bytestring))
            ostream = io.StringIO()
            while 1:
                if sizehint is not None:
                    data = istream.read(sizehint)
                else:
                    data = istream.read()

                if not data:
                    break
                ostream.write(data)

            got = ostream.getvalue()
            self.assertEqual(got, unistring)


<<<<<<< HEAD
@yp_unittest.skip_str_codecs
class EscapeDecodeTest(yp_unittest.TestCase):
=======
class EscapeDecodeTest(unittest.TestCase):
>>>>>>> 233763af
    def test_empty(self):
        self.assertEqual(codecs.escape_decode(b""), (b"", 0))
        self.assertEqual(codecs.escape_decode(bytearray()), (b"", 0))

    def test_raw(self):
        decode = codecs.escape_decode
        for b in range(256):
            b = bytes([b])
            if b != b'\\':
                self.assertEqual(decode(b + b'0'), (b + b'0', 2))

    def test_escape(self):
        decode = codecs.escape_decode
        check = coding_checker(self, decode)
        check(b"[\\\n]", b"[]")
        check(br'[\"]', b'["]')
        check(br"[\']", b"[']")
        check(br"[\\]", b"[\\]")
        check(br"[\a]", b"[\x07]")
        check(br"[\b]", b"[\x08]")
        check(br"[\t]", b"[\x09]")
        check(br"[\n]", b"[\x0a]")
        check(br"[\v]", b"[\x0b]")
        check(br"[\f]", b"[\x0c]")
        check(br"[\r]", b"[\x0d]")
        check(br"[\7]", b"[\x07]")
        check(br"[\78]", b"[\x078]")
        check(br"[\41]", b"[!]")
        check(br"[\418]", b"[!8]")
        check(br"[\101]", b"[A]")
        check(br"[\1010]", b"[A0]")
        check(br"[\501]", b"[A]")
        check(br"[\x41]", b"[A]")
        check(br"[\x410]", b"[A0]")
        for i in range(97, 123):
            b = bytes([i])
            if b not in b'abfnrtvx':
                with self.assertWarns(DeprecationWarning):
                    check(b"\\" + b, b"\\" + b)
            with self.assertWarns(DeprecationWarning):
                check(b"\\" + b.upper(), b"\\" + b.upper())
        with self.assertWarns(DeprecationWarning):
            check(br"\8", b"\\8")
        with self.assertWarns(DeprecationWarning):
            check(br"\9", b"\\9")
        with self.assertWarns(DeprecationWarning):
            check(b"\\\xfa", b"\\\xfa")

    def test_errors(self):
        decode = codecs.escape_decode
        self.assertRaises(ValueError, decode, br"\x")
        self.assertRaises(ValueError, decode, br"[\x]")
        self.assertEqual(decode(br"[\x]\x", "ignore"), (b"[]", 6))
        self.assertEqual(decode(br"[\x]\x", "replace"), (b"[?]?", 6))
        self.assertRaises(ValueError, decode, br"\x0")
        self.assertRaises(ValueError, decode, br"[\x0]")
        self.assertEqual(decode(br"[\x0]\x0", "ignore"), (b"[]", 8))
        self.assertEqual(decode(br"[\x0]\x0", "replace"), (b"[?]?", 8))


# From RFC 3492
punycode_testcases = [
    # A Arabic (Egyptian):
    ("\u0644\u064A\u0647\u0645\u0627\u0628\u062A\u0643\u0644"
     "\u0645\u0648\u0634\u0639\u0631\u0628\u064A\u061F",
     b"egbpdaj6bu4bxfgehfvwxn"),
    # B Chinese (simplified):
    ("\u4ED6\u4EEC\u4E3A\u4EC0\u4E48\u4E0D\u8BF4\u4E2D\u6587",
     b"ihqwcrb4cv8a8dqg056pqjye"),
    # C Chinese (traditional):
    ("\u4ED6\u5011\u7232\u4EC0\u9EBD\u4E0D\u8AAA\u4E2D\u6587",
     b"ihqwctvzc91f659drss3x8bo0yb"),
    # D Czech: Pro<ccaron>prost<ecaron>nemluv<iacute><ccaron>esky
    ("\u0050\u0072\u006F\u010D\u0070\u0072\u006F\u0073\u0074"
     "\u011B\u006E\u0065\u006D\u006C\u0075\u0076\u00ED\u010D"
     "\u0065\u0073\u006B\u0079",
     b"Proprostnemluvesky-uyb24dma41a"),
    # E Hebrew:
    ("\u05DC\u05DE\u05D4\u05D4\u05DD\u05E4\u05E9\u05D5\u05D8"
     "\u05DC\u05D0\u05DE\u05D3\u05D1\u05E8\u05D9\u05DD\u05E2"
     "\u05D1\u05E8\u05D9\u05EA",
     b"4dbcagdahymbxekheh6e0a7fei0b"),
    # F Hindi (Devanagari):
    ("\u092F\u0939\u0932\u094B\u0917\u0939\u093F\u0928\u094D"
     "\u0926\u0940\u0915\u094D\u092F\u094B\u0902\u0928\u0939"
     "\u0940\u0902\u092C\u094B\u0932\u0938\u0915\u0924\u0947"
     "\u0939\u0948\u0902",
     b"i1baa7eci9glrd9b2ae1bj0hfcgg6iyaf8o0a1dig0cd"),

    #(G) Japanese (kanji and hiragana):
    ("\u306A\u305C\u307F\u3093\u306A\u65E5\u672C\u8A9E\u3092"
     "\u8A71\u3057\u3066\u304F\u308C\u306A\u3044\u306E\u304B",
     b"n8jok5ay5dzabd5bym9f0cm5685rrjetr6pdxa"),

    # (H) Korean (Hangul syllables):
    ("\uC138\uACC4\uC758\uBAA8\uB4E0\uC0AC\uB78C\uB4E4\uC774"
     "\uD55C\uAD6D\uC5B4\uB97C\uC774\uD574\uD55C\uB2E4\uBA74"
     "\uC5BC\uB9C8\uB098\uC88B\uC744\uAE4C",
     b"989aomsvi5e83db1d2a355cv1e0vak1dwrv93d5xbh15a0dt30a5j"
     b"psd879ccm6fea98c"),

    # (I) Russian (Cyrillic):
    ("\u043F\u043E\u0447\u0435\u043C\u0443\u0436\u0435\u043E"
     "\u043D\u0438\u043D\u0435\u0433\u043E\u0432\u043E\u0440"
     "\u044F\u0442\u043F\u043E\u0440\u0443\u0441\u0441\u043A"
     "\u0438",
     b"b1abfaaepdrnnbgefbaDotcwatmq2g4l"),

    # (J) Spanish: Porqu<eacute>nopuedensimplementehablarenEspa<ntilde>ol
    ("\u0050\u006F\u0072\u0071\u0075\u00E9\u006E\u006F\u0070"
     "\u0075\u0065\u0064\u0065\u006E\u0073\u0069\u006D\u0070"
     "\u006C\u0065\u006D\u0065\u006E\u0074\u0065\u0068\u0061"
     "\u0062\u006C\u0061\u0072\u0065\u006E\u0045\u0073\u0070"
     "\u0061\u00F1\u006F\u006C",
     b"PorqunopuedensimplementehablarenEspaol-fmd56a"),

    # (K) Vietnamese:
    #  T<adotbelow>isaoh<odotbelow>kh<ocirc>ngth<ecirchookabove>ch\
    #   <ihookabove>n<oacute>iti<ecircacute>ngVi<ecircdotbelow>t
    ("\u0054\u1EA1\u0069\u0073\u0061\u006F\u0068\u1ECD\u006B"
     "\u0068\u00F4\u006E\u0067\u0074\u0068\u1EC3\u0063\u0068"
     "\u1EC9\u006E\u00F3\u0069\u0074\u0069\u1EBF\u006E\u0067"
     "\u0056\u0069\u1EC7\u0074",
     b"TisaohkhngthchnitingVit-kjcr8268qyxafd2f1b9g"),

    #(L) 3<nen>B<gumi><kinpachi><sensei>
    ("\u0033\u5E74\u0042\u7D44\u91D1\u516B\u5148\u751F",
     b"3B-ww4c5e180e575a65lsy2b"),

    # (M) <amuro><namie>-with-SUPER-MONKEYS
    ("\u5B89\u5BA4\u5948\u7F8E\u6075\u002D\u0077\u0069\u0074"
     "\u0068\u002D\u0053\u0055\u0050\u0045\u0052\u002D\u004D"
     "\u004F\u004E\u004B\u0045\u0059\u0053",
     b"-with-SUPER-MONKEYS-pc58ag80a8qai00g7n9n"),

    # (N) Hello-Another-Way-<sorezore><no><basho>
    ("\u0048\u0065\u006C\u006C\u006F\u002D\u0041\u006E\u006F"
     "\u0074\u0068\u0065\u0072\u002D\u0057\u0061\u0079\u002D"
     "\u305D\u308C\u305E\u308C\u306E\u5834\u6240",
     b"Hello-Another-Way--fc4qua05auwb3674vfr0b"),

    # (O) <hitotsu><yane><no><shita>2
    ("\u3072\u3068\u3064\u5C4B\u6839\u306E\u4E0B\u0032",
     b"2-u9tlzr9756bt3uc0v"),

    # (P) Maji<de>Koi<suru>5<byou><mae>
    ("\u004D\u0061\u006A\u0069\u3067\u004B\u006F\u0069\u3059"
     "\u308B\u0035\u79D2\u524D",
     b"MajiKoi5-783gue6qz075azm5e"),

     # (Q) <pafii>de<runba>
    ("\u30D1\u30D5\u30A3\u30FC\u0064\u0065\u30EB\u30F3\u30D0",
     b"de-jg4avhby1noc0d"),

    # (R) <sono><supiido><de>
    ("\u305D\u306E\u30B9\u30D4\u30FC\u30C9\u3067",
     b"d9juau41awczczp"),

    # (S) -> $1.00 <-
    ("\u002D\u003E\u0020\u0024\u0031\u002E\u0030\u0030\u0020"
     "\u003C\u002D",
     b"-> $1.00 <--")
    ]

for i in punycode_testcases:
    if len(i)!=2:
        print(repr(i))


<<<<<<< HEAD
@yp_unittest.skip_str_codecs
class PunycodeTest(yp_unittest.TestCase):
=======
class PunycodeTest(unittest.TestCase):
>>>>>>> 233763af
    def test_encode(self):
        for uni, puny in punycode_testcases:
            # Need to convert both strings to lower case, since
            # some of the extended encodings use upper case, but our
            # code produces only lower case. Converting just puny to
            # lower is also insufficient, since some of the input characters
            # are upper case.
            self.assertEqual(
                str(uni.encode("punycode"), "ascii").lower(),
                str(puny, "ascii").lower()
            )

    def test_decode(self):
        for uni, puny in punycode_testcases:
            self.assertEqual(uni, puny.decode("punycode"))
            puny = puny.decode("ascii").encode("ascii")
            self.assertEqual(uni, puny.decode("punycode"))

    def test_decode_invalid(self):
        testcases = [
            (b"xn--w&", "strict", UnicodeError()),
            (b"xn--w&", "ignore", "xn-"),
        ]
        for puny, errors, expected in testcases:
            with self.subTest(puny=puny, errors=errors):
                if isinstance(expected, Exception):
                    self.assertRaises(UnicodeError, puny.decode, "punycode", errors)
                else:
                    self.assertEqual(puny.decode("punycode", errors), expected)


# From http://www.gnu.org/software/libidn/draft-josefsson-idn-test-vectors.html
nameprep_tests = [
    # 3.1 Map to nothing.
    (b'foo\xc2\xad\xcd\x8f\xe1\xa0\x86\xe1\xa0\x8bbar'
     b'\xe2\x80\x8b\xe2\x81\xa0baz\xef\xb8\x80\xef\xb8\x88\xef'
     b'\xb8\x8f\xef\xbb\xbf',
     b'foobarbaz'),
    # 3.2 Case folding ASCII U+0043 U+0041 U+0046 U+0045.
    (b'CAFE',
     b'cafe'),
    # 3.3 Case folding 8bit U+00DF (german sharp s).
    # The original test case is bogus; it says \xc3\xdf
    (b'\xc3\x9f',
     b'ss'),
    # 3.4 Case folding U+0130 (turkish capital I with dot).
    (b'\xc4\xb0',
     b'i\xcc\x87'),
    # 3.5 Case folding multibyte U+0143 U+037A.
    (b'\xc5\x83\xcd\xba',
     b'\xc5\x84 \xce\xb9'),
    # 3.6 Case folding U+2121 U+33C6 U+1D7BB.
    # XXX: skip this as it fails in UCS-2 mode
    #('\xe2\x84\xa1\xe3\x8f\x86\xf0\x9d\x9e\xbb',
    # 'telc\xe2\x88\x95kg\xcf\x83'),
    (None, None),
    # 3.7 Normalization of U+006a U+030c U+00A0 U+00AA.
    (b'j\xcc\x8c\xc2\xa0\xc2\xaa',
     b'\xc7\xb0 a'),
    # 3.8 Case folding U+1FB7 and normalization.
    (b'\xe1\xbe\xb7',
     b'\xe1\xbe\xb6\xce\xb9'),
    # 3.9 Self-reverting case folding U+01F0 and normalization.
    # The original test case is bogus, it says `\xc7\xf0'
    (b'\xc7\xb0',
     b'\xc7\xb0'),
    # 3.10 Self-reverting case folding U+0390 and normalization.
    (b'\xce\x90',
     b'\xce\x90'),
    # 3.11 Self-reverting case folding U+03B0 and normalization.
    (b'\xce\xb0',
     b'\xce\xb0'),
    # 3.12 Self-reverting case folding U+1E96 and normalization.
    (b'\xe1\xba\x96',
     b'\xe1\xba\x96'),
    # 3.13 Self-reverting case folding U+1F56 and normalization.
    (b'\xe1\xbd\x96',
     b'\xe1\xbd\x96'),
    # 3.14 ASCII space character U+0020.
    (b' ',
     b' '),
    # 3.15 Non-ASCII 8bit space character U+00A0.
    (b'\xc2\xa0',
     b' '),
    # 3.16 Non-ASCII multibyte space character U+1680.
    (b'\xe1\x9a\x80',
     None),
    # 3.17 Non-ASCII multibyte space character U+2000.
    (b'\xe2\x80\x80',
     b' '),
    # 3.18 Zero Width Space U+200b.
    (b'\xe2\x80\x8b',
     b''),
    # 3.19 Non-ASCII multibyte space character U+3000.
    (b'\xe3\x80\x80',
     b' '),
    # 3.20 ASCII control characters U+0010 U+007F.
    (b'\x10\x7f',
     b'\x10\x7f'),
    # 3.21 Non-ASCII 8bit control character U+0085.
    (b'\xc2\x85',
     None),
    # 3.22 Non-ASCII multibyte control character U+180E.
    (b'\xe1\xa0\x8e',
     None),
    # 3.23 Zero Width No-Break Space U+FEFF.
    (b'\xef\xbb\xbf',
     b''),
    # 3.24 Non-ASCII control character U+1D175.
    (b'\xf0\x9d\x85\xb5',
     None),
    # 3.25 Plane 0 private use character U+F123.
    (b'\xef\x84\xa3',
     None),
    # 3.26 Plane 15 private use character U+F1234.
    (b'\xf3\xb1\x88\xb4',
     None),
    # 3.27 Plane 16 private use character U+10F234.
    (b'\xf4\x8f\x88\xb4',
     None),
    # 3.28 Non-character code point U+8FFFE.
    (b'\xf2\x8f\xbf\xbe',
     None),
    # 3.29 Non-character code point U+10FFFF.
    (b'\xf4\x8f\xbf\xbf',
     None),
    # 3.30 Surrogate code U+DF42.
    (b'\xed\xbd\x82',
     None),
    # 3.31 Non-plain text character U+FFFD.
    (b'\xef\xbf\xbd',
     None),
    # 3.32 Ideographic description character U+2FF5.
    (b'\xe2\xbf\xb5',
     None),
    # 3.33 Display property character U+0341.
    (b'\xcd\x81',
     b'\xcc\x81'),
    # 3.34 Left-to-right mark U+200E.
    (b'\xe2\x80\x8e',
     None),
    # 3.35 Deprecated U+202A.
    (b'\xe2\x80\xaa',
     None),
    # 3.36 Language tagging character U+E0001.
    (b'\xf3\xa0\x80\x81',
     None),
    # 3.37 Language tagging character U+E0042.
    (b'\xf3\xa0\x81\x82',
     None),
    # 3.38 Bidi: RandALCat character U+05BE and LCat characters.
    (b'foo\xd6\xbebar',
     None),
    # 3.39 Bidi: RandALCat character U+FD50 and LCat characters.
    (b'foo\xef\xb5\x90bar',
     None),
    # 3.40 Bidi: RandALCat character U+FB38 and LCat characters.
    (b'foo\xef\xb9\xb6bar',
     b'foo \xd9\x8ebar'),
    # 3.41 Bidi: RandALCat without trailing RandALCat U+0627 U+0031.
    (b'\xd8\xa71',
     None),
    # 3.42 Bidi: RandALCat character U+0627 U+0031 U+0628.
    (b'\xd8\xa71\xd8\xa8',
     b'\xd8\xa71\xd8\xa8'),
    # 3.43 Unassigned code point U+E0002.
    # Skip this test as we allow unassigned
    #(b'\xf3\xa0\x80\x82',
    # None),
    (None, None),
    # 3.44 Larger test (shrinking).
    # Original test case reads \xc3\xdf
    (b'X\xc2\xad\xc3\x9f\xc4\xb0\xe2\x84\xa1j\xcc\x8c\xc2\xa0\xc2'
     b'\xaa\xce\xb0\xe2\x80\x80',
     b'xssi\xcc\x87tel\xc7\xb0 a\xce\xb0 '),
    # 3.45 Larger test (expanding).
    # Original test case reads \xc3\x9f
    (b'X\xc3\x9f\xe3\x8c\x96\xc4\xb0\xe2\x84\xa1\xe2\x92\x9f\xe3\x8c'
     b'\x80',
     b'xss\xe3\x82\xad\xe3\x83\xad\xe3\x83\xa1\xe3\x83\xbc\xe3'
     b'\x83\x88\xe3\x83\xabi\xcc\x87tel\x28d\x29\xe3\x82'
     b'\xa2\xe3\x83\x91\xe3\x83\xbc\xe3\x83\x88')
    ]


@yp_unittest.skip_str_codecs
class NameprepTest(yp_unittest.TestCase):
    def test_nameprep(self):
        from encodings.idna import nameprep
        for pos, (orig, prepped) in enumerate(nameprep_tests):
            if orig is None:
                # Skipped
                continue
            # The Unicode strings are given in UTF-8
            orig = str(orig, "utf-8", "surrogatepass")
            if prepped is None:
                # Input contains prohibited characters
                self.assertRaises(UnicodeError, nameprep, orig)
            else:
                prepped = str(prepped, "utf-8", "surrogatepass")
                try:
                    self.assertEqual(nameprep(orig), prepped)
                except Exception as e:
                    raise support.TestFailed("Test 3.%d: %s" % (pos+1, str(e)))


<<<<<<< HEAD
@yp_unittest.skip_str_codecs
class IDNACodecTest(yp_unittest.TestCase):
=======
class IDNACodecTest(unittest.TestCase):
>>>>>>> 233763af
    def test_builtin_decode(self):
        self.assertEqual(str(b"python.org", "idna"), "python.org")
        self.assertEqual(str(b"python.org.", "idna"), "python.org.")
        self.assertEqual(str(b"xn--pythn-mua.org", "idna"), "pyth\xf6n.org")
        self.assertEqual(str(b"xn--pythn-mua.org.", "idna"), "pyth\xf6n.org.")

    def test_builtin_encode(self):
        self.assertEqual("python.org".encode("idna"), b"python.org")
        self.assertEqual("python.org.".encode("idna"), b"python.org.")
        self.assertEqual("pyth\xf6n.org".encode("idna"), b"xn--pythn-mua.org")
        self.assertEqual("pyth\xf6n.org.".encode("idna"), b"xn--pythn-mua.org.")

    def test_stream(self):
        r = codecs.getreader("idna")(io.BytesIO(b"abc"))
        r.read(3)
        self.assertEqual(r.read(), "")

    def test_incremental_decode(self):
        self.assertEqual(
            "".join(codecs.iterdecode((bytes([c]) for c in b"python.org"), "idna")),
            "python.org"
        )
        self.assertEqual(
            "".join(codecs.iterdecode((bytes([c]) for c in b"python.org."), "idna")),
            "python.org."
        )
        self.assertEqual(
            "".join(codecs.iterdecode((bytes([c]) for c in b"xn--pythn-mua.org."), "idna")),
            "pyth\xf6n.org."
        )
        self.assertEqual(
            "".join(codecs.iterdecode((bytes([c]) for c in b"xn--pythn-mua.org."), "idna")),
            "pyth\xf6n.org."
        )

        decoder = codecs.getincrementaldecoder("idna")()
        self.assertEqual(decoder.decode(b"xn--xam", ), "")
        self.assertEqual(decoder.decode(b"ple-9ta.o", ), "\xe4xample.")
        self.assertEqual(decoder.decode(b"rg"), "")
        self.assertEqual(decoder.decode(b"", True), "org")

        decoder.reset()
        self.assertEqual(decoder.decode(b"xn--xam", ), "")
        self.assertEqual(decoder.decode(b"ple-9ta.o", ), "\xe4xample.")
        self.assertEqual(decoder.decode(b"rg."), "org.")
        self.assertEqual(decoder.decode(b"", True), "")

    def test_incremental_encode(self):
        self.assertEqual(
            b"".join(codecs.iterencode("python.org", "idna")),
            b"python.org"
        )
        self.assertEqual(
            b"".join(codecs.iterencode("python.org.", "idna")),
            b"python.org."
        )
        self.assertEqual(
            b"".join(codecs.iterencode("pyth\xf6n.org.", "idna")),
            b"xn--pythn-mua.org."
        )
        self.assertEqual(
            b"".join(codecs.iterencode("pyth\xf6n.org.", "idna")),
            b"xn--pythn-mua.org."
        )

        encoder = codecs.getincrementalencoder("idna")()
        self.assertEqual(encoder.encode("\xe4x"), b"")
        self.assertEqual(encoder.encode("ample.org"), b"xn--xample-9ta.")
        self.assertEqual(encoder.encode("", True), b"org")

        encoder.reset()
        self.assertEqual(encoder.encode("\xe4x"), b"")
        self.assertEqual(encoder.encode("ample.org."), b"xn--xample-9ta.org.")
        self.assertEqual(encoder.encode("", True), b"")

    def test_errors(self):
        """Only supports "strict" error handler"""
        "python.org".encode("idna", "strict")
        b"python.org".decode("idna", "strict")
        for errors in ("ignore", "replace", "backslashreplace",
                "surrogateescape"):
            self.assertRaises(Exception, "python.org".encode, "idna", errors)
            self.assertRaises(Exception,
                b"python.org".decode, "idna", errors)


<<<<<<< HEAD
@yp_unittest.skip_str_codecs
class CodecsModuleTest(yp_unittest.TestCase):
=======
class CodecsModuleTest(unittest.TestCase):
>>>>>>> 233763af

    def test_decode(self):
        self.assertEqual(codecs.decode(b'\xe4\xf6\xfc', 'latin-1'),
                         '\xe4\xf6\xfc')
        self.assertRaises(TypeError, codecs.decode)
        self.assertEqual(codecs.decode(b'abc'), 'abc')
        self.assertRaises(UnicodeDecodeError, codecs.decode, b'\xff', 'ascii')

        # test keywords
        self.assertEqual(codecs.decode(obj=b'\xe4\xf6\xfc', encoding='latin-1'),
                         '\xe4\xf6\xfc')
        self.assertEqual(codecs.decode(b'[\xff]', 'ascii', errors='ignore'),
                         '[]')

    def test_encode(self):
        self.assertEqual(codecs.encode('\xe4\xf6\xfc', 'latin-1'),
                         b'\xe4\xf6\xfc')
        self.assertRaises(TypeError, codecs.encode)
        self.assertRaises(LookupError, codecs.encode, "foo", "__spam__")
        self.assertEqual(codecs.encode('abc'), b'abc')
        self.assertRaises(UnicodeEncodeError, codecs.encode, '\xffff', 'ascii')

        # test keywords
        self.assertEqual(codecs.encode(obj='\xe4\xf6\xfc', encoding='latin-1'),
                         b'\xe4\xf6\xfc')
        self.assertEqual(codecs.encode('[\xff]', 'ascii', errors='ignore'),
                         b'[]')

    def test_register(self):
        self.assertRaises(TypeError, codecs.register)
        self.assertRaises(TypeError, codecs.register, 42)

    def test_unregister(self):
        name = "nonexistent_codec_name"
        search_function = mock.Mock()
        codecs.register(search_function)
        self.assertRaises(TypeError, codecs.lookup, name)
        search_function.assert_called_with(name)
        search_function.reset_mock()

        codecs.unregister(search_function)
        self.assertRaises(LookupError, codecs.lookup, name)
        search_function.assert_not_called()

    def test_lookup(self):
        self.assertRaises(TypeError, codecs.lookup)
        self.assertRaises(LookupError, codecs.lookup, "__spam__")
        self.assertRaises(LookupError, codecs.lookup, " ")

    def test_getencoder(self):
        self.assertRaises(TypeError, codecs.getencoder)
        self.assertRaises(LookupError, codecs.getencoder, "__spam__")

    def test_getdecoder(self):
        self.assertRaises(TypeError, codecs.getdecoder)
        self.assertRaises(LookupError, codecs.getdecoder, "__spam__")

    def test_getreader(self):
        self.assertRaises(TypeError, codecs.getreader)
        self.assertRaises(LookupError, codecs.getreader, "__spam__")

    def test_getwriter(self):
        self.assertRaises(TypeError, codecs.getwriter)
        self.assertRaises(LookupError, codecs.getwriter, "__spam__")

    def test_lookup_issue1813(self):
        # Issue #1813: under Turkish locales, lookup of some codecs failed
        # because 'I' is lowercased as "ı" (dotless i)
        oldlocale = locale.setlocale(locale.LC_CTYPE)
        self.addCleanup(locale.setlocale, locale.LC_CTYPE, oldlocale)
        try:
            locale.setlocale(locale.LC_CTYPE, 'tr_TR')
        except locale.Error:
            # Unsupported locale on this system
            self.skipTest('test needs Turkish locale')
        c = codecs.lookup('ASCII')
        self.assertEqual(c.name, 'ascii')

    def test_all(self):
        api = (
            "encode", "decode",
            "register", "CodecInfo", "Codec", "IncrementalEncoder",
            "IncrementalDecoder", "StreamReader", "StreamWriter", "lookup",
            "getencoder", "getdecoder", "getincrementalencoder",
            "getincrementaldecoder", "getreader", "getwriter",
            "register_error", "lookup_error",
            "strict_errors", "replace_errors", "ignore_errors",
            "xmlcharrefreplace_errors", "backslashreplace_errors",
            "namereplace_errors",
            "open", "EncodedFile",
            "iterencode", "iterdecode",
            "BOM", "BOM_BE", "BOM_LE",
            "BOM_UTF8", "BOM_UTF16", "BOM_UTF16_BE", "BOM_UTF16_LE",
            "BOM_UTF32", "BOM_UTF32_BE", "BOM_UTF32_LE",
            "BOM32_BE", "BOM32_LE", "BOM64_BE", "BOM64_LE",  # Undocumented
            "StreamReaderWriter", "StreamRecoder",
        )
        self.assertCountEqual(api, codecs.__all__)
        for api in codecs.__all__:
            getattr(codecs, api)

    def test_open(self):
        self.addCleanup(os_helper.unlink, os_helper.TESTFN)
        for mode in ('w', 'r', 'r+', 'w+', 'a', 'a+'):
            with self.subTest(mode), \
                    codecs.open(os_helper.TESTFN, mode, 'ascii') as file:
                self.assertIsInstance(file, codecs.StreamReaderWriter)

    def test_undefined(self):
        self.assertRaises(UnicodeError, codecs.encode, 'abc', 'undefined')
        self.assertRaises(UnicodeError, codecs.decode, b'abc', 'undefined')
        self.assertRaises(UnicodeError, codecs.encode, '', 'undefined')
        self.assertRaises(UnicodeError, codecs.decode, b'', 'undefined')
        for errors in ('strict', 'ignore', 'replace', 'backslashreplace'):
            self.assertRaises(UnicodeError,
                codecs.encode, 'abc', 'undefined', errors)
            self.assertRaises(UnicodeError,
                codecs.decode, b'abc', 'undefined', errors)

    def test_file_closes_if_lookup_error_raised(self):
        mock_open = mock.mock_open()
        with mock.patch('builtins.open', mock_open) as file:
            with self.assertRaises(LookupError):
                codecs.open(os_helper.TESTFN, 'wt', 'invalid-encoding')

            file().close.assert_called()


<<<<<<< HEAD
@yp_unittest.skip_str_codecs
class StreamReaderTest(yp_unittest.TestCase):
=======
class StreamReaderTest(unittest.TestCase):
>>>>>>> 233763af

    def setUp(self):
        self.reader = codecs.getreader('utf-8')
        self.stream = io.BytesIO(b'\xed\x95\x9c\n\xea\xb8\x80')

    def test_readlines(self):
        f = self.reader(self.stream)
        self.assertEqual(f.readlines(), ['\ud55c\n', '\uae00'])


<<<<<<< HEAD
@yp_unittest.skip_str_codecs
class EncodedFileTest(yp_unittest.TestCase):
=======
class EncodedFileTest(unittest.TestCase):
>>>>>>> 233763af

    def test_basic(self):
        f = io.BytesIO(b'\xed\x95\x9c\n\xea\xb8\x80')
        ef = codecs.EncodedFile(f, 'utf-16-le', 'utf-8')
        self.assertEqual(ef.read(), b'\\\xd5\n\x00\x00\xae')

        f = io.BytesIO()
        ef = codecs.EncodedFile(f, 'utf-8', 'latin-1')
        ef.write(b'\xc3\xbc')
        self.assertEqual(f.getvalue(), b'\xfc')

all_unicode_encodings = [
    "ascii",
    "big5",
    "big5hkscs",
    "charmap",
    "cp037",
    "cp1006",
    "cp1026",
    "cp1125",
    "cp1140",
    "cp1250",
    "cp1251",
    "cp1252",
    "cp1253",
    "cp1254",
    "cp1255",
    "cp1256",
    "cp1257",
    "cp1258",
    "cp424",
    "cp437",
    "cp500",
    "cp720",
    "cp737",
    "cp775",
    "cp850",
    "cp852",
    "cp855",
    "cp856",
    "cp857",
    "cp858",
    "cp860",
    "cp861",
    "cp862",
    "cp863",
    "cp864",
    "cp865",
    "cp866",
    "cp869",
    "cp874",
    "cp875",
    "cp932",
    "cp949",
    "cp950",
    "euc_jis_2004",
    "euc_jisx0213",
    "euc_jp",
    "euc_kr",
    "gb18030",
    "gb2312",
    "gbk",
    "hp_roman8",
    "hz",
    "idna",
    "iso2022_jp",
    "iso2022_jp_1",
    "iso2022_jp_2",
    "iso2022_jp_2004",
    "iso2022_jp_3",
    "iso2022_jp_ext",
    "iso2022_kr",
    "iso8859_1",
    "iso8859_10",
    "iso8859_11",
    "iso8859_13",
    "iso8859_14",
    "iso8859_15",
    "iso8859_16",
    "iso8859_2",
    "iso8859_3",
    "iso8859_4",
    "iso8859_5",
    "iso8859_6",
    "iso8859_7",
    "iso8859_8",
    "iso8859_9",
    "johab",
    "koi8_r",
    "koi8_t",
    "koi8_u",
    "kz1048",
    "latin_1",
    "mac_cyrillic",
    "mac_greek",
    "mac_iceland",
    "mac_latin2",
    "mac_roman",
    "mac_turkish",
    "palmos",
    "ptcp154",
    "punycode",
    "raw_unicode_escape",
    "shift_jis",
    "shift_jis_2004",
    "shift_jisx0213",
    "tis_620",
    "unicode_escape",
    "utf_16",
    "utf_16_be",
    "utf_16_le",
    "utf_7",
    "utf_8",
]

if hasattr(codecs, "mbcs_encode"):
    all_unicode_encodings.append("mbcs")
if hasattr(codecs, "oem_encode"):
    all_unicode_encodings.append("oem")

# The following encoding is not tested, because it's not supposed
# to work:
#    "undefined"

# The following encodings don't work in stateful mode
broken_unicode_with_stateful = [
    "punycode",
]


<<<<<<< HEAD
@yp_unittest.skip_str_codecs
class BasicUnicodeTest(yp_unittest.TestCase, MixInCheckStateHandling):
=======
class BasicUnicodeTest(unittest.TestCase, MixInCheckStateHandling):
>>>>>>> 233763af
    def test_basics(self):
        s = "abc123"  # all codecs should be able to encode these
        for encoding in all_unicode_encodings:
            name = codecs.lookup(encoding).name
            if encoding.endswith("_codec"):
                name += "_codec"
            elif encoding == "latin_1":
                name = "latin_1"
            self.assertEqual(encoding.replace("_", "-"), name.replace("_", "-"))

            (b, size) = codecs.getencoder(encoding)(s)
            self.assertEqual(size, len(s), "encoding=%r" % encoding)
            (chars, size) = codecs.getdecoder(encoding)(b)
            self.assertEqual(chars, s, "encoding=%r" % encoding)

            if encoding not in broken_unicode_with_stateful:
                # check stream reader/writer
                q = Queue(b"")
                writer = codecs.getwriter(encoding)(q)
                encodedresult = b""
                for c in s:
                    writer.write(c)
                    chunk = q.read()
                    self.assertTrue(type(chunk) is bytes, type(chunk))
                    encodedresult += chunk
                q = Queue(b"")
                reader = codecs.getreader(encoding)(q)
                decodedresult = ""
                for c in encodedresult:
                    q.write(bytes([c]))
                    decodedresult += reader.read()
                self.assertEqual(decodedresult, s, "encoding=%r" % encoding)

            if encoding not in broken_unicode_with_stateful:
                # check incremental decoder/encoder and iterencode()/iterdecode()
                try:
                    encoder = codecs.getincrementalencoder(encoding)()
                except LookupError:  # no IncrementalEncoder
                    pass
                else:
                    # check incremental decoder/encoder
                    encodedresult = b""
                    for c in s:
                        encodedresult += encoder.encode(c)
                    encodedresult += encoder.encode("", True)
                    decoder = codecs.getincrementaldecoder(encoding)()
                    decodedresult = ""
                    for c in encodedresult:
                        decodedresult += decoder.decode(bytes([c]))
                    decodedresult += decoder.decode(b"", True)
                    self.assertEqual(decodedresult, s,
                                     "encoding=%r" % encoding)

                    # check iterencode()/iterdecode()
                    result = "".join(codecs.iterdecode(
                            codecs.iterencode(s, encoding), encoding))
                    self.assertEqual(result, s, "encoding=%r" % encoding)

                    # check iterencode()/iterdecode() with empty string
                    result = "".join(codecs.iterdecode(
                            codecs.iterencode("", encoding), encoding))
                    self.assertEqual(result, "")

                if encoding not in ("idna", "mbcs"):
                    # check incremental decoder/encoder with errors argument
                    try:
                        encoder = codecs.getincrementalencoder(encoding)("ignore")
                    except LookupError:  # no IncrementalEncoder
                        pass
                    else:
                        encodedresult = b"".join(encoder.encode(c) for c in s)
                        decoder = codecs.getincrementaldecoder(encoding)("ignore")
                        decodedresult = "".join(decoder.decode(bytes([c]))
                                                for c in encodedresult)
                        self.assertEqual(decodedresult, s,
                                         "encoding=%r" % encoding)

    @support.cpython_only
    def test_basics_capi(self):
        s = "abc123"  # all codecs should be able to encode these
        for encoding in all_unicode_encodings:
            if encoding not in broken_unicode_with_stateful:
                # check incremental decoder/encoder (fetched via the C API)
                try:
                    cencoder = _testcapi.codec_incrementalencoder(encoding)
                except LookupError:  # no IncrementalEncoder
                    pass
                else:
                    # check C API
                    encodedresult = b""
                    for c in s:
                        encodedresult += cencoder.encode(c)
                    encodedresult += cencoder.encode("", True)
                    cdecoder = _testcapi.codec_incrementaldecoder(encoding)
                    decodedresult = ""
                    for c in encodedresult:
                        decodedresult += cdecoder.decode(bytes([c]))
                    decodedresult += cdecoder.decode(b"", True)
                    self.assertEqual(decodedresult, s,
                                     "encoding=%r" % encoding)

                if encoding not in ("idna", "mbcs"):
                    # check incremental decoder/encoder with errors argument
                    try:
                        cencoder = _testcapi.codec_incrementalencoder(encoding, "ignore")
                    except LookupError:  # no IncrementalEncoder
                        pass
                    else:
                        encodedresult = b"".join(cencoder.encode(c) for c in s)
                        cdecoder = _testcapi.codec_incrementaldecoder(encoding, "ignore")
                        decodedresult = "".join(cdecoder.decode(bytes([c]))
                                                for c in encodedresult)
                        self.assertEqual(decodedresult, s,
                                         "encoding=%r" % encoding)

    def test_seek(self):
        # all codecs should be able to encode these
        s = "%s\n%s\n" % (100*"abc123", 100*"def456")
        for encoding in all_unicode_encodings:
            if encoding == "idna": # FIXME: See SF bug #1163178
                continue
            if encoding in broken_unicode_with_stateful:
                continue
            reader = codecs.getreader(encoding)(io.BytesIO(s.encode(encoding)))
            for t in range(5):
                # Test that calling seek resets the internal codec state and buffers
                reader.seek(0, 0)
                data = reader.read()
                self.assertEqual(s, data)

    def test_bad_decode_args(self):
        for encoding in all_unicode_encodings:
            decoder = codecs.getdecoder(encoding)
            self.assertRaises(TypeError, decoder)
            if encoding not in ("idna", "punycode"):
                self.assertRaises(TypeError, decoder, 42)

    def test_bad_encode_args(self):
        for encoding in all_unicode_encodings:
            encoder = codecs.getencoder(encoding)
            self.assertRaises(TypeError, encoder)

    def test_encoding_map_type_initialized(self):
        from encodings import cp1140
        # This used to crash, we are only verifying there's no crash.
        table_type = type(cp1140.encoding_table)
        self.assertEqual(table_type, table_type)

    def test_decoder_state(self):
        # Check that getstate() and setstate() handle the state properly
        u = "abc123"
        for encoding in all_unicode_encodings:
            if encoding not in broken_unicode_with_stateful:
                self.check_state_handling_decode(encoding, u, u.encode(encoding))
                self.check_state_handling_encode(encoding, u, u.encode(encoding))


<<<<<<< HEAD
@yp_unittest.skip_str_codecs
class CharmapTest(yp_unittest.TestCase):
=======
class CharmapTest(unittest.TestCase):
>>>>>>> 233763af
    def test_decode_with_string_map(self):
        self.assertEqual(
            codecs.charmap_decode(b"\x00\x01\x02", "strict", "abc"),
            ("abc", 3)
        )

        self.assertEqual(
            codecs.charmap_decode(b"\x00\x01\x02", "strict", "\U0010FFFFbc"),
            ("\U0010FFFFbc", 3)
        )

        self.assertRaises(UnicodeDecodeError,
            codecs.charmap_decode, b"\x00\x01\x02", "strict", "ab"
        )

        self.assertRaises(UnicodeDecodeError,
            codecs.charmap_decode, b"\x00\x01\x02", "strict", "ab\ufffe"
        )

        self.assertEqual(
            codecs.charmap_decode(b"\x00\x01\x02", "replace", "ab"),
            ("ab\ufffd", 3)
        )

        self.assertEqual(
            codecs.charmap_decode(b"\x00\x01\x02", "replace", "ab\ufffe"),
            ("ab\ufffd", 3)
        )

        self.assertEqual(
            codecs.charmap_decode(b"\x00\x01\x02", "backslashreplace", "ab"),
            ("ab\\x02", 3)
        )

        self.assertEqual(
            codecs.charmap_decode(b"\x00\x01\x02", "backslashreplace", "ab\ufffe"),
            ("ab\\x02", 3)
        )

        self.assertEqual(
            codecs.charmap_decode(b"\x00\x01\x02", "ignore", "ab"),
            ("ab", 3)
        )

        self.assertEqual(
            codecs.charmap_decode(b"\x00\x01\x02", "ignore", "ab\ufffe"),
            ("ab", 3)
        )

        allbytes = bytes(range(256))
        self.assertEqual(
            codecs.charmap_decode(allbytes, "ignore", ""),
            ("", len(allbytes))
        )

    def test_decode_with_int2str_map(self):
        self.assertEqual(
            codecs.charmap_decode(b"\x00\x01\x02", "strict",
                                  {0: 'a', 1: 'b', 2: 'c'}),
            ("abc", 3)
        )

        self.assertEqual(
            codecs.charmap_decode(b"\x00\x01\x02", "strict",
                                  {0: 'Aa', 1: 'Bb', 2: 'Cc'}),
            ("AaBbCc", 3)
        )

        self.assertEqual(
            codecs.charmap_decode(b"\x00\x01\x02", "strict",
                                  {0: '\U0010FFFF', 1: 'b', 2: 'c'}),
            ("\U0010FFFFbc", 3)
        )

        self.assertEqual(
            codecs.charmap_decode(b"\x00\x01\x02", "strict",
                                  {0: 'a', 1: 'b', 2: ''}),
            ("ab", 3)
        )

        self.assertRaises(UnicodeDecodeError,
            codecs.charmap_decode, b"\x00\x01\x02", "strict",
                                   {0: 'a', 1: 'b'}
        )

        self.assertRaises(UnicodeDecodeError,
            codecs.charmap_decode, b"\x00\x01\x02", "strict",
                                   {0: 'a', 1: 'b', 2: None}
        )

        # Issue #14850
        self.assertRaises(UnicodeDecodeError,
            codecs.charmap_decode, b"\x00\x01\x02", "strict",
                                   {0: 'a', 1: 'b', 2: '\ufffe'}
        )

        self.assertEqual(
            codecs.charmap_decode(b"\x00\x01\x02", "replace",
                                  {0: 'a', 1: 'b'}),
            ("ab\ufffd", 3)
        )

        self.assertEqual(
            codecs.charmap_decode(b"\x00\x01\x02", "replace",
                                  {0: 'a', 1: 'b', 2: None}),
            ("ab\ufffd", 3)
        )

        # Issue #14850
        self.assertEqual(
            codecs.charmap_decode(b"\x00\x01\x02", "replace",
                                  {0: 'a', 1: 'b', 2: '\ufffe'}),
            ("ab\ufffd", 3)
        )

        self.assertEqual(
            codecs.charmap_decode(b"\x00\x01\x02", "backslashreplace",
                                  {0: 'a', 1: 'b'}),
            ("ab\\x02", 3)
        )

        self.assertEqual(
            codecs.charmap_decode(b"\x00\x01\x02", "backslashreplace",
                                  {0: 'a', 1: 'b', 2: None}),
            ("ab\\x02", 3)
        )

        # Issue #14850
        self.assertEqual(
            codecs.charmap_decode(b"\x00\x01\x02", "backslashreplace",
                                  {0: 'a', 1: 'b', 2: '\ufffe'}),
            ("ab\\x02", 3)
        )

        self.assertEqual(
            codecs.charmap_decode(b"\x00\x01\x02", "ignore",
                                  {0: 'a', 1: 'b'}),
            ("ab", 3)
        )

        self.assertEqual(
            codecs.charmap_decode(b"\x00\x01\x02", "ignore",
                                  {0: 'a', 1: 'b', 2: None}),
            ("ab", 3)
        )

        # Issue #14850
        self.assertEqual(
            codecs.charmap_decode(b"\x00\x01\x02", "ignore",
                                  {0: 'a', 1: 'b', 2: '\ufffe'}),
            ("ab", 3)
        )

        allbytes = bytes(range(256))
        self.assertEqual(
            codecs.charmap_decode(allbytes, "ignore", {}),
            ("", len(allbytes))
        )

        self.assertRaisesRegex(TypeError,
            "character mapping must be in range\\(0x110000\\)",
            codecs.charmap_decode,
            b"\x00\x01\x02", "strict", {0: "A", 1: 'Bb', 2: -2}
        )

        self.assertRaisesRegex(TypeError,
            "character mapping must be in range\\(0x110000\\)",
            codecs.charmap_decode,
            b"\x00\x01\x02", "strict", {0: "A", 1: 'Bb', 2: 999999999}
        )

    def test_decode_with_int2int_map(self):
        a = ord('a')
        b = ord('b')
        c = ord('c')

        self.assertEqual(
            codecs.charmap_decode(b"\x00\x01\x02", "strict",
                                  {0: a, 1: b, 2: c}),
            ("abc", 3)
        )

        # Issue #15379
        self.assertEqual(
            codecs.charmap_decode(b"\x00\x01\x02", "strict",
                                  {0: 0x10FFFF, 1: b, 2: c}),
            ("\U0010FFFFbc", 3)
        )

        self.assertEqual(
            codecs.charmap_decode(b"\x00\x01\x02", "strict",
                                  {0: sys.maxunicode, 1: b, 2: c}),
            (chr(sys.maxunicode) + "bc", 3)
        )

        self.assertRaises(TypeError,
            codecs.charmap_decode, b"\x00\x01\x02", "strict",
                                   {0: sys.maxunicode + 1, 1: b, 2: c}
        )

        self.assertRaises(UnicodeDecodeError,
            codecs.charmap_decode, b"\x00\x01\x02", "strict",
                                   {0: a, 1: b},
        )

        self.assertRaises(UnicodeDecodeError,
            codecs.charmap_decode, b"\x00\x01\x02", "strict",
                                   {0: a, 1: b, 2: 0xFFFE},
        )

        self.assertEqual(
            codecs.charmap_decode(b"\x00\x01\x02", "replace",
                                  {0: a, 1: b}),
            ("ab\ufffd", 3)
        )

        self.assertEqual(
            codecs.charmap_decode(b"\x00\x01\x02", "replace",
                                  {0: a, 1: b, 2: 0xFFFE}),
            ("ab\ufffd", 3)
        )

        self.assertEqual(
            codecs.charmap_decode(b"\x00\x01\x02", "backslashreplace",
                                  {0: a, 1: b}),
            ("ab\\x02", 3)
        )

        self.assertEqual(
            codecs.charmap_decode(b"\x00\x01\x02", "backslashreplace",
                                  {0: a, 1: b, 2: 0xFFFE}),
            ("ab\\x02", 3)
        )

        self.assertEqual(
            codecs.charmap_decode(b"\x00\x01\x02", "ignore",
                                  {0: a, 1: b}),
            ("ab", 3)
        )

        self.assertEqual(
            codecs.charmap_decode(b"\x00\x01\x02", "ignore",
                                  {0: a, 1: b, 2: 0xFFFE}),
            ("ab", 3)
        )


@yp_unittest.skip_str_codecs
class WithStmtTest(yp_unittest.TestCase):
    def test_encodedfile(self):
        f = io.BytesIO(b"\xc3\xbc")
        with codecs.EncodedFile(f, "latin-1", "utf-8") as ef:
            self.assertEqual(ef.read(), b"\xfc")
        self.assertTrue(f.closed)

    def test_streamreaderwriter(self):
        f = io.BytesIO(b"\xc3\xbc")
        info = codecs.lookup("utf-8")
        with codecs.StreamReaderWriter(f, info.streamreader,
                                       info.streamwriter, 'strict') as srw:
            self.assertEqual(srw.read(), "\xfc")


<<<<<<< HEAD
@yp_unittest.skip_str_codecs
class TypesTest(yp_unittest.TestCase):
=======
class TypesTest(unittest.TestCase):
>>>>>>> 233763af
    def test_decode_unicode(self):
        # Most decoders don't accept unicode input
        decoders = [
            codecs.utf_7_decode,
            codecs.utf_8_decode,
            codecs.utf_16_le_decode,
            codecs.utf_16_be_decode,
            codecs.utf_16_ex_decode,
            codecs.utf_32_decode,
            codecs.utf_32_le_decode,
            codecs.utf_32_be_decode,
            codecs.utf_32_ex_decode,
            codecs.latin_1_decode,
            codecs.ascii_decode,
            codecs.charmap_decode,
        ]
        if hasattr(codecs, "mbcs_decode"):
            decoders.append(codecs.mbcs_decode)
        for decoder in decoders:
            self.assertRaises(TypeError, decoder, "xxx")

    def test_unicode_escape(self):
        # Escape-decoding a unicode string is supported and gives the same
        # result as decoding the equivalent ASCII bytes string.
        self.assertEqual(codecs.unicode_escape_decode(r"\u1234"), ("\u1234", 6))
        self.assertEqual(codecs.unicode_escape_decode(br"\u1234"), ("\u1234", 6))
        self.assertEqual(codecs.raw_unicode_escape_decode(r"\u1234"), ("\u1234", 6))
        self.assertEqual(codecs.raw_unicode_escape_decode(br"\u1234"), ("\u1234", 6))

        self.assertRaises(UnicodeDecodeError, codecs.unicode_escape_decode, br"\U00110000")
        self.assertEqual(codecs.unicode_escape_decode(r"\U00110000", "replace"), ("\ufffd", 10))
        self.assertEqual(codecs.unicode_escape_decode(r"\U00110000", "backslashreplace"),
                         (r"\x5c\x55\x30\x30\x31\x31\x30\x30\x30\x30", 10))

        self.assertRaises(UnicodeDecodeError, codecs.raw_unicode_escape_decode, br"\U00110000")
        self.assertEqual(codecs.raw_unicode_escape_decode(r"\U00110000", "replace"), ("\ufffd", 10))
        self.assertEqual(codecs.raw_unicode_escape_decode(r"\U00110000", "backslashreplace"),
                         (r"\x5c\x55\x30\x30\x31\x31\x30\x30\x30\x30", 10))
<<<<<<< HEAD
=======

>>>>>>> 233763af

class UnicodeEscapeTest(ReadTest, unittest.TestCase):
    encoding = "unicode-escape"

    test_lone_surrogates = None

<<<<<<< HEAD
@yp_unittest.skip_str_codecs
class UnicodeEscapeTest(ReadTest, yp_unittest.TestCase):
    encoding = "unicode-escape"

    test_lone_surrogates = None

=======
>>>>>>> 233763af
    def test_empty(self):
        self.assertEqual(codecs.unicode_escape_encode(""), (b"", 0))
        self.assertEqual(codecs.unicode_escape_decode(b""), ("", 0))

    def test_raw_encode(self):
        encode = codecs.unicode_escape_encode
        for b in range(32, 127):
            if b != b'\\'[0]:
                self.assertEqual(encode(chr(b)), (bytes([b]), 1))

    def test_raw_decode(self):
        decode = codecs.unicode_escape_decode
        for b in range(256):
            if b != b'\\'[0]:
                self.assertEqual(decode(bytes([b]) + b'0'), (chr(b) + '0', 2))

    def test_escape_encode(self):
        encode = codecs.unicode_escape_encode
        check = coding_checker(self, encode)
        check('\t', br'\t')
        check('\n', br'\n')
        check('\r', br'\r')
        check('\\', br'\\')
        for b in range(32):
            if chr(b) not in '\t\n\r':
                check(chr(b), ('\\x%02x' % b).encode())
        for b in range(127, 256):
            check(chr(b), ('\\x%02x' % b).encode())
        check('\u20ac', br'\u20ac')
        check('\U0001d120', br'\U0001d120')

    def test_escape_decode(self):
        decode = codecs.unicode_escape_decode
        check = coding_checker(self, decode)
        check(b"[\\\n]", "[]")
        check(br'[\"]', '["]')
        check(br"[\']", "[']")
        check(br"[\\]", "[\\]")
        check(br"[\a]", "[\x07]")
        check(br"[\b]", "[\x08]")
        check(br"[\t]", "[\x09]")
        check(br"[\n]", "[\x0a]")
        check(br"[\v]", "[\x0b]")
        check(br"[\f]", "[\x0c]")
        check(br"[\r]", "[\x0d]")
        check(br"[\7]", "[\x07]")
        check(br"[\78]", "[\x078]")
        check(br"[\41]", "[!]")
        check(br"[\418]", "[!8]")
        check(br"[\101]", "[A]")
        check(br"[\1010]", "[A0]")
        check(br"[\x41]", "[A]")
        check(br"[\x410]", "[A0]")
        check(br"\u20ac", "\u20ac")
        check(br"\U0001d120", "\U0001d120")
        for i in range(97, 123):
            b = bytes([i])
            if b not in b'abfnrtuvx':
                with self.assertWarns(DeprecationWarning):
                    check(b"\\" + b, "\\" + chr(i))
            if b.upper() not in b'UN':
                with self.assertWarns(DeprecationWarning):
                    check(b"\\" + b.upper(), "\\" + chr(i-32))
        with self.assertWarns(DeprecationWarning):
            check(br"\8", "\\8")
        with self.assertWarns(DeprecationWarning):
            check(br"\9", "\\9")
        with self.assertWarns(DeprecationWarning):
            check(b"\\\xfa", "\\\xfa")

    def test_decode_errors(self):
        decode = codecs.unicode_escape_decode
        for c, d in (b'x', 2), (b'u', 4), (b'U', 4):
            for i in range(d):
                self.assertRaises(UnicodeDecodeError, decode,
                                  b"\\" + c + b"0"*i)
                self.assertRaises(UnicodeDecodeError, decode,
                                  b"[\\" + c + b"0"*i + b"]")
                data = b"[\\" + c + b"0"*i + b"]\\" + c + b"0"*i
                self.assertEqual(decode(data, "ignore"), ("[]", len(data)))
                self.assertEqual(decode(data, "replace"),
                                 ("[\ufffd]\ufffd", len(data)))
        self.assertRaises(UnicodeDecodeError, decode, br"\U00110000")
        self.assertEqual(decode(br"\U00110000", "ignore"), ("", 10))
        self.assertEqual(decode(br"\U00110000", "replace"), ("\ufffd", 10))

    def test_partial(self):
        self.check_partial(
            "\x00\t\n\r\\\xff\uffff\U00010000",
            [
                '',
                '',
                '',
                '\x00',
                '\x00',
                '\x00\t',
                '\x00\t',
                '\x00\t\n',
                '\x00\t\n',
                '\x00\t\n\r',
                '\x00\t\n\r',
                '\x00\t\n\r\\',
                '\x00\t\n\r\\',
                '\x00\t\n\r\\',
                '\x00\t\n\r\\',
                '\x00\t\n\r\\\xff',
                '\x00\t\n\r\\\xff',
                '\x00\t\n\r\\\xff',
                '\x00\t\n\r\\\xff',
                '\x00\t\n\r\\\xff',
                '\x00\t\n\r\\\xff',
                '\x00\t\n\r\\\xff\uffff',
                '\x00\t\n\r\\\xff\uffff',
                '\x00\t\n\r\\\xff\uffff',
                '\x00\t\n\r\\\xff\uffff',
                '\x00\t\n\r\\\xff\uffff',
                '\x00\t\n\r\\\xff\uffff',
                '\x00\t\n\r\\\xff\uffff',
                '\x00\t\n\r\\\xff\uffff',
                '\x00\t\n\r\\\xff\uffff',
                '\x00\t\n\r\\\xff\uffff',
                '\x00\t\n\r\\\xff\uffff\U00010000',
            ]
        )

<<<<<<< HEAD

@yp_unittest.skip_str_codecs
class RawUnicodeEscapeTest(ReadTest, yp_unittest.TestCase):
=======
class RawUnicodeEscapeTest(ReadTest, unittest.TestCase):
>>>>>>> 233763af
    encoding = "raw-unicode-escape"

    test_lone_surrogates = None

    def test_empty(self):
        self.assertEqual(codecs.raw_unicode_escape_encode(""), (b"", 0))
        self.assertEqual(codecs.raw_unicode_escape_decode(b""), ("", 0))

    def test_raw_encode(self):
        encode = codecs.raw_unicode_escape_encode
        for b in range(256):
            self.assertEqual(encode(chr(b)), (bytes([b]), 1))

    def test_raw_decode(self):
        decode = codecs.raw_unicode_escape_decode
        for b in range(256):
            self.assertEqual(decode(bytes([b]) + b'0'), (chr(b) + '0', 2))

    def test_escape_encode(self):
        encode = codecs.raw_unicode_escape_encode
        check = coding_checker(self, encode)
        for b in range(256):
            if b not in b'uU':
                check('\\' + chr(b), b'\\' + bytes([b]))
        check('\u20ac', br'\u20ac')
        check('\U0001d120', br'\U0001d120')

    def test_escape_decode(self):
        decode = codecs.raw_unicode_escape_decode
        check = coding_checker(self, decode)
        for b in range(256):
            if b not in b'uU':
                check(b'\\' + bytes([b]), '\\' + chr(b))
        check(br"\u20ac", "\u20ac")
        check(br"\U0001d120", "\U0001d120")

    def test_decode_errors(self):
        decode = codecs.raw_unicode_escape_decode
        for c, d in (b'u', 4), (b'U', 4):
            for i in range(d):
                self.assertRaises(UnicodeDecodeError, decode,
                                  b"\\" + c + b"0"*i)
                self.assertRaises(UnicodeDecodeError, decode,
                                  b"[\\" + c + b"0"*i + b"]")
                data = b"[\\" + c + b"0"*i + b"]\\" + c + b"0"*i
                self.assertEqual(decode(data, "ignore"), ("[]", len(data)))
                self.assertEqual(decode(data, "replace"),
                                 ("[\ufffd]\ufffd", len(data)))
        self.assertRaises(UnicodeDecodeError, decode, br"\U00110000")
        self.assertEqual(decode(br"\U00110000", "ignore"), ("", 10))
        self.assertEqual(decode(br"\U00110000", "replace"), ("\ufffd", 10))

    def test_partial(self):
        self.check_partial(
            "\x00\t\n\r\\\xff\uffff\U00010000",
            [
                '\x00',
                '\x00\t',
                '\x00\t\n',
                '\x00\t\n\r',
                '\x00\t\n\r',
                '\x00\t\n\r\\\xff',
                '\x00\t\n\r\\\xff',
                '\x00\t\n\r\\\xff',
                '\x00\t\n\r\\\xff',
                '\x00\t\n\r\\\xff',
                '\x00\t\n\r\\\xff',
                '\x00\t\n\r\\\xff\uffff',
                '\x00\t\n\r\\\xff\uffff',
                '\x00\t\n\r\\\xff\uffff',
                '\x00\t\n\r\\\xff\uffff',
                '\x00\t\n\r\\\xff\uffff',
                '\x00\t\n\r\\\xff\uffff',
                '\x00\t\n\r\\\xff\uffff',
                '\x00\t\n\r\\\xff\uffff',
                '\x00\t\n\r\\\xff\uffff',
                '\x00\t\n\r\\\xff\uffff',
                '\x00\t\n\r\\\xff\uffff\U00010000',
            ]
        )


<<<<<<< HEAD
class EscapeEncodeTest(yp_unittest.TestCase):
=======
class EscapeEncodeTest(unittest.TestCase):

    def test_escape_encode(self):
        tests = [
            (b'', (b'', 0)),
            (b'foobar', (b'foobar', 6)),
            (b'spam\0eggs', (b'spam\\x00eggs', 9)),
            (b'a\'b', (b"a\\'b", 3)),
            (b'b\\c', (b'b\\\\c', 3)),
            (b'c\nd', (b'c\\nd', 3)),
            (b'd\re', (b'd\\re', 3)),
            (b'f\x7fg', (b'f\\x7fg', 3)),
        ]
        for data, output in tests:
            with self.subTest(data=data):
                self.assertEqual(codecs.escape_encode(data), output)
        self.assertRaises(TypeError, codecs.escape_encode, 'spam')
        self.assertRaises(TypeError, codecs.escape_encode, bytearray(b'spam'))

>>>>>>> 233763af

    def test_escape_encode(self):
        tests = [
            (b'', (b'', 0)),
            (b'foobar', (b'foobar', 6)),
            (b'spam\0eggs', (b'spam\\x00eggs', 9)),
            (b'a\'b', (b"a\\'b", 3)),
            (b'b\\c', (b'b\\\\c', 3)),
            (b'c\nd', (b'c\\nd', 3)),
            (b'd\re', (b'd\\re', 3)),
            (b'f\x7fg', (b'f\\x7fg', 3)),
        ]
        for data, output in tests:
            with self.subTest(data=data):
                self.assertEqual(codecs.escape_encode(data), output)
        self.assertRaises(TypeError, codecs.escape_encode, 'spam')
        self.assertRaises(TypeError, codecs.escape_encode, bytearray(b'spam'))


@yp_unittest.skip_str_codecs
class SurrogateEscapeTest(yp_unittest.TestCase):

    def test_utf8(self):
        # Bad byte
        self.assertEqual(b"foo\x80bar".decode("utf-8", "surrogateescape"),
                         "foo\udc80bar")
        self.assertEqual("foo\udc80bar".encode("utf-8", "surrogateescape"),
                         b"foo\x80bar")
        # bad-utf-8 encoded surrogate
        self.assertEqual(b"\xed\xb0\x80".decode("utf-8", "surrogateescape"),
                         "\udced\udcb0\udc80")
        self.assertEqual("\udced\udcb0\udc80".encode("utf-8", "surrogateescape"),
                         b"\xed\xb0\x80")

    def test_ascii(self):
        # bad byte
        self.assertEqual(b"foo\x80bar".decode("ascii", "surrogateescape"),
                         "foo\udc80bar")
        self.assertEqual("foo\udc80bar".encode("ascii", "surrogateescape"),
                         b"foo\x80bar")

    def test_charmap(self):
        # bad byte: \xa5 is unmapped in iso-8859-3
        self.assertEqual(b"foo\xa5bar".decode("iso-8859-3", "surrogateescape"),
                         "foo\udca5bar")
        self.assertEqual("foo\udca5bar".encode("iso-8859-3", "surrogateescape"),
                         b"foo\xa5bar")

    def test_latin1(self):
        # Issue6373
        self.assertEqual("\udce4\udceb\udcef\udcf6\udcfc".encode("latin-1", "surrogateescape"),
                         b"\xe4\xeb\xef\xf6\xfc")


@yp_unittest.skip_str_codecs
class BomTest(yp_unittest.TestCase):
    def test_seek0(self):
        data = "1234567890"
        tests = ("utf-16",
                 "utf-16-le",
                 "utf-16-be",
                 "utf-32",
                 "utf-32-le",
                 "utf-32-be")
        self.addCleanup(os_helper.unlink, os_helper.TESTFN)
        for encoding in tests:
            # Check if the BOM is written only once
            with codecs.open(os_helper.TESTFN, 'w+', encoding=encoding) as f:
                f.write(data)
                f.write(data)
                f.seek(0)
                self.assertEqual(f.read(), data * 2)
                f.seek(0)
                self.assertEqual(f.read(), data * 2)

            # Check that the BOM is written after a seek(0)
            with codecs.open(os_helper.TESTFN, 'w+', encoding=encoding) as f:
                f.write(data[0])
                self.assertNotEqual(f.tell(), 0)
                f.seek(0)
                f.write(data)
                f.seek(0)
                self.assertEqual(f.read(), data)

            # (StreamWriter) Check that the BOM is written after a seek(0)
            with codecs.open(os_helper.TESTFN, 'w+', encoding=encoding) as f:
                f.writer.write(data[0])
                self.assertNotEqual(f.writer.tell(), 0)
                f.writer.seek(0)
                f.writer.write(data)
                f.seek(0)
                self.assertEqual(f.read(), data)

            # Check that the BOM is not written after a seek() at a position
            # different than the start
            with codecs.open(os_helper.TESTFN, 'w+', encoding=encoding) as f:
                f.write(data)
                f.seek(f.tell())
                f.write(data)
                f.seek(0)
                self.assertEqual(f.read(), data * 2)

            # (StreamWriter) Check that the BOM is not written after a seek()
            # at a position different than the start
            with codecs.open(os_helper.TESTFN, 'w+', encoding=encoding) as f:
                f.writer.write(data)
                f.writer.seek(f.writer.tell())
                f.writer.write(data)
                f.seek(0)
                self.assertEqual(f.read(), data * 2)


bytes_transform_encodings = [
    "base64_codec",
    "uu_codec",
    "quopri_codec",
    "hex_codec",
]

transform_aliases = {
    "base64_codec": ["base64", "base_64"],
    "uu_codec": ["uu"],
    "quopri_codec": ["quopri", "quoted_printable", "quotedprintable"],
    "hex_codec": ["hex"],
    "rot_13": ["rot13"],
}

try:
    import zlib
except ImportError:
    zlib = None
else:
    bytes_transform_encodings.append("zlib_codec")
    transform_aliases["zlib_codec"] = ["zip", "zlib"]
try:
    import bz2
except ImportError:
    pass
else:
    bytes_transform_encodings.append("bz2_codec")
    transform_aliases["bz2_codec"] = ["bz2"]


<<<<<<< HEAD
@yp_unittest.skip_str_codecs
class TransformCodecTest(yp_unittest.TestCase):
=======
class TransformCodecTest(unittest.TestCase):
>>>>>>> 233763af

    def test_basics(self):
        binput = bytes(range(256))
        for encoding in bytes_transform_encodings:
            with self.subTest(encoding=encoding):
                # generic codecs interface
                (o, size) = codecs.getencoder(encoding)(binput)
                self.assertEqual(size, len(binput))
                (i, size) = codecs.getdecoder(encoding)(o)
                self.assertEqual(size, len(o))
                self.assertEqual(i, binput)

    def test_read(self):
        for encoding in bytes_transform_encodings:
            with self.subTest(encoding=encoding):
                sin = codecs.encode(b"\x80", encoding)
                reader = codecs.getreader(encoding)(io.BytesIO(sin))
                sout = reader.read()
                self.assertEqual(sout, b"\x80")

    def test_readline(self):
        for encoding in bytes_transform_encodings:
            with self.subTest(encoding=encoding):
                sin = codecs.encode(b"\x80", encoding)
                reader = codecs.getreader(encoding)(io.BytesIO(sin))
                sout = reader.readline()
                self.assertEqual(sout, b"\x80")

    def test_buffer_api_usage(self):
        # We check all the transform codecs accept memoryview input
        # for encoding and decoding
        # and also that they roundtrip correctly
        original = b"12345\x80"
        for encoding in bytes_transform_encodings:
            with self.subTest(encoding=encoding):
                data = original
                view = memoryview(data)
                data = codecs.encode(data, encoding)
                view_encoded = codecs.encode(view, encoding)
                self.assertEqual(view_encoded, data)
                view = memoryview(data)
                data = codecs.decode(data, encoding)
                self.assertEqual(data, original)
                view_decoded = codecs.decode(view, encoding)
                self.assertEqual(view_decoded, data)

    def test_text_to_binary_denylists_binary_transforms(self):
        # Check binary -> binary codecs give a good error for str input
        bad_input = "bad input type"
        for encoding in bytes_transform_encodings:
            with self.subTest(encoding=encoding):
                fmt = (r"{!r} is not a text encoding; "
                       r"use codecs.encode\(\) to handle arbitrary codecs")
                msg = fmt.format(encoding)
                with self.assertRaisesRegex(LookupError, msg) as failure:
                    bad_input.encode(encoding)
                self.assertIsNone(failure.exception.__cause__)

    def test_text_to_binary_denylists_text_transforms(self):
        # Check str.encode gives a good error message for str -> str codecs
        msg = (r"^'rot_13' is not a text encoding; "
               r"use codecs.encode\(\) to handle arbitrary codecs")
        with self.assertRaisesRegex(LookupError, msg):
            "just an example message".encode("rot_13")

    def test_binary_to_text_denylists_binary_transforms(self):
        # Check bytes.decode and bytearray.decode give a good error
        # message for binary -> binary codecs
        data = b"encode first to ensure we meet any format restrictions"
        for encoding in bytes_transform_encodings:
            with self.subTest(encoding=encoding):
                encoded_data = codecs.encode(data, encoding)
                fmt = (r"{!r} is not a text encoding; "
                       r"use codecs.decode\(\) to handle arbitrary codecs")
                msg = fmt.format(encoding)
                with self.assertRaisesRegex(LookupError, msg):
                    encoded_data.decode(encoding)
                with self.assertRaisesRegex(LookupError, msg):
                    bytearray(encoded_data).decode(encoding)

    def test_binary_to_text_denylists_text_transforms(self):
        # Check str -> str codec gives a good error for binary input
        for bad_input in (b"immutable", bytearray(b"mutable")):
            with self.subTest(bad_input=bad_input):
                msg = (r"^'rot_13' is not a text encoding; "
                       r"use codecs.decode\(\) to handle arbitrary codecs")
                with self.assertRaisesRegex(LookupError, msg) as failure:
                    bad_input.decode("rot_13")
                self.assertIsNone(failure.exception.__cause__)

    @yp_unittest.skipUnless(zlib, "Requires zlib support")
    def test_custom_zlib_error_is_wrapped(self):
        # Check zlib codec gives a good error for malformed input
        msg = "^decoding with 'zlib_codec' codec failed"
        with self.assertRaisesRegex(Exception, msg) as failure:
            codecs.decode(b"hello", "zlib_codec")
        self.assertIsInstance(failure.exception.__cause__,
                                                type(failure.exception))

    def test_custom_hex_error_is_wrapped(self):
        # Check hex codec gives a good error for malformed input
        msg = "^decoding with 'hex_codec' codec failed"
        with self.assertRaisesRegex(Exception, msg) as failure:
            codecs.decode(b"hello", "hex_codec")
        self.assertIsInstance(failure.exception.__cause__,
                                                type(failure.exception))

    # Unfortunately, the bz2 module throws OSError, which the codec
    # machinery currently can't wrap :(

    # Ensure codec aliases from http://bugs.python.org/issue7475 work
    def test_aliases(self):
        for codec_name, aliases in transform_aliases.items():
            expected_name = codecs.lookup(codec_name).name
            for alias in aliases:
                with self.subTest(alias=alias):
                    info = codecs.lookup(alias)
                    self.assertEqual(info.name, expected_name)

    def test_quopri_stateless(self):
        # Should encode with quotetabs=True
        encoded = codecs.encode(b"space tab\teol \n", "quopri-codec")
        self.assertEqual(encoded, b"space=20tab=09eol=20\n")
        # But should still support unescaped tabs and spaces
        unescaped = b"space tab eol\n"
        self.assertEqual(codecs.decode(unescaped, "quopri-codec"), unescaped)

    def test_uu_invalid(self):
        # Missing "begin" line
        self.assertRaises(ValueError, codecs.decode, b"", "uu-codec")


# The codec system tries to wrap exceptions in order to ensure the error
# mentions the operation being performed and the codec involved. We
# currently *only* want this to happen for relatively stateless
# exceptions, where the only significant information they contain is their
# type and a single str argument.

# Use a local codec registry to avoid appearing to leak objects when
# registering multiple search functions
_TEST_CODECS = {}

def _get_test_codec(codec_name):
    return _TEST_CODECS.get(codec_name)


@yp_unittest.skip_str_codecs
class ExceptionChainingTest(yp_unittest.TestCase):

    def setUp(self):
        self.codec_name = 'exception_chaining_test'
        codecs.register(_get_test_codec)
        self.addCleanup(codecs.unregister, _get_test_codec)

        # We store the object to raise on the instance because of a bad
        # interaction between the codec caching (which means we can't
        # recreate the codec entry) and regrtest refleak hunting (which
        # runs the same test instance multiple times). This means we
        # need to ensure the codecs call back in to the instance to find
        # out which exception to raise rather than binding them in a
        # closure to an object that may change on the next run
        self.obj_to_raise = RuntimeError

    def tearDown(self):
        _TEST_CODECS.pop(self.codec_name, None)
        # Issue #22166: Also pop from caches to avoid appearance of ref leaks
        encodings._cache.pop(self.codec_name, None)

    def set_codec(self, encode, decode):
        codec_info = codecs.CodecInfo(encode, decode,
                                      name=self.codec_name)
        _TEST_CODECS[self.codec_name] = codec_info

    @contextlib.contextmanager
    def assertWrapped(self, operation, exc_type, msg):
        full_msg = r"{} with {!r} codec failed \({}: {}\)".format(
                  operation, self.codec_name, exc_type.__name__, msg)
        with self.assertRaisesRegex(exc_type, full_msg) as caught:
            yield caught
        self.assertIsInstance(caught.exception.__cause__, exc_type)
        self.assertIsNotNone(caught.exception.__cause__.__traceback__)

    def raise_obj(self, *args, **kwds):
        # Helper to dynamically change the object raised by a test codec
        raise self.obj_to_raise

    def check_wrapped(self, obj_to_raise, msg, exc_type=RuntimeError):
        self.obj_to_raise = obj_to_raise
        self.set_codec(self.raise_obj, self.raise_obj)
        with self.assertWrapped("encoding", exc_type, msg):
            "str_input".encode(self.codec_name)
        with self.assertWrapped("encoding", exc_type, msg):
            codecs.encode("str_input", self.codec_name)
        with self.assertWrapped("decoding", exc_type, msg):
            b"bytes input".decode(self.codec_name)
        with self.assertWrapped("decoding", exc_type, msg):
            codecs.decode(b"bytes input", self.codec_name)

    def test_raise_by_type(self):
        self.check_wrapped(RuntimeError, "")

    def test_raise_by_value(self):
        msg = "This should be wrapped"
        self.check_wrapped(RuntimeError(msg), msg)

    def test_raise_grandchild_subclass_exact_size(self):
        msg = "This should be wrapped"
        class MyRuntimeError(RuntimeError):
            __slots__ = ()
        self.check_wrapped(MyRuntimeError(msg), msg, MyRuntimeError)

    def test_raise_subclass_with_weakref_support(self):
        msg = "This should be wrapped"
        class MyRuntimeError(RuntimeError):
            pass
        self.check_wrapped(MyRuntimeError(msg), msg, MyRuntimeError)

    def check_not_wrapped(self, obj_to_raise, msg):
        def raise_obj(*args, **kwds):
            raise obj_to_raise
        self.set_codec(raise_obj, raise_obj)
        with self.assertRaisesRegex(RuntimeError, msg):
            "str input".encode(self.codec_name)
        with self.assertRaisesRegex(RuntimeError, msg):
            codecs.encode("str input", self.codec_name)
        with self.assertRaisesRegex(RuntimeError, msg):
            b"bytes input".decode(self.codec_name)
        with self.assertRaisesRegex(RuntimeError, msg):
            codecs.decode(b"bytes input", self.codec_name)

    def test_init_override_is_not_wrapped(self):
        class CustomInit(RuntimeError):
            def __init__(self):
                pass
        self.check_not_wrapped(CustomInit, "")

    def test_new_override_is_not_wrapped(self):
        class CustomNew(RuntimeError):
            def __new__(cls):
                return super().__new__(cls)
        self.check_not_wrapped(CustomNew, "")

    def test_instance_attribute_is_not_wrapped(self):
        msg = "This should NOT be wrapped"
        exc = RuntimeError(msg)
        exc.attr = 1
        self.check_not_wrapped(exc, "^{}$".format(msg))

    def test_non_str_arg_is_not_wrapped(self):
        self.check_not_wrapped(RuntimeError(1), "1")

    def test_multiple_args_is_not_wrapped(self):
        msg_re = r"^\('a', 'b', 'c'\)$"
        self.check_not_wrapped(RuntimeError('a', 'b', 'c'), msg_re)

    # http://bugs.python.org/issue19609
    def test_codec_lookup_failure_not_wrapped(self):
        msg = "^unknown encoding: {}$".format(self.codec_name)
        # The initial codec lookup should not be wrapped
        with self.assertRaisesRegex(LookupError, msg):
            "str input".encode(self.codec_name)
        with self.assertRaisesRegex(LookupError, msg):
            codecs.encode("str input", self.codec_name)
        with self.assertRaisesRegex(LookupError, msg):
            b"bytes input".decode(self.codec_name)
        with self.assertRaisesRegex(LookupError, msg):
            codecs.decode(b"bytes input", self.codec_name)

    def test_unflagged_non_text_codec_handling(self):
        # The stdlib non-text codecs are now marked so they're
        # pre-emptively skipped by the text model related methods
        # However, third party codecs won't be flagged, so we still make
        # sure the case where an inappropriate output type is produced is
        # handled appropriately
        def encode_to_str(*args, **kwds):
            return "not bytes!", 0
        def decode_to_bytes(*args, **kwds):
            return b"not str!", 0
        self.set_codec(encode_to_str, decode_to_bytes)
        # No input or output type checks on the codecs module functions
        encoded = codecs.encode(None, self.codec_name)
        self.assertEqual(encoded, "not bytes!")
        decoded = codecs.decode(None, self.codec_name)
        self.assertEqual(decoded, b"not str!")
        # Text model methods should complain
        fmt = (r"^{!r} encoder returned 'str' instead of 'bytes'; "
               r"use codecs.encode\(\) to encode to arbitrary types$")
        msg = fmt.format(self.codec_name)
        with self.assertRaisesRegex(TypeError, msg):
            "str_input".encode(self.codec_name)
        fmt = (r"^{!r} decoder returned 'bytes' instead of 'str'; "
               r"use codecs.decode\(\) to decode to arbitrary types$")
        msg = fmt.format(self.codec_name)
        with self.assertRaisesRegex(TypeError, msg):
            b"bytes input".decode(self.codec_name)



@yp_unittest.skipUnless(sys.platform == 'win32',
                     'code pages are specific to Windows')
<<<<<<< HEAD
@yp_unittest.skip_str_codecs
class CodePageTest(yp_unittest.TestCase):
=======
class CodePageTest(unittest.TestCase):
>>>>>>> 233763af
    CP_UTF8 = 65001

    def test_invalid_code_page(self):
        self.assertRaises(ValueError, codecs.code_page_encode, -1, 'a')
        self.assertRaises(ValueError, codecs.code_page_decode, -1, b'a')
        self.assertRaises(OSError, codecs.code_page_encode, 123, 'a')
        self.assertRaises(OSError, codecs.code_page_decode, 123, b'a')

    def test_code_page_name(self):
        self.assertRaisesRegex(UnicodeEncodeError, 'cp932',
            codecs.code_page_encode, 932, '\xff')
        self.assertRaisesRegex(UnicodeDecodeError, 'cp932',
            codecs.code_page_decode, 932, b'\x81\x00', 'strict', True)
        self.assertRaisesRegex(UnicodeDecodeError, 'CP_UTF8',
            codecs.code_page_decode, self.CP_UTF8, b'\xff', 'strict', True)

    def check_decode(self, cp, tests):
        for raw, errors, expected in tests:
            if expected is not None:
                try:
                    decoded = codecs.code_page_decode(cp, raw, errors, True)
                except UnicodeDecodeError as err:
                    self.fail('Unable to decode %a from "cp%s" with '
                              'errors=%r: %s' % (raw, cp, errors, err))
                self.assertEqual(decoded[0], expected,
                    '%a.decode("cp%s", %r)=%a != %a'
                    % (raw, cp, errors, decoded[0], expected))
                # assert 0 <= decoded[1] <= len(raw)
                self.assertGreaterEqual(decoded[1], 0)
                self.assertLessEqual(decoded[1], len(raw))
            else:
                self.assertRaises(UnicodeDecodeError,
                    codecs.code_page_decode, cp, raw, errors, True)

    def check_encode(self, cp, tests):
        for text, errors, expected in tests:
            if expected is not None:
                try:
                    encoded = codecs.code_page_encode(cp, text, errors)
                except UnicodeEncodeError as err:
                    self.fail('Unable to encode %a to "cp%s" with '
                              'errors=%r: %s' % (text, cp, errors, err))
                self.assertEqual(encoded[0], expected,
                    '%a.encode("cp%s", %r)=%a != %a'
                    % (text, cp, errors, encoded[0], expected))
                self.assertEqual(encoded[1], len(text))
            else:
                self.assertRaises(UnicodeEncodeError,
                    codecs.code_page_encode, cp, text, errors)

    def test_cp932(self):
        self.check_encode(932, (
            ('abc', 'strict', b'abc'),
            ('\uff44\u9a3e', 'strict', b'\x82\x84\xe9\x80'),
            # test error handlers
            ('\xff', 'strict', None),
            ('[\xff]', 'ignore', b'[]'),
            ('[\xff]', 'replace', b'[y]'),
            ('[\u20ac]', 'replace', b'[?]'),
            ('[\xff]', 'backslashreplace', b'[\\xff]'),
            ('[\xff]', 'namereplace',
             b'[\\N{LATIN SMALL LETTER Y WITH DIAERESIS}]'),
            ('[\xff]', 'xmlcharrefreplace', b'[&#255;]'),
            ('\udcff', 'strict', None),
            ('[\udcff]', 'surrogateescape', b'[\xff]'),
            ('[\udcff]', 'surrogatepass', None),
        ))
        self.check_decode(932, (
            (b'abc', 'strict', 'abc'),
            (b'\x82\x84\xe9\x80', 'strict', '\uff44\u9a3e'),
            # invalid bytes
            (b'[\xff]', 'strict', None),
            (b'[\xff]', 'ignore', '[]'),
            (b'[\xff]', 'replace', '[\ufffd]'),
            (b'[\xff]', 'backslashreplace', '[\\xff]'),
            (b'[\xff]', 'surrogateescape', '[\udcff]'),
            (b'[\xff]', 'surrogatepass', None),
            (b'\x81\x00abc', 'strict', None),
            (b'\x81\x00abc', 'ignore', '\x00abc'),
            (b'\x81\x00abc', 'replace', '\ufffd\x00abc'),
            (b'\x81\x00abc', 'backslashreplace', '\\x81\x00abc'),
        ))

    def test_cp1252(self):
        self.check_encode(1252, (
            ('abc', 'strict', b'abc'),
            ('\xe9\u20ac', 'strict',  b'\xe9\x80'),
            ('\xff', 'strict', b'\xff'),
            # test error handlers
            ('\u0141', 'strict', None),
            ('\u0141', 'ignore', b''),
            ('\u0141', 'replace', b'L'),
            ('\udc98', 'surrogateescape', b'\x98'),
            ('\udc98', 'surrogatepass', None),
        ))
        self.check_decode(1252, (
            (b'abc', 'strict', 'abc'),
            (b'\xe9\x80', 'strict', '\xe9\u20ac'),
            (b'\xff', 'strict', '\xff'),
        ))

    def test_cp_utf7(self):
        cp = 65000
        self.check_encode(cp, (
            ('abc', 'strict', b'abc'),
            ('\xe9\u20ac', 'strict',  b'+AOkgrA-'),
            ('\U0010ffff', 'strict',  b'+2//f/w-'),
            ('\udc80', 'strict', b'+3IA-'),
            ('\ufffd', 'strict', b'+//0-'),
        ))
        self.check_decode(cp, (
            (b'abc', 'strict', 'abc'),
            (b'+AOkgrA-', 'strict', '\xe9\u20ac'),
            (b'+2//f/w-', 'strict', '\U0010ffff'),
            (b'+3IA-', 'strict', '\udc80'),
            (b'+//0-', 'strict', '\ufffd'),
            # invalid bytes
            (b'[+/]', 'strict', '[]'),
            (b'[\xff]', 'strict', '[\xff]'),
        ))

    def test_multibyte_encoding(self):
        self.check_decode(932, (
            (b'\x84\xe9\x80', 'ignore', '\u9a3e'),
            (b'\x84\xe9\x80', 'replace', '\ufffd\u9a3e'),
        ))
        self.check_decode(self.CP_UTF8, (
            (b'\xff\xf4\x8f\xbf\xbf', 'ignore', '\U0010ffff'),
            (b'\xff\xf4\x8f\xbf\xbf', 'replace', '\ufffd\U0010ffff'),
        ))
        self.check_encode(self.CP_UTF8, (
            ('[\U0010ffff\uDC80]', 'ignore', b'[\xf4\x8f\xbf\xbf]'),
            ('[\U0010ffff\uDC80]', 'replace', b'[\xf4\x8f\xbf\xbf?]'),
        ))

    def test_code_page_decode_flags(self):
        # Issue #36312: For some code pages (e.g. UTF-7) flags for
        # MultiByteToWideChar() must be set to 0.
        if support.verbose:
            sys.stdout.write('\n')
        for cp in (50220, 50221, 50222, 50225, 50227, 50229,
                   *range(57002, 57011+1), 65000):
            # On small versions of Windows like Windows IoT
            # not all codepages are present.
            # A missing codepage causes an OSError exception
            # so check for the codepage before decoding
            if is_code_page_present(cp):
                self.assertEqual(codecs.code_page_decode(cp, b'abc'), ('abc', 3), f'cp{cp}')
            else:
                if support.verbose:
                    print(f"  skipping cp={cp}")
        self.assertEqual(codecs.code_page_decode(42, b'abc'),
                         ('\uf061\uf062\uf063', 3))

    def test_incremental(self):
        decoded = codecs.code_page_decode(932, b'\x82', 'strict', False)
        self.assertEqual(decoded, ('', 0))

        decoded = codecs.code_page_decode(932,
                                          b'\xe9\x80\xe9', 'strict',
                                          False)
        self.assertEqual(decoded, ('\u9a3e', 2))

        decoded = codecs.code_page_decode(932,
                                          b'\xe9\x80\xe9\x80', 'strict',
                                          False)
        self.assertEqual(decoded, ('\u9a3e\u9a3e', 4))

        decoded = codecs.code_page_decode(932,
                                          b'abc', 'strict',
                                          False)
        self.assertEqual(decoded, ('abc', 3))

    def test_mbcs_alias(self):
        # Check that looking up our 'default' codepage will return
        # mbcs when we don't have a more specific one available
        with mock.patch('_winapi.GetACP', return_value=123):
            codec = codecs.lookup('cp123')
            self.assertEqual(codec.name, 'mbcs')

    @support.bigmemtest(size=2**31, memuse=7, dry_run=False)
    def test_large_input(self, size):
        # Test input longer than INT_MAX.
        # Input should contain undecodable bytes before and after
        # the INT_MAX limit.
        encoded = (b'01234567' * ((size//8)-1) +
                   b'\x85\x86\xea\xeb\xec\xef\xfc\xfd\xfe\xff')
        self.assertEqual(len(encoded), size+2)
        decoded = codecs.code_page_decode(932, encoded, 'surrogateescape', True)
        self.assertEqual(decoded[1], len(encoded))
        del encoded
        self.assertEqual(len(decoded[0]), decoded[1])
        self.assertEqual(decoded[0][:10], '0123456701')
        self.assertEqual(decoded[0][-20:],
                         '6701234567'
                         '\udc85\udc86\udcea\udceb\udcec'
                         '\udcef\udcfc\udcfd\udcfe\udcff')

    @support.bigmemtest(size=2**31, memuse=6, dry_run=False)
    def test_large_utf8_input(self, size):
        # Test input longer than INT_MAX.
        # Input should contain a decodable multi-byte character
        # surrounding INT_MAX
        encoded = (b'0123456\xed\x84\x80' * (size//8))
        self.assertEqual(len(encoded), size // 8 * 10)
        decoded = codecs.code_page_decode(65001, encoded, 'ignore', True)
        self.assertEqual(decoded[1], len(encoded))
        del encoded
        self.assertEqual(len(decoded[0]), size)
        self.assertEqual(decoded[0][:10], '0123456\ud10001')
        self.assertEqual(decoded[0][-11:], '56\ud1000123456\ud100')


<<<<<<< HEAD
class ASCIITest(yp_unittest.TestCase):
=======
class ASCIITest(unittest.TestCase):
>>>>>>> 233763af
    def test_encode(self):
        self.assertEqual('abc123'.encode('ascii'), b'abc123')

    def test_encode_error(self):
        for data, error_handler, expected in (
            ('[\x80\xff\u20ac]', 'ignore', b'[]'),
            ('[\x80\xff\u20ac]', 'replace', b'[???]'),
            ('[\x80\xff\u20ac]', 'xmlcharrefreplace', b'[&#128;&#255;&#8364;]'),
            ('[\x80\xff\u20ac\U000abcde]', 'backslashreplace',
             b'[\\x80\\xff\\u20ac\\U000abcde]'),
            ('[\udc80\udcff]', 'surrogateescape', b'[\x80\xff]'),
        ):
            with self.subTest(data=data, error_handler=error_handler,
                              expected=expected):
                self.assertEqual(data.encode('ascii', error_handler),
                                 expected)

    def test_encode_surrogateescape_error(self):
        with self.assertRaises(UnicodeEncodeError):
            # the first character can be decoded, but not the second
            '\udc80\xff'.encode('ascii', 'surrogateescape')

    def test_decode(self):
        self.assertEqual(b'abc'.decode('ascii'), 'abc')

    def test_decode_error(self):
        for data, error_handler, expected in (
            (b'[\x80\xff]', 'ignore', '[]'),
            (b'[\x80\xff]', 'replace', '[\ufffd\ufffd]'),
            (b'[\x80\xff]', 'surrogateescape', '[\udc80\udcff]'),
            (b'[\x80\xff]', 'backslashreplace', '[\\x80\\xff]'),
        ):
            with self.subTest(data=data, error_handler=error_handler,
                              expected=expected):
                self.assertEqual(data.decode('ascii', error_handler),
                                 expected)


<<<<<<< HEAD
class Latin1Test(yp_unittest.TestCase):
=======
class Latin1Test(unittest.TestCase):
>>>>>>> 233763af
    def test_encode(self):
        for data, expected in (
            ('abc', b'abc'),
            ('\x80\xe9\xff', b'\x80\xe9\xff'),
        ):
            with self.subTest(data=data, expected=expected):
                self.assertEqual(data.encode('latin1'), expected)

    def test_encode_errors(self):
        for data, error_handler, expected in (
            ('[\u20ac\udc80]', 'ignore', b'[]'),
            ('[\u20ac\udc80]', 'replace', b'[??]'),
            ('[\u20ac\U000abcde]', 'backslashreplace',
             b'[\\u20ac\\U000abcde]'),
            ('[\u20ac\udc80]', 'xmlcharrefreplace', b'[&#8364;&#56448;]'),
            ('[\udc80\udcff]', 'surrogateescape', b'[\x80\xff]'),
        ):
            with self.subTest(data=data, error_handler=error_handler,
                              expected=expected):
                self.assertEqual(data.encode('latin1', error_handler),
                                 expected)

    def test_encode_surrogateescape_error(self):
        with self.assertRaises(UnicodeEncodeError):
            # the first character can be decoded, but not the second
            '\udc80\u20ac'.encode('latin1', 'surrogateescape')

    def test_decode(self):
        for data, expected in (
            (b'abc', 'abc'),
            (b'[\x80\xff]', '[\x80\xff]'),
        ):
            with self.subTest(data=data, expected=expected):
                self.assertEqual(data.decode('latin1'), expected)


<<<<<<< HEAD
class StreamRecoderTest(yp_unittest.TestCase):
=======
class StreamRecoderTest(unittest.TestCase):
>>>>>>> 233763af
    def test_writelines(self):
        bio = io.BytesIO()
        codec = codecs.lookup('ascii')
        sr = codecs.StreamRecoder(bio, codec.encode, codec.decode,
                                  encodings.ascii.StreamReader, encodings.ascii.StreamWriter)
        sr.writelines([b'a', b'b'])
        self.assertEqual(bio.getvalue(), b'ab')

    def test_write(self):
        bio = io.BytesIO()
        codec = codecs.lookup('latin1')
        # Recode from Latin-1 to utf-8.
        sr = codecs.StreamRecoder(bio, codec.encode, codec.decode,
                                  encodings.utf_8.StreamReader, encodings.utf_8.StreamWriter)

        text = 'àñé'
        sr.write(text.encode('latin1'))
        self.assertEqual(bio.getvalue(), text.encode('utf-8'))

    def test_seeking_read(self):
        bio = io.BytesIO('line1\nline2\nline3\n'.encode('utf-16-le'))
        sr = codecs.EncodedFile(bio, 'utf-8', 'utf-16-le')

        self.assertEqual(sr.readline(), b'line1\n')
        sr.seek(0)
        self.assertEqual(sr.readline(), b'line1\n')
        self.assertEqual(sr.readline(), b'line2\n')
        self.assertEqual(sr.readline(), b'line3\n')
        self.assertEqual(sr.readline(), b'')

    def test_seeking_write(self):
        bio = io.BytesIO('123456789\n'.encode('utf-16-le'))
        sr = codecs.EncodedFile(bio, 'utf-8', 'utf-16-le')

        # Test that seek() only resets its internal buffer when offset
        # and whence are zero.
        sr.seek(2)
        sr.write(b'\nabc\n')
        self.assertEqual(sr.readline(), b'789\n')
        sr.seek(0)
        self.assertEqual(sr.readline(), b'1\n')
        self.assertEqual(sr.readline(), b'abc\n')
        self.assertEqual(sr.readline(), b'789\n')


<<<<<<< HEAD
@yp_unittest.skipIf(_testcapi is None, 'need _testcapi module')
class LocaleCodecTest(yp_unittest.TestCase):
=======
@unittest.skipIf(_testcapi is None, 'need _testcapi module')
class LocaleCodecTest(unittest.TestCase):
>>>>>>> 233763af
    """
    Test indirectly _Py_DecodeUTF8Ex() and _Py_EncodeUTF8Ex().
    """
    ENCODING = sys.getfilesystemencoding()
    STRINGS = ("ascii", "ulatin1:\xa7\xe9",
               "u255:\xff",
               "UCS:\xe9\u20ac\U0010ffff",
               "surrogates:\uDC80\uDCFF")
    BYTES_STRINGS = (b"blatin1:\xa7\xe9", b"b255:\xff")
    SURROGATES = "\uDC80\uDCFF"

    def encode(self, text, errors="strict"):
        return _testcapi.EncodeLocaleEx(text, 0, errors)

    def check_encode_strings(self, errors):
        for text in self.STRINGS:
            with self.subTest(text=text):
                try:
                    expected = text.encode(self.ENCODING, errors)
                except UnicodeEncodeError:
                    with self.assertRaises(RuntimeError) as cm:
                        self.encode(text, errors)
                    errmsg = str(cm.exception)
                    self.assertRegex(errmsg, r"encode error: pos=[0-9]+, reason=")
                else:
                    encoded = self.encode(text, errors)
                    self.assertEqual(encoded, expected)

    def test_encode_strict(self):
        self.check_encode_strings("strict")

    def test_encode_surrogateescape(self):
        self.check_encode_strings("surrogateescape")

    def test_encode_surrogatepass(self):
        try:
            self.encode('', 'surrogatepass')
        except ValueError as exc:
            if str(exc) == 'unsupported error handler':
                self.skipTest(f"{self.ENCODING!r} encoder doesn't support "
                              f"surrogatepass error handler")
            else:
                raise

        self.check_encode_strings("surrogatepass")

    def test_encode_unsupported_error_handler(self):
        with self.assertRaises(ValueError) as cm:
            self.encode('', 'backslashreplace')
        self.assertEqual(str(cm.exception), 'unsupported error handler')

    def decode(self, encoded, errors="strict"):
        return _testcapi.DecodeLocaleEx(encoded, 0, errors)

    def check_decode_strings(self, errors):
        is_utf8 = (self.ENCODING == "utf-8")
        if is_utf8:
            encode_errors = 'surrogateescape'
        else:
            encode_errors = 'strict'

        strings = list(self.BYTES_STRINGS)
        for text in self.STRINGS:
            try:
                encoded = text.encode(self.ENCODING, encode_errors)
                if encoded not in strings:
                    strings.append(encoded)
            except UnicodeEncodeError:
                encoded = None

            if is_utf8:
                encoded2 = text.encode(self.ENCODING, 'surrogatepass')
                if encoded2 != encoded:
                    strings.append(encoded2)

        for encoded in strings:
            with self.subTest(encoded=encoded):
                try:
                    expected = encoded.decode(self.ENCODING, errors)
                except UnicodeDecodeError:
                    with self.assertRaises(RuntimeError) as cm:
                        self.decode(encoded, errors)
                    errmsg = str(cm.exception)
                    self.assertTrue(errmsg.startswith("decode error: "), errmsg)
                else:
                    decoded = self.decode(encoded, errors)
                    self.assertEqual(decoded, expected)

    def test_decode_strict(self):
        self.check_decode_strings("strict")

    def test_decode_surrogateescape(self):
        self.check_decode_strings("surrogateescape")

    def test_decode_surrogatepass(self):
        try:
            self.decode(b'', 'surrogatepass')
        except ValueError as exc:
            if str(exc) == 'unsupported error handler':
                self.skipTest(f"{self.ENCODING!r} decoder doesn't support "
                              f"surrogatepass error handler")
            else:
                raise

        self.check_decode_strings("surrogatepass")

    def test_decode_unsupported_error_handler(self):
        with self.assertRaises(ValueError) as cm:
            self.decode(b'', 'backslashreplace')
        self.assertEqual(str(cm.exception), 'unsupported error handler')


<<<<<<< HEAD
class Rot13Test(yp_unittest.TestCase):
=======
class Rot13Test(unittest.TestCase):
>>>>>>> 233763af
    """Test the educational ROT-13 codec."""
    def test_encode(self):
        ciphertext = codecs.encode("Caesar liked ciphers", 'rot-13')
        self.assertEqual(ciphertext, 'Pnrfne yvxrq pvcuref')

    def test_decode(self):
        plaintext = codecs.decode('Rg gh, Oehgr?', 'rot-13')
        self.assertEqual(plaintext, 'Et tu, Brute?')

    def test_incremental_encode(self):
        encoder = codecs.getincrementalencoder('rot-13')()
        ciphertext = encoder.encode('ABBA nag Cheryl Baker')
        self.assertEqual(ciphertext, 'NOON ant Purely Onxre')

    def test_incremental_decode(self):
        decoder = codecs.getincrementaldecoder('rot-13')()
        plaintext = decoder.decode('terra Ares envy tha')
        self.assertEqual(plaintext, 'green Nerf rail gun')


<<<<<<< HEAD
class Rot13UtilTest(yp_unittest.TestCase):
=======
class Rot13UtilTest(unittest.TestCase):
>>>>>>> 233763af
    """Test the ROT-13 codec via rot13 function,
    i.e. the user has done something like:
    $ echo "Hello World" | python -m encodings.rot_13
    """
    def test_rot13_func(self):
        infile = io.StringIO('Gb or, be abg gb or, gung vf gur dhrfgvba')
        outfile = io.StringIO()
        encodings.rot_13.rot13(infile, outfile)
        outfile.seek(0)
        plain_text = outfile.read()
        self.assertEqual(
            plain_text,
            'To be, or not to be, that is the question')


<<<<<<< HEAD
class CodecNameNormalizationTest(yp_unittest.TestCase):
=======
class CodecNameNormalizationTest(unittest.TestCase):
>>>>>>> 233763af
    """Test codec name normalization"""
    def test_codecs_lookup(self):
        FOUND = (1, 2, 3, 4)
        NOT_FOUND = (None, None, None, None)
        def search_function(encoding):
            if encoding == "aaa_8":
                return FOUND
            else:
                return NOT_FOUND

        codecs.register(search_function)
        self.addCleanup(codecs.unregister, search_function)
        self.assertEqual(FOUND, codecs.lookup('aaa_8'))
        self.assertEqual(FOUND, codecs.lookup('AAA-8'))
        self.assertEqual(FOUND, codecs.lookup('AAA---8'))
        self.assertEqual(FOUND, codecs.lookup('AAA   8'))
        self.assertEqual(FOUND, codecs.lookup('aaa\xe9\u20ac-8'))
        self.assertEqual(NOT_FOUND, codecs.lookup('AAA.8'))
        self.assertEqual(NOT_FOUND, codecs.lookup('AAA...8'))
        self.assertEqual(NOT_FOUND, codecs.lookup('BBB-8'))
        self.assertEqual(NOT_FOUND, codecs.lookup('BBB.8'))
        self.assertEqual(NOT_FOUND, codecs.lookup('a\xe9\u20ac-8'))

    def test_encodings_normalize_encoding(self):
        # encodings.normalize_encoding() ignores non-ASCII characters.
        normalize = encodings.normalize_encoding
        self.assertEqual(normalize('utf_8'), 'utf_8')
        self.assertEqual(normalize('utf\xE9\u20AC\U0010ffff-8'), 'utf_8')
        self.assertEqual(normalize('utf   8'), 'utf_8')
        # encodings.normalize_encoding() doesn't convert
        # characters to lower case.
        self.assertEqual(normalize('UTF 8'), 'UTF_8')
        self.assertEqual(normalize('utf.8'), 'utf.8')
        self.assertEqual(normalize('utf...8'), 'utf...8')


if __name__ == "__main__":
    yp_unittest.main()<|MERGE_RESOLUTION|>--- conflicted
+++ resolved
@@ -4,7 +4,6 @@
 import io
 import locale
 import sys
-<<<<<<< HEAD
 from yp_test import yp_unittest
 import encodings
 from yp_test.yp_unittest import mock
@@ -12,15 +11,6 @@
 from yp_test import support
 from yp_test.support import os_helper
 from yp_test.support import warnings_helper
-=======
-import unittest
-import encodings
-from unittest import mock
-
-from test import support
-from test.support import os_helper
-from test.support import warnings_helper
->>>>>>> 233763af
 
 try:
     import _testcapi
@@ -116,10 +106,7 @@
             self.assertEqual(s, part1+part2)
 
 
-<<<<<<< HEAD
 @yp_unittest.skip_str_codecs
-=======
->>>>>>> 233763af
 class ReadTest(MixInCheckStateHandling):
     def check_partial(self, input, partialresults):
         # get a StreamReader for the encoding and feed the bytestring version
@@ -438,10 +425,6 @@
                              before + after)
             self.assertEqual(test_sequence.decode(self.encoding, "replace"),
                              before + self.ill_formed_sequence_replace + after)
-            backslashreplace = ''.join('\\x%02x' % b
-                                       for b in self.ill_formed_sequence)
-            self.assertEqual(test_sequence.decode(self.encoding, "backslashreplace"),
-                             before + backslashreplace + after)
 
     def test_incremental_surrogatepass(self):
         # Test incremental decoder for surrogatepass handler:
@@ -460,12 +443,8 @@
             self.assertEqual(dec.decode(data[i:]), '\uDC02')
 
 
-<<<<<<< HEAD
 @yp_unittest.skip_str_codecs
 class UTF32Test(ReadTest, yp_unittest.TestCase):
-=======
-class UTF32Test(ReadTest, unittest.TestCase):
->>>>>>> 233763af
     encoding = "utf-32"
     if sys.byteorder == 'little':
         ill_formed_sequence = b"\x80\xdc\x00\x00"
@@ -561,12 +540,8 @@
                          codecs.utf_32_decode(encoded_be)[0])
 
 
-<<<<<<< HEAD
 @yp_unittest.skip_str_codecs
 class UTF32LETest(ReadTest, yp_unittest.TestCase):
-=======
-class UTF32LETest(ReadTest, unittest.TestCase):
->>>>>>> 233763af
     encoding = "utf-32-le"
     ill_formed_sequence = b"\x80\xdc\x00\x00"
 
@@ -612,12 +587,8 @@
                          codecs.utf_32_le_decode(encoded)[0])
 
 
-<<<<<<< HEAD
 @yp_unittest.skip_str_codecs
 class UTF32BETest(ReadTest, yp_unittest.TestCase):
-=======
-class UTF32BETest(ReadTest, unittest.TestCase):
->>>>>>> 233763af
     encoding = "utf-32-be"
     ill_formed_sequence = b"\x00\x00\xdc\x80"
 
@@ -928,7 +899,6 @@
         cases.extend((b'\xE0\x80', b'\xE0\x9F', b'\xED\xA0\x80',
                       b'\xED\xBF\xBF', b'\xF0\x80', b'\xF0\x8F', b'\xF4\x90'))
 
-<<<<<<< HEAD
     def test_encode(self):
         tests = [
             ('abc', 'strict', b'abc'),
@@ -998,15 +968,6 @@
 
 @yp_unittest.skip_str_codecs
 class UTF7Test(ReadTest, yp_unittest.TestCase):
-=======
-        for data in cases:
-            with self.subTest(data=data):
-                dec = codecs.getincrementaldecoder(self.encoding)()
-                self.assertRaises(UnicodeDecodeError, dec.decode, data)
-
-
-class UTF7Test(ReadTest, unittest.TestCase):
->>>>>>> 233763af
     encoding = "utf-7"
 
     def test_ascii(self):
@@ -1253,12 +1214,8 @@
             self.assertEqual(got, unistring)
 
 
-<<<<<<< HEAD
 @yp_unittest.skip_str_codecs
 class EscapeDecodeTest(yp_unittest.TestCase):
-=======
-class EscapeDecodeTest(unittest.TestCase):
->>>>>>> 233763af
     def test_empty(self):
         self.assertEqual(codecs.escape_decode(b""), (b"", 0))
         self.assertEqual(codecs.escape_decode(bytearray()), (b"", 0))
@@ -1428,12 +1385,8 @@
         print(repr(i))
 
 
-<<<<<<< HEAD
 @yp_unittest.skip_str_codecs
 class PunycodeTest(yp_unittest.TestCase):
-=======
-class PunycodeTest(unittest.TestCase):
->>>>>>> 233763af
     def test_encode(self):
         for uni, puny in punycode_testcases:
             # Need to convert both strings to lower case, since
@@ -1640,12 +1593,8 @@
                     raise support.TestFailed("Test 3.%d: %s" % (pos+1, str(e)))
 
 
-<<<<<<< HEAD
 @yp_unittest.skip_str_codecs
 class IDNACodecTest(yp_unittest.TestCase):
-=======
-class IDNACodecTest(unittest.TestCase):
->>>>>>> 233763af
     def test_builtin_decode(self):
         self.assertEqual(str(b"python.org", "idna"), "python.org")
         self.assertEqual(str(b"python.org.", "idna"), "python.org.")
@@ -1732,12 +1681,8 @@
                 b"python.org".decode, "idna", errors)
 
 
-<<<<<<< HEAD
 @yp_unittest.skip_str_codecs
 class CodecsModuleTest(yp_unittest.TestCase):
-=======
-class CodecsModuleTest(unittest.TestCase):
->>>>>>> 233763af
 
     def test_decode(self):
         self.assertEqual(codecs.decode(b'\xe4\xf6\xfc', 'latin-1'),
@@ -1866,12 +1811,8 @@
             file().close.assert_called()
 
 
-<<<<<<< HEAD
 @yp_unittest.skip_str_codecs
 class StreamReaderTest(yp_unittest.TestCase):
-=======
-class StreamReaderTest(unittest.TestCase):
->>>>>>> 233763af
 
     def setUp(self):
         self.reader = codecs.getreader('utf-8')
@@ -1882,12 +1823,8 @@
         self.assertEqual(f.readlines(), ['\ud55c\n', '\uae00'])
 
 
-<<<<<<< HEAD
 @yp_unittest.skip_str_codecs
 class EncodedFileTest(yp_unittest.TestCase):
-=======
-class EncodedFileTest(unittest.TestCase):
->>>>>>> 233763af
 
     def test_basic(self):
         f = io.BytesIO(b'\xed\x95\x9c\n\xea\xb8\x80')
@@ -2018,12 +1955,8 @@
 ]
 
 
-<<<<<<< HEAD
 @yp_unittest.skip_str_codecs
 class BasicUnicodeTest(yp_unittest.TestCase, MixInCheckStateHandling):
-=======
-class BasicUnicodeTest(unittest.TestCase, MixInCheckStateHandling):
->>>>>>> 233763af
     def test_basics(self):
         s = "abc123"  # all codecs should be able to encode these
         for encoding in all_unicode_encodings:
@@ -2181,12 +2114,8 @@
                 self.check_state_handling_encode(encoding, u, u.encode(encoding))
 
 
-<<<<<<< HEAD
 @yp_unittest.skip_str_codecs
 class CharmapTest(yp_unittest.TestCase):
-=======
-class CharmapTest(unittest.TestCase):
->>>>>>> 233763af
     def test_decode_with_string_map(self):
         self.assertEqual(
             codecs.charmap_decode(b"\x00\x01\x02", "strict", "abc"),
@@ -2450,12 +2379,8 @@
             self.assertEqual(srw.read(), "\xfc")
 
 
-<<<<<<< HEAD
 @yp_unittest.skip_str_codecs
 class TypesTest(yp_unittest.TestCase):
-=======
-class TypesTest(unittest.TestCase):
->>>>>>> 233763af
     def test_decode_unicode(self):
         # Most decoders don't accept unicode input
         decoders = [
@@ -2494,25 +2419,14 @@
         self.assertEqual(codecs.raw_unicode_escape_decode(r"\U00110000", "replace"), ("\ufffd", 10))
         self.assertEqual(codecs.raw_unicode_escape_decode(r"\U00110000", "backslashreplace"),
                          (r"\x5c\x55\x30\x30\x31\x31\x30\x30\x30\x30", 10))
-<<<<<<< HEAD
-=======
-
->>>>>>> 233763af
-
-class UnicodeEscapeTest(ReadTest, unittest.TestCase):
-    encoding = "unicode-escape"
-
-    test_lone_surrogates = None
-
-<<<<<<< HEAD
+
+
 @yp_unittest.skip_str_codecs
 class UnicodeEscapeTest(ReadTest, yp_unittest.TestCase):
     encoding = "unicode-escape"
 
     test_lone_surrogates = None
 
-=======
->>>>>>> 233763af
     def test_empty(self):
         self.assertEqual(codecs.unicode_escape_encode(""), (b"", 0))
         self.assertEqual(codecs.unicode_escape_decode(b""), ("", 0))
@@ -2638,13 +2552,9 @@
             ]
         )
 
-<<<<<<< HEAD
 
 @yp_unittest.skip_str_codecs
 class RawUnicodeEscapeTest(ReadTest, yp_unittest.TestCase):
-=======
-class RawUnicodeEscapeTest(ReadTest, unittest.TestCase):
->>>>>>> 233763af
     encoding = "raw-unicode-escape"
 
     test_lone_surrogates = None
@@ -2697,59 +2607,9 @@
         self.assertEqual(decode(br"\U00110000", "ignore"), ("", 10))
         self.assertEqual(decode(br"\U00110000", "replace"), ("\ufffd", 10))
 
-    def test_partial(self):
-        self.check_partial(
-            "\x00\t\n\r\\\xff\uffff\U00010000",
-            [
-                '\x00',
-                '\x00\t',
-                '\x00\t\n',
-                '\x00\t\n\r',
-                '\x00\t\n\r',
-                '\x00\t\n\r\\\xff',
-                '\x00\t\n\r\\\xff',
-                '\x00\t\n\r\\\xff',
-                '\x00\t\n\r\\\xff',
-                '\x00\t\n\r\\\xff',
-                '\x00\t\n\r\\\xff',
-                '\x00\t\n\r\\\xff\uffff',
-                '\x00\t\n\r\\\xff\uffff',
-                '\x00\t\n\r\\\xff\uffff',
-                '\x00\t\n\r\\\xff\uffff',
-                '\x00\t\n\r\\\xff\uffff',
-                '\x00\t\n\r\\\xff\uffff',
-                '\x00\t\n\r\\\xff\uffff',
-                '\x00\t\n\r\\\xff\uffff',
-                '\x00\t\n\r\\\xff\uffff',
-                '\x00\t\n\r\\\xff\uffff',
-                '\x00\t\n\r\\\xff\uffff\U00010000',
-            ]
-        )
-
-
-<<<<<<< HEAD
+
+
 class EscapeEncodeTest(yp_unittest.TestCase):
-=======
-class EscapeEncodeTest(unittest.TestCase):
-
-    def test_escape_encode(self):
-        tests = [
-            (b'', (b'', 0)),
-            (b'foobar', (b'foobar', 6)),
-            (b'spam\0eggs', (b'spam\\x00eggs', 9)),
-            (b'a\'b', (b"a\\'b", 3)),
-            (b'b\\c', (b'b\\\\c', 3)),
-            (b'c\nd', (b'c\\nd', 3)),
-            (b'd\re', (b'd\\re', 3)),
-            (b'f\x7fg', (b'f\\x7fg', 3)),
-        ]
-        for data, output in tests:
-            with self.subTest(data=data):
-                self.assertEqual(codecs.escape_encode(data), output)
-        self.assertRaises(TypeError, codecs.escape_encode, 'spam')
-        self.assertRaises(TypeError, codecs.escape_encode, bytearray(b'spam'))
-
->>>>>>> 233763af
 
     def test_escape_encode(self):
         tests = [
@@ -2893,12 +2753,8 @@
     transform_aliases["bz2_codec"] = ["bz2"]
 
 
-<<<<<<< HEAD
 @yp_unittest.skip_str_codecs
 class TransformCodecTest(yp_unittest.TestCase):
-=======
-class TransformCodecTest(unittest.TestCase):
->>>>>>> 233763af
 
     def test_basics(self):
         binput = bytes(range(256))
@@ -3043,7 +2899,14 @@
 
 def _get_test_codec(codec_name):
     return _TEST_CODECS.get(codec_name)
-
+codecs.register(_get_test_codec) # Returns None, not usable as a decorator
+
+try:
+    # Issue #22166: Also need to clear the internal cache in CPython
+    from _codecs import _forget_codec
+except ImportError:
+    def _forget_codec(codec_name):
+        pass
 
 @yp_unittest.skip_str_codecs
 class ExceptionChainingTest(yp_unittest.TestCase):
@@ -3199,12 +3062,8 @@
 
 @yp_unittest.skipUnless(sys.platform == 'win32',
                      'code pages are specific to Windows')
-<<<<<<< HEAD
 @yp_unittest.skip_str_codecs
 class CodePageTest(yp_unittest.TestCase):
-=======
-class CodePageTest(unittest.TestCase):
->>>>>>> 233763af
     CP_UTF8 = 65001
 
     def test_invalid_code_page(self):
@@ -3418,11 +3277,7 @@
         self.assertEqual(decoded[0][-11:], '56\ud1000123456\ud100')
 
 
-<<<<<<< HEAD
 class ASCIITest(yp_unittest.TestCase):
-=======
-class ASCIITest(unittest.TestCase):
->>>>>>> 233763af
     def test_encode(self):
         self.assertEqual('abc123'.encode('ascii'), b'abc123')
 
@@ -3461,11 +3316,7 @@
                                  expected)
 
 
-<<<<<<< HEAD
 class Latin1Test(yp_unittest.TestCase):
-=======
-class Latin1Test(unittest.TestCase):
->>>>>>> 233763af
     def test_encode(self):
         for data, expected in (
             ('abc', b'abc'),
@@ -3502,11 +3353,7 @@
                 self.assertEqual(data.decode('latin1'), expected)
 
 
-<<<<<<< HEAD
 class StreamRecoderTest(yp_unittest.TestCase):
-=======
-class StreamRecoderTest(unittest.TestCase):
->>>>>>> 233763af
     def test_writelines(self):
         bio = io.BytesIO()
         codec = codecs.lookup('ascii')
@@ -3552,13 +3399,8 @@
         self.assertEqual(sr.readline(), b'789\n')
 
 
-<<<<<<< HEAD
 @yp_unittest.skipIf(_testcapi is None, 'need _testcapi module')
 class LocaleCodecTest(yp_unittest.TestCase):
-=======
-@unittest.skipIf(_testcapi is None, 'need _testcapi module')
-class LocaleCodecTest(unittest.TestCase):
->>>>>>> 233763af
     """
     Test indirectly _Py_DecodeUTF8Ex() and _Py_EncodeUTF8Ex().
     """
@@ -3671,11 +3513,7 @@
         self.assertEqual(str(cm.exception), 'unsupported error handler')
 
 
-<<<<<<< HEAD
 class Rot13Test(yp_unittest.TestCase):
-=======
-class Rot13Test(unittest.TestCase):
->>>>>>> 233763af
     """Test the educational ROT-13 codec."""
     def test_encode(self):
         ciphertext = codecs.encode("Caesar liked ciphers", 'rot-13')
@@ -3696,11 +3534,7 @@
         self.assertEqual(plaintext, 'green Nerf rail gun')
 
 
-<<<<<<< HEAD
 class Rot13UtilTest(yp_unittest.TestCase):
-=======
-class Rot13UtilTest(unittest.TestCase):
->>>>>>> 233763af
     """Test the ROT-13 codec via rot13 function,
     i.e. the user has done something like:
     $ echo "Hello World" | python -m encodings.rot_13
@@ -3716,11 +3550,7 @@
             'To be, or not to be, that is the question')
 
 
-<<<<<<< HEAD
 class CodecNameNormalizationTest(yp_unittest.TestCase):
-=======
-class CodecNameNormalizationTest(unittest.TestCase):
->>>>>>> 233763af
     """Test codec name normalization"""
     def test_codecs_lookup(self):
         FOUND = (1, 2, 3, 4)
