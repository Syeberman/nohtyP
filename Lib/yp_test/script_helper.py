--- conflicted
+++ resolved
@@ -1,335 +1,178 @@
-<<<<<<< HEAD
-# Common utility functions used by various script execution tests
-#  e.g. test_cmd_line, test_cmd_line_script and test_runpy
-
-import importlib
-import sys
-import os
-import os.path
-import tempfile
-import subprocess
-import py_compile
-import contextlib
-import shutil
-import zipfile
-
-from imp import source_from_cache
-from yp_test.support import make_legacy_pyc, strip_python_stderr
-
-# Executing the interpreter in a subprocess
-def _assert_python(expected_success, *args, **env_vars):
-    cmd_line = [sys.executable]
-    if not env_vars:
-        cmd_line.append('-E')
-    # Need to preserve the original environment, for in-place testing of
-    # shared library builds.
-    env = os.environ.copy()
-    # But a special flag that can be set to override -- in this case, the
-    # caller is responsible to pass the full environment.
-    if env_vars.pop('__cleanenv', None):
-        env = {}
-    env.update(env_vars)
-    cmd_line.extend(args)
-    p = subprocess.Popen(cmd_line, stdin=subprocess.PIPE,
-                         stdout=subprocess.PIPE, stderr=subprocess.PIPE,
-                         env=env)
-    try:
-        out, err = p.communicate()
-    finally:
-        subprocess._cleanup()
-        p.stdout.close()
-        p.stderr.close()
-    rc = p.returncode
-    err =  strip_python_stderr(err)
-    if (rc and expected_success) or (not rc and not expected_success):
-        raise AssertionError(
-            "Process return code is %d, "
-            "stderr follows:\n%s" % (rc, err.decode('ascii', 'ignore')))
-    return rc, out, err
-
-def assert_python_ok(*args, **env_vars):
-    """
-    Assert that running the interpreter with `args` and optional environment
-    variables `env_vars` is ok and return a (return code, stdout, stderr) tuple.
-    """
-    return _assert_python(True, *args, **env_vars)
-
-def assert_python_failure(*args, **env_vars):
-    """
-    Assert that running the interpreter with `args` and optional environment
-    variables `env_vars` fails and return a (return code, stdout, stderr) tuple.
-    """
-    return _assert_python(False, *args, **env_vars)
-
-def spawn_python(*args, **kw):
-    cmd_line = [sys.executable, '-E']
-    cmd_line.extend(args)
-    return subprocess.Popen(cmd_line, stdin=subprocess.PIPE,
-                            stdout=subprocess.PIPE, stderr=subprocess.STDOUT,
-                            **kw)
-
-def kill_python(p):
-    p.stdin.close()
-    data = p.stdout.read()
-    p.stdout.close()
-    # try to cleanup the child so we don't appear to leak when running
-    # with regrtest -R.
-    p.wait()
-    subprocess._cleanup()
-    return data
-
-# Script creation utilities
-@contextlib.contextmanager
-def temp_dir():
-    dirname = tempfile.mkdtemp()
-    dirname = os.path.realpath(dirname)
-    try:
-        yield dirname
-    finally:
-        shutil.rmtree(dirname)
-
-def make_script(script_dir, script_basename, source):
-    script_filename = script_basename+os.extsep+'py'
-    script_name = os.path.join(script_dir, script_filename)
-    # The script should be encoded to UTF-8, the default string encoding
-    script_file = open(script_name, 'w', encoding='utf-8')
-    script_file.write(source)
-    script_file.close()
-    importlib.invalidate_caches()
-    return script_name
-
-def make_zip_script(zip_dir, zip_basename, script_name, name_in_zip=None):
-    zip_filename = zip_basename+os.extsep+'zip'
-    zip_name = os.path.join(zip_dir, zip_filename)
-    zip_file = zipfile.ZipFile(zip_name, 'w')
-    if name_in_zip is None:
-        parts = script_name.split(os.sep)
-        if len(parts) >= 2 and parts[-2] == '__pycache__':
-            legacy_pyc = make_legacy_pyc(source_from_cache(script_name))
-            name_in_zip = os.path.basename(legacy_pyc)
-            script_name = legacy_pyc
-        else:
-            name_in_zip = os.path.basename(script_name)
-    zip_file.write(script_name, name_in_zip)
-    zip_file.close()
-    #if test.support.verbose:
-    #    zip_file = zipfile.ZipFile(zip_name, 'r')
-    #    print 'Contents of %r:' % zip_name
-    #    zip_file.printdir()
-    #    zip_file.close()
-    return zip_name, os.path.join(zip_name, name_in_zip)
-
-def make_pkg(pkg_dir, init_source=''):
-    os.mkdir(pkg_dir)
-    make_script(pkg_dir, '__init__', init_source)
-
-def make_zip_pkg(zip_dir, zip_basename, pkg_name, script_basename,
-                 source, depth=1, compiled=False):
-    unlink = []
-    init_name = make_script(zip_dir, '__init__', '')
-    unlink.append(init_name)
-    init_basename = os.path.basename(init_name)
-    script_name = make_script(zip_dir, script_basename, source)
-    unlink.append(script_name)
-    if compiled:
-        init_name = py_compile(init_name, doraise=True)
-        script_name = py_compile(script_name, doraise=True)
-        unlink.extend((init_name, script_name))
-    pkg_names = [os.sep.join([pkg_name]*i) for i in range(1, depth+1)]
-    script_name_in_zip = os.path.join(pkg_names[-1], os.path.basename(script_name))
-    zip_filename = zip_basename+os.extsep+'zip'
-    zip_name = os.path.join(zip_dir, zip_filename)
-    zip_file = zipfile.ZipFile(zip_name, 'w')
-    for name in pkg_names:
-        init_name_in_zip = os.path.join(name, init_basename)
-        zip_file.write(init_name, init_name_in_zip)
-    zip_file.write(script_name, script_name_in_zip)
-    zip_file.close()
-    for name in unlink:
-        os.unlink(name)
-    #if test.support.verbose:
-    #    zip_file = zipfile.ZipFile(zip_name, 'r')
-    #    print 'Contents of %r:' % zip_name
-    #    zip_file.printdir()
-    #    zip_file.close()
-    return zip_name, os.path.join(zip_name, script_name_in_zip)
-=======
-# Common utility functions used by various script execution tests
-#  e.g. test_cmd_line, test_cmd_line_script and test_runpy
-
-import importlib
-import sys
-import os
-import os.path
-import tempfile
-import subprocess
-import py_compile
-import contextlib
-import shutil
-import zipfile
-
-from importlib.util import source_from_cache
-from test.support import make_legacy_pyc, strip_python_stderr, temp_dir
-
-# Executing the interpreter in a subprocess
-def _assert_python(expected_success, *args, **env_vars):
-    if '__isolated' in env_vars:
-        isolated = env_vars.pop('__isolated')
-    else:
-        isolated = not env_vars
-    cmd_line = [sys.executable, '-X', 'faulthandler']
-    if isolated:
-        # isolated mode: ignore Python environment variables, ignore user
-        # site-packages, and don't add the current directory to sys.path
-        cmd_line.append('-I')
-    elif not env_vars:
-        # ignore Python environment variables
-        cmd_line.append('-E')
-    # Need to preserve the original environment, for in-place testing of
-    # shared library builds.
-    env = os.environ.copy()
-    # But a special flag that can be set to override -- in this case, the
-    # caller is responsible to pass the full environment.
-    if env_vars.pop('__cleanenv', None):
-        env = {}
-    env.update(env_vars)
-    cmd_line.extend(args)
-    p = subprocess.Popen(cmd_line, stdin=subprocess.PIPE,
-                         stdout=subprocess.PIPE, stderr=subprocess.PIPE,
-                         env=env)
-    try:
-        out, err = p.communicate()
-    finally:
-        subprocess._cleanup()
-        p.stdout.close()
-        p.stderr.close()
-    rc = p.returncode
-    err = strip_python_stderr(err)
-    if (rc and expected_success) or (not rc and not expected_success):
-        raise AssertionError(
-            "Process return code is %d, "
-            "stderr follows:\n%s" % (rc, err.decode('ascii', 'ignore')))
-    return rc, out, err
-
-def assert_python_ok(*args, **env_vars):
-    """
-    Assert that running the interpreter with `args` and optional environment
-    variables `env_vars` succeeds (rc == 0) and return a (return code, stdout,
-    stderr) tuple.
-
-    If the __cleanenv keyword is set, env_vars is used a fresh environment.
-
-    Python is started in isolated mode (command line option -I),
-    except if the __isolated keyword is set to False.
-    """
-    return _assert_python(True, *args, **env_vars)
-
-def assert_python_failure(*args, **env_vars):
-    """
-    Assert that running the interpreter with `args` and optional environment
-    variables `env_vars` fails (rc != 0) and return a (return code, stdout,
-    stderr) tuple.
-
-    See assert_python_ok() for more options.
-    """
-    return _assert_python(False, *args, **env_vars)
-
-def spawn_python(*args, stdout=subprocess.PIPE, stderr=subprocess.STDOUT, **kw):
-    """Run a Python subprocess with the given arguments.
-
-    kw is extra keyword args to pass to subprocess.Popen. Returns a Popen
-    object.
-    """
-    cmd_line = [sys.executable, '-E']
-    cmd_line.extend(args)
-    # Under Fedora (?), GNU readline can output junk on stderr when initialized,
-    # depending on the TERM setting.  Setting TERM=vt100 is supposed to disable
-    # that.  References:
-    # - http://reinout.vanrees.org/weblog/2009/08/14/readline-invisible-character-hack.html
-    # - http://stackoverflow.com/questions/15760712/python-readline-module-prints-escape-character-during-import
-    # - http://lists.gnu.org/archive/html/bug-readline/2007-08/msg00004.html
-    env = kw.setdefault('env', dict(os.environ))
-    env['TERM'] = 'vt100'
-    return subprocess.Popen(cmd_line, stdin=subprocess.PIPE,
-                            stdout=stdout, stderr=stderr,
-                            **kw)
-
-def kill_python(p):
-    """Run the given Popen process until completion and return stdout."""
-    p.stdin.close()
-    data = p.stdout.read()
-    p.stdout.close()
-    # try to cleanup the child so we don't appear to leak when running
-    # with regrtest -R.
-    p.wait()
-    subprocess._cleanup()
-    return data
-
-def make_script(script_dir, script_basename, source, omit_suffix=False):
-    script_filename = script_basename
-    if not omit_suffix:
-        script_filename += os.extsep + 'py'
-    script_name = os.path.join(script_dir, script_filename)
-    # The script should be encoded to UTF-8, the default string encoding
-    script_file = open(script_name, 'w', encoding='utf-8')
-    script_file.write(source)
-    script_file.close()
-    importlib.invalidate_caches()
-    return script_name
-
-def make_zip_script(zip_dir, zip_basename, script_name, name_in_zip=None):
-    zip_filename = zip_basename+os.extsep+'zip'
-    zip_name = os.path.join(zip_dir, zip_filename)
-    zip_file = zipfile.ZipFile(zip_name, 'w')
-    if name_in_zip is None:
-        parts = script_name.split(os.sep)
-        if len(parts) >= 2 and parts[-2] == '__pycache__':
-            legacy_pyc = make_legacy_pyc(source_from_cache(script_name))
-            name_in_zip = os.path.basename(legacy_pyc)
-            script_name = legacy_pyc
-        else:
-            name_in_zip = os.path.basename(script_name)
-    zip_file.write(script_name, name_in_zip)
-    zip_file.close()
-    #if test.support.verbose:
-    #    zip_file = zipfile.ZipFile(zip_name, 'r')
-    #    print 'Contents of %r:' % zip_name
-    #    zip_file.printdir()
-    #    zip_file.close()
-    return zip_name, os.path.join(zip_name, name_in_zip)
-
-def make_pkg(pkg_dir, init_source=''):
-    os.mkdir(pkg_dir)
-    make_script(pkg_dir, '__init__', init_source)
-
-def make_zip_pkg(zip_dir, zip_basename, pkg_name, script_basename,
-                 source, depth=1, compiled=False):
-    unlink = []
-    init_name = make_script(zip_dir, '__init__', '')
-    unlink.append(init_name)
-    init_basename = os.path.basename(init_name)
-    script_name = make_script(zip_dir, script_basename, source)
-    unlink.append(script_name)
-    if compiled:
-        init_name = py_compile.compile(init_name, doraise=True)
-        script_name = py_compile.compile(script_name, doraise=True)
-        unlink.extend((init_name, script_name))
-    pkg_names = [os.sep.join([pkg_name]*i) for i in range(1, depth+1)]
-    script_name_in_zip = os.path.join(pkg_names[-1], os.path.basename(script_name))
-    zip_filename = zip_basename+os.extsep+'zip'
-    zip_name = os.path.join(zip_dir, zip_filename)
-    zip_file = zipfile.ZipFile(zip_name, 'w')
-    for name in pkg_names:
-        init_name_in_zip = os.path.join(name, init_basename)
-        zip_file.write(init_name, init_name_in_zip)
-    zip_file.write(script_name, script_name_in_zip)
-    zip_file.close()
-    for name in unlink:
-        os.unlink(name)
-    #if test.support.verbose:
-    #    zip_file = zipfile.ZipFile(zip_name, 'r')
-    #    print 'Contents of %r:' % zip_name
-    #    zip_file.printdir()
-    #    zip_file.close()
-    return zip_name, os.path.join(zip_name, script_name_in_zip)
->>>>>>> 01dcc4dd
+# Common utility functions used by various script execution tests
+#  e.g. test_cmd_line, test_cmd_line_script and test_runpy
+
+import importlib
+import sys
+import os
+import os.path
+import tempfile
+import subprocess
+import py_compile
+import contextlib
+import shutil
+import zipfile
+
+from importlib.util import source_from_cache
+from yp_test.support import make_legacy_pyc, strip_python_stderr, temp_dir
+
+# Executing the interpreter in a subprocess
+def _assert_python(expected_success, *args, **env_vars):
+    if '__isolated' in env_vars:
+        isolated = env_vars.pop('__isolated')
+    else:
+        isolated = not env_vars
+    cmd_line = [sys.executable, '-X', 'faulthandler']
+    if isolated:
+        # isolated mode: ignore Python environment variables, ignore user
+        # site-packages, and don't add the current directory to sys.path
+        cmd_line.append('-I')
+    elif not env_vars:
+        # ignore Python environment variables
+        cmd_line.append('-E')
+    # Need to preserve the original environment, for in-place testing of
+    # shared library builds.
+    env = os.environ.copy()
+    # But a special flag that can be set to override -- in this case, the
+    # caller is responsible to pass the full environment.
+    if env_vars.pop('__cleanenv', None):
+        env = {}
+    env.update(env_vars)
+    cmd_line.extend(args)
+    p = subprocess.Popen(cmd_line, stdin=subprocess.PIPE,
+                         stdout=subprocess.PIPE, stderr=subprocess.PIPE,
+                         env=env)
+    try:
+        out, err = p.communicate()
+    finally:
+        subprocess._cleanup()
+        p.stdout.close()
+        p.stderr.close()
+    rc = p.returncode
+    err = strip_python_stderr(err)
+    if (rc and expected_success) or (not rc and not expected_success):
+        raise AssertionError(
+            "Process return code is %d, "
+            "stderr follows:\n%s" % (rc, err.decode('ascii', 'ignore')))
+    return rc, out, err
+
+def assert_python_ok(*args, **env_vars):
+    """
+    Assert that running the interpreter with `args` and optional environment
+    variables `env_vars` succeeds (rc == 0) and return a (return code, stdout,
+    stderr) tuple.
+
+    If the __cleanenv keyword is set, env_vars is used a fresh environment.
+
+    Python is started in isolated mode (command line option -I),
+    except if the __isolated keyword is set to False.
+    """
+    return _assert_python(True, *args, **env_vars)
+
+def assert_python_failure(*args, **env_vars):
+    """
+    Assert that running the interpreter with `args` and optional environment
+    variables `env_vars` fails (rc != 0) and return a (return code, stdout,
+    stderr) tuple.
+
+    See assert_python_ok() for more options.
+    """
+    return _assert_python(False, *args, **env_vars)
+
+def spawn_python(*args, stdout=subprocess.PIPE, stderr=subprocess.STDOUT, **kw):
+    """Run a Python subprocess with the given arguments.
+
+    kw is extra keyword args to pass to subprocess.Popen. Returns a Popen
+    object.
+    """
+    cmd_line = [sys.executable, '-E']
+    cmd_line.extend(args)
+    # Under Fedora (?), GNU readline can output junk on stderr when initialized,
+    # depending on the TERM setting.  Setting TERM=vt100 is supposed to disable
+    # that.  References:
+    # - http://reinout.vanrees.org/weblog/2009/08/14/readline-invisible-character-hack.html
+    # - http://stackoverflow.com/questions/15760712/python-readline-module-prints-escape-character-during-import
+    # - http://lists.gnu.org/archive/html/bug-readline/2007-08/msg00004.html
+    env = kw.setdefault('env', dict(os.environ))
+    env['TERM'] = 'vt100'
+    return subprocess.Popen(cmd_line, stdin=subprocess.PIPE,
+                            stdout=stdout, stderr=stderr,
+                            **kw)
+
+def kill_python(p):
+    """Run the given Popen process until completion and return stdout."""
+    p.stdin.close()
+    data = p.stdout.read()
+    p.stdout.close()
+    # try to cleanup the child so we don't appear to leak when running
+    # with regrtest -R.
+    p.wait()
+    subprocess._cleanup()
+    return data
+
+def make_script(script_dir, script_basename, source, omit_suffix=False):
+    script_filename = script_basename
+    if not omit_suffix:
+        script_filename += os.extsep + 'py'
+    script_name = os.path.join(script_dir, script_filename)
+    # The script should be encoded to UTF-8, the default string encoding
+    script_file = open(script_name, 'w', encoding='utf-8')
+    script_file.write(source)
+    script_file.close()
+    importlib.invalidate_caches()
+    return script_name
+
+def make_zip_script(zip_dir, zip_basename, script_name, name_in_zip=None):
+    zip_filename = zip_basename+os.extsep+'zip'
+    zip_name = os.path.join(zip_dir, zip_filename)
+    zip_file = zipfile.ZipFile(zip_name, 'w')
+    if name_in_zip is None:
+        parts = script_name.split(os.sep)
+        if len(parts) >= 2 and parts[-2] == '__pycache__':
+            legacy_pyc = make_legacy_pyc(source_from_cache(script_name))
+            name_in_zip = os.path.basename(legacy_pyc)
+            script_name = legacy_pyc
+        else:
+            name_in_zip = os.path.basename(script_name)
+    zip_file.write(script_name, name_in_zip)
+    zip_file.close()
+    #if test.support.verbose:
+    #    zip_file = zipfile.ZipFile(zip_name, 'r')
+    #    print 'Contents of %r:' % zip_name
+    #    zip_file.printdir()
+    #    zip_file.close()
+    return zip_name, os.path.join(zip_name, name_in_zip)
+
+def make_pkg(pkg_dir, init_source=''):
+    os.mkdir(pkg_dir)
+    make_script(pkg_dir, '__init__', init_source)
+
+def make_zip_pkg(zip_dir, zip_basename, pkg_name, script_basename,
+                 source, depth=1, compiled=False):
+    unlink = []
+    init_name = make_script(zip_dir, '__init__', '')
+    unlink.append(init_name)
+    init_basename = os.path.basename(init_name)
+    script_name = make_script(zip_dir, script_basename, source)
+    unlink.append(script_name)
+    if compiled:
+        init_name = py_compile.compile(init_name, doraise=True)
+        script_name = py_compile.compile(script_name, doraise=True)
+        unlink.extend((init_name, script_name))
+    pkg_names = [os.sep.join([pkg_name]*i) for i in range(1, depth+1)]
+    script_name_in_zip = os.path.join(pkg_names[-1], os.path.basename(script_name))
+    zip_filename = zip_basename+os.extsep+'zip'
+    zip_name = os.path.join(zip_dir, zip_filename)
+    zip_file = zipfile.ZipFile(zip_name, 'w')
+    for name in pkg_names:
+        init_name_in_zip = os.path.join(name, init_basename)
+        zip_file.write(init_name, init_name_in_zip)
+    zip_file.write(script_name, script_name_in_zip)
+    zip_file.close()
+    for name in unlink:
+        os.unlink(name)
+    #if test.support.verbose:
+    #    zip_file = zipfile.ZipFile(zip_name, 'r')
+    #    print 'Contents of %r:' % zip_name
+    #    zip_file.printdir()
+    #    zip_file.close()
+    return zip_name, os.path.join(zip_name, script_name_in_zip)