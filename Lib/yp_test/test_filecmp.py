<<<<<<< HEAD

from yp import *
import os, filecmp, shutil, tempfile
from yp_test import yp_unittest
from yp_test import support

@yp_unittest.skip( "TODO: convert to yp.py" )
class FileCompareTestCase(yp_unittest.TestCase):
    def setUp(self):
        self.name = support.TESTFN
        self.name_same = support.TESTFN + '-same'
        self.name_diff = support.TESTFN + '-diff'
        data = 'Contents of file go here.\n'
        for name in [self.name, self.name_same, self.name_diff]:
            output = open(name, 'w')
            output.write(data)
            output.close()

        output = open(self.name_diff, 'a+')
        output.write('An extra line.\n')
        output.close()
        self.dir = tempfile.gettempdir()

    def tearDown(self):
        os.unlink(self.name)
        os.unlink(self.name_same)
        os.unlink(self.name_diff)

    def test_matching(self):
        self.assertTrue(filecmp.cmp(self.name, self.name_same),
                        "Comparing file to itself fails")
        self.assertTrue(filecmp.cmp(self.name, self.name_same, shallow=False),
                        "Comparing file to itself fails")
        self.assertTrue(filecmp.cmp(self.name, self.name, shallow=False),
                        "Comparing file to identical file fails")
        self.assertTrue(filecmp.cmp(self.name, self.name),
                        "Comparing file to identical file fails")

    def test_different(self):
        self.assertFalse(filecmp.cmp(self.name, self.name_diff),
                    "Mismatched files compare as equal")
        self.assertFalse(filecmp.cmp(self.name, self.dir),
                    "File and directory compare as equal")

@yp_unittest.skip( "TODO: convert to yp.py" )
class DirCompareTestCase(yp_unittest.TestCase):
    def setUp(self):
        tmpdir = tempfile.gettempdir()
        self.dir = os.path.join(tmpdir, 'dir')
        self.dir_same = os.path.join(tmpdir, 'dir-same')
        self.dir_diff = os.path.join(tmpdir, 'dir-diff')
        self.caseinsensitive = os.path.normcase('A') == os.path.normcase('a')
        data = 'Contents of file go here.\n'
        for dir in [self.dir, self.dir_same, self.dir_diff]:
            shutil.rmtree(dir, True)
            os.mkdir(dir)
            if self.caseinsensitive and dir is self.dir_same:
                fn = 'FiLe'     # Verify case-insensitive comparison
            else:
                fn = 'file'
            output = open(os.path.join(dir, fn), 'w')
            output.write(data)
            output.close()

        output = open(os.path.join(self.dir_diff, 'file2'), 'w')
        output.write('An extra file.\n')
        output.close()

    def tearDown(self):
        shutil.rmtree(self.dir)
        shutil.rmtree(self.dir_same)
        shutil.rmtree(self.dir_diff)

    def test_cmpfiles(self):
        self.assertTrue(filecmp.cmpfiles(self.dir, self.dir, ['file']) ==
                        (['file'], [], []),
                        "Comparing directory to itself fails")
        self.assertTrue(filecmp.cmpfiles(self.dir, self.dir_same, ['file']) ==
                        (['file'], [], []),
                        "Comparing directory to same fails")

        # Try it with shallow=False
        self.assertTrue(filecmp.cmpfiles(self.dir, self.dir, ['file'],
                                         shallow=False) ==
                        (['file'], [], []),
                        "Comparing directory to itself fails")
        self.assertTrue(filecmp.cmpfiles(self.dir, self.dir_same, ['file'],
                                         shallow=False),
                        "Comparing directory to same fails")

        # Add different file2
        output = open(os.path.join(self.dir, 'file2'), 'w')
        output.write('Different contents.\n')
        output.close()

        self.assertFalse(filecmp.cmpfiles(self.dir, self.dir_same,
                                     ['file', 'file2']) ==
                    (['file'], ['file2'], []),
                    "Comparing mismatched directories fails")


    def test_dircmp(self):
        # Check attributes for comparison of two identical directories
        left_dir, right_dir = self.dir, self.dir_same
        d = filecmp.dircmp(left_dir, right_dir)
        self.assertEqual(d.left, left_dir)
        self.assertEqual(d.right, right_dir)
        if self.caseinsensitive:
            self.assertEqual([d.left_list, d.right_list],[['file'], ['FiLe']])
        else:
            self.assertEqual([d.left_list, d.right_list],[['file'], ['file']])
        self.assertEqual(d.common, ['file'])
        self.assertTrue(d.left_only == d.right_only == [])
        self.assertEqual(d.same_files, ['file'])
        self.assertEqual(d.diff_files, [])

        # Check attributes for comparison of two different directories
        left_dir, right_dir = self.dir, self.dir_diff
        d = filecmp.dircmp(left_dir, right_dir)
        self.assertEqual(d.left, left_dir)
        self.assertEqual(d.right, right_dir)
        self.assertEqual(d.left_list, ['file'])
        self.assertTrue(d.right_list == ['file', 'file2'])
        self.assertEqual(d.common, ['file'])
        self.assertEqual(d.left_only, [])
        self.assertEqual(d.right_only, ['file2'])
        self.assertEqual(d.same_files, ['file'])
        self.assertEqual(d.diff_files, [])

        # Add different file2
        output = open(os.path.join(self.dir, 'file2'), 'w')
        output.write('Different contents.\n')
        output.close()
        d = filecmp.dircmp(self.dir, self.dir_diff)
        self.assertEqual(d.same_files, ['file'])
        self.assertEqual(d.diff_files, ['file2'])


def test_main():
    support.run_unittest(FileCompareTestCase, DirCompareTestCase)

if __name__ == "__main__":
    test_main()
=======
import filecmp
import os
import shutil
import tempfile
import unittest

from test import support


class FileCompareTestCase(unittest.TestCase):
    def setUp(self):
        self.name = support.TESTFN
        self.name_same = support.TESTFN + '-same'
        self.name_diff = support.TESTFN + '-diff'
        data = 'Contents of file go here.\n'
        for name in [self.name, self.name_same, self.name_diff]:
            with open(name, 'w') as output:
                output.write(data)

        with open(self.name_diff, 'a+') as output:
            output.write('An extra line.\n')
        self.dir = tempfile.gettempdir()

    def tearDown(self):
        os.unlink(self.name)
        os.unlink(self.name_same)
        os.unlink(self.name_diff)

    def test_matching(self):
        self.assertTrue(filecmp.cmp(self.name, self.name),
                        "Comparing file to itself fails")
        self.assertTrue(filecmp.cmp(self.name, self.name, shallow=False),
                        "Comparing file to itself fails")
        self.assertTrue(filecmp.cmp(self.name, self.name_same),
                        "Comparing file to identical file fails")
        self.assertTrue(filecmp.cmp(self.name, self.name_same, shallow=False),
                        "Comparing file to identical file fails")

    def test_different(self):
        self.assertFalse(filecmp.cmp(self.name, self.name_diff),
                    "Mismatched files compare as equal")
        self.assertFalse(filecmp.cmp(self.name, self.dir),
                    "File and directory compare as equal")

    def test_cache_clear(self):
        first_compare = filecmp.cmp(self.name, self.name_same, shallow=False)
        second_compare = filecmp.cmp(self.name, self.name_diff, shallow=False)
        filecmp.clear_cache()
        self.assertTrue(len(filecmp._cache) == 0,
                        "Cache not cleared after calling clear_cache")

class DirCompareTestCase(unittest.TestCase):
    def setUp(self):
        tmpdir = tempfile.gettempdir()
        self.dir = os.path.join(tmpdir, 'dir')
        self.dir_same = os.path.join(tmpdir, 'dir-same')
        self.dir_diff = os.path.join(tmpdir, 'dir-diff')

        # Another dir is created under dir_same, but it has a name from the
        # ignored list so it should not affect testing results.
        self.dir_ignored = os.path.join(self.dir_same, '.hg')

        self.caseinsensitive = os.path.normcase('A') == os.path.normcase('a')
        data = 'Contents of file go here.\n'
        for dir in (self.dir, self.dir_same, self.dir_diff, self.dir_ignored):
            shutil.rmtree(dir, True)
            os.mkdir(dir)
            if self.caseinsensitive and dir is self.dir_same:
                fn = 'FiLe'     # Verify case-insensitive comparison
            else:
                fn = 'file'
            with open(os.path.join(dir, fn), 'w') as output:
                output.write(data)

        with open(os.path.join(self.dir_diff, 'file2'), 'w') as output:
            output.write('An extra file.\n')

    def tearDown(self):
        for dir in (self.dir, self.dir_same, self.dir_diff):
            shutil.rmtree(dir)

    def test_default_ignores(self):
        self.assertIn('.hg', filecmp.DEFAULT_IGNORES)

    def test_cmpfiles(self):
        self.assertTrue(filecmp.cmpfiles(self.dir, self.dir, ['file']) ==
                        (['file'], [], []),
                        "Comparing directory to itself fails")
        self.assertTrue(filecmp.cmpfiles(self.dir, self.dir_same, ['file']) ==
                        (['file'], [], []),
                        "Comparing directory to same fails")

        # Try it with shallow=False
        self.assertTrue(filecmp.cmpfiles(self.dir, self.dir, ['file'],
                                         shallow=False) ==
                        (['file'], [], []),
                        "Comparing directory to itself fails")
        self.assertTrue(filecmp.cmpfiles(self.dir, self.dir_same, ['file'],
                                         shallow=False),
                        "Comparing directory to same fails")

        # Add different file2
        with open(os.path.join(self.dir, 'file2'), 'w') as output:
            output.write('Different contents.\n')

        self.assertFalse(filecmp.cmpfiles(self.dir, self.dir_same,
                                     ['file', 'file2']) ==
                    (['file'], ['file2'], []),
                    "Comparing mismatched directories fails")


    def test_dircmp(self):
        # Check attributes for comparison of two identical directories
        left_dir, right_dir = self.dir, self.dir_same
        d = filecmp.dircmp(left_dir, right_dir)
        self.assertEqual(d.left, left_dir)
        self.assertEqual(d.right, right_dir)
        if self.caseinsensitive:
            self.assertEqual([d.left_list, d.right_list],[['file'], ['FiLe']])
        else:
            self.assertEqual([d.left_list, d.right_list],[['file'], ['file']])
        self.assertEqual(d.common, ['file'])
        self.assertEqual(d.left_only, [])
        self.assertEqual(d.right_only, [])
        self.assertEqual(d.same_files, ['file'])
        self.assertEqual(d.diff_files, [])
        expected_report = [
            "diff {} {}".format(self.dir, self.dir_same),
            "Identical files : ['file']",
        ]
        self._assert_report(d.report, expected_report)

        # Check attributes for comparison of two different directories (right)
        left_dir, right_dir = self.dir, self.dir_diff
        d = filecmp.dircmp(left_dir, right_dir)
        self.assertEqual(d.left, left_dir)
        self.assertEqual(d.right, right_dir)
        self.assertEqual(d.left_list, ['file'])
        self.assertEqual(d.right_list, ['file', 'file2'])
        self.assertEqual(d.common, ['file'])
        self.assertEqual(d.left_only, [])
        self.assertEqual(d.right_only, ['file2'])
        self.assertEqual(d.same_files, ['file'])
        self.assertEqual(d.diff_files, [])
        expected_report = [
            "diff {} {}".format(self.dir, self.dir_diff),
            "Only in {} : ['file2']".format(self.dir_diff),
            "Identical files : ['file']",
        ]
        self._assert_report(d.report, expected_report)

        # Check attributes for comparison of two different directories (left)
        left_dir, right_dir = self.dir, self.dir_diff
        shutil.move(
            os.path.join(self.dir_diff, 'file2'),
            os.path.join(self.dir, 'file2')
        )
        d = filecmp.dircmp(left_dir, right_dir)
        self.assertEqual(d.left, left_dir)
        self.assertEqual(d.right, right_dir)
        self.assertEqual(d.left_list, ['file', 'file2'])
        self.assertEqual(d.right_list, ['file'])
        self.assertEqual(d.common, ['file'])
        self.assertEqual(d.left_only, ['file2'])
        self.assertEqual(d.right_only, [])
        self.assertEqual(d.same_files, ['file'])
        self.assertEqual(d.diff_files, [])
        expected_report = [
            "diff {} {}".format(self.dir, self.dir_diff),
            "Only in {} : ['file2']".format(self.dir),
            "Identical files : ['file']",
        ]
        self._assert_report(d.report, expected_report)

        # Add different file2
        with open(os.path.join(self.dir_diff, 'file2'), 'w') as output:
            output.write('Different contents.\n')
        d = filecmp.dircmp(self.dir, self.dir_diff)
        self.assertEqual(d.same_files, ['file'])
        self.assertEqual(d.diff_files, ['file2'])
        expected_report = [
            "diff {} {}".format(self.dir, self.dir_diff),
            "Identical files : ['file']",
            "Differing files : ['file2']",
        ]
        self._assert_report(d.report, expected_report)

    def test_report_partial_closure(self):
        left_dir, right_dir = self.dir, self.dir_same
        d = filecmp.dircmp(left_dir, right_dir)
        expected_report = [
            "diff {} {}".format(self.dir, self.dir_same),
            "Identical files : ['file']",
        ]
        self._assert_report(d.report_partial_closure, expected_report)

    def test_report_full_closure(self):
        left_dir, right_dir = self.dir, self.dir_same
        d = filecmp.dircmp(left_dir, right_dir)
        expected_report = [
            "diff {} {}".format(self.dir, self.dir_same),
            "Identical files : ['file']",
        ]
        self._assert_report(d.report_full_closure, expected_report)

    def _assert_report(self, dircmp_report, expected_report_lines):
        with support.captured_stdout() as stdout:
            dircmp_report()
            report_lines = stdout.getvalue().strip().split('\n')
            self.assertEqual(report_lines, expected_report_lines)


def test_main():
    support.run_unittest(FileCompareTestCase, DirCompareTestCase)

if __name__ == "__main__":
    test_main()
>>>>>>> 01dcc4dd
<|MERGE_RESOLUTION|>--- conflicted
+++ resolved
@@ -1,363 +1,220 @@
-<<<<<<< HEAD
-
-from yp import *
-import os, filecmp, shutil, tempfile
-from yp_test import yp_unittest
-from yp_test import support
-
-@yp_unittest.skip( "TODO: convert to yp.py" )
-class FileCompareTestCase(yp_unittest.TestCase):
-    def setUp(self):
-        self.name = support.TESTFN
-        self.name_same = support.TESTFN + '-same'
-        self.name_diff = support.TESTFN + '-diff'
-        data = 'Contents of file go here.\n'
-        for name in [self.name, self.name_same, self.name_diff]:
-            output = open(name, 'w')
-            output.write(data)
-            output.close()
-
-        output = open(self.name_diff, 'a+')
-        output.write('An extra line.\n')
-        output.close()
-        self.dir = tempfile.gettempdir()
-
-    def tearDown(self):
-        os.unlink(self.name)
-        os.unlink(self.name_same)
-        os.unlink(self.name_diff)
-
-    def test_matching(self):
-        self.assertTrue(filecmp.cmp(self.name, self.name_same),
-                        "Comparing file to itself fails")
-        self.assertTrue(filecmp.cmp(self.name, self.name_same, shallow=False),
-                        "Comparing file to itself fails")
-        self.assertTrue(filecmp.cmp(self.name, self.name, shallow=False),
-                        "Comparing file to identical file fails")
-        self.assertTrue(filecmp.cmp(self.name, self.name),
-                        "Comparing file to identical file fails")
-
-    def test_different(self):
-        self.assertFalse(filecmp.cmp(self.name, self.name_diff),
-                    "Mismatched files compare as equal")
-        self.assertFalse(filecmp.cmp(self.name, self.dir),
-                    "File and directory compare as equal")
-
-@yp_unittest.skip( "TODO: convert to yp.py" )
-class DirCompareTestCase(yp_unittest.TestCase):
-    def setUp(self):
-        tmpdir = tempfile.gettempdir()
-        self.dir = os.path.join(tmpdir, 'dir')
-        self.dir_same = os.path.join(tmpdir, 'dir-same')
-        self.dir_diff = os.path.join(tmpdir, 'dir-diff')
-        self.caseinsensitive = os.path.normcase('A') == os.path.normcase('a')
-        data = 'Contents of file go here.\n'
-        for dir in [self.dir, self.dir_same, self.dir_diff]:
-            shutil.rmtree(dir, True)
-            os.mkdir(dir)
-            if self.caseinsensitive and dir is self.dir_same:
-                fn = 'FiLe'     # Verify case-insensitive comparison
-            else:
-                fn = 'file'
-            output = open(os.path.join(dir, fn), 'w')
-            output.write(data)
-            output.close()
-
-        output = open(os.path.join(self.dir_diff, 'file2'), 'w')
-        output.write('An extra file.\n')
-        output.close()
-
-    def tearDown(self):
-        shutil.rmtree(self.dir)
-        shutil.rmtree(self.dir_same)
-        shutil.rmtree(self.dir_diff)
-
-    def test_cmpfiles(self):
-        self.assertTrue(filecmp.cmpfiles(self.dir, self.dir, ['file']) ==
-                        (['file'], [], []),
-                        "Comparing directory to itself fails")
-        self.assertTrue(filecmp.cmpfiles(self.dir, self.dir_same, ['file']) ==
-                        (['file'], [], []),
-                        "Comparing directory to same fails")
-
-        # Try it with shallow=False
-        self.assertTrue(filecmp.cmpfiles(self.dir, self.dir, ['file'],
-                                         shallow=False) ==
-                        (['file'], [], []),
-                        "Comparing directory to itself fails")
-        self.assertTrue(filecmp.cmpfiles(self.dir, self.dir_same, ['file'],
-                                         shallow=False),
-                        "Comparing directory to same fails")
-
-        # Add different file2
-        output = open(os.path.join(self.dir, 'file2'), 'w')
-        output.write('Different contents.\n')
-        output.close()
-
-        self.assertFalse(filecmp.cmpfiles(self.dir, self.dir_same,
-                                     ['file', 'file2']) ==
-                    (['file'], ['file2'], []),
-                    "Comparing mismatched directories fails")
-
-
-    def test_dircmp(self):
-        # Check attributes for comparison of two identical directories
-        left_dir, right_dir = self.dir, self.dir_same
-        d = filecmp.dircmp(left_dir, right_dir)
-        self.assertEqual(d.left, left_dir)
-        self.assertEqual(d.right, right_dir)
-        if self.caseinsensitive:
-            self.assertEqual([d.left_list, d.right_list],[['file'], ['FiLe']])
-        else:
-            self.assertEqual([d.left_list, d.right_list],[['file'], ['file']])
-        self.assertEqual(d.common, ['file'])
-        self.assertTrue(d.left_only == d.right_only == [])
-        self.assertEqual(d.same_files, ['file'])
-        self.assertEqual(d.diff_files, [])
-
-        # Check attributes for comparison of two different directories
-        left_dir, right_dir = self.dir, self.dir_diff
-        d = filecmp.dircmp(left_dir, right_dir)
-        self.assertEqual(d.left, left_dir)
-        self.assertEqual(d.right, right_dir)
-        self.assertEqual(d.left_list, ['file'])
-        self.assertTrue(d.right_list == ['file', 'file2'])
-        self.assertEqual(d.common, ['file'])
-        self.assertEqual(d.left_only, [])
-        self.assertEqual(d.right_only, ['file2'])
-        self.assertEqual(d.same_files, ['file'])
-        self.assertEqual(d.diff_files, [])
-
-        # Add different file2
-        output = open(os.path.join(self.dir, 'file2'), 'w')
-        output.write('Different contents.\n')
-        output.close()
-        d = filecmp.dircmp(self.dir, self.dir_diff)
-        self.assertEqual(d.same_files, ['file'])
-        self.assertEqual(d.diff_files, ['file2'])
-
-
-def test_main():
-    support.run_unittest(FileCompareTestCase, DirCompareTestCase)
-
-if __name__ == "__main__":
-    test_main()
-=======
-import filecmp
-import os
-import shutil
-import tempfile
-import unittest
-
-from test import support
-
-
-class FileCompareTestCase(unittest.TestCase):
-    def setUp(self):
-        self.name = support.TESTFN
-        self.name_same = support.TESTFN + '-same'
-        self.name_diff = support.TESTFN + '-diff'
-        data = 'Contents of file go here.\n'
-        for name in [self.name, self.name_same, self.name_diff]:
-            with open(name, 'w') as output:
-                output.write(data)
-
-        with open(self.name_diff, 'a+') as output:
-            output.write('An extra line.\n')
-        self.dir = tempfile.gettempdir()
-
-    def tearDown(self):
-        os.unlink(self.name)
-        os.unlink(self.name_same)
-        os.unlink(self.name_diff)
-
-    def test_matching(self):
-        self.assertTrue(filecmp.cmp(self.name, self.name),
-                        "Comparing file to itself fails")
-        self.assertTrue(filecmp.cmp(self.name, self.name, shallow=False),
-                        "Comparing file to itself fails")
-        self.assertTrue(filecmp.cmp(self.name, self.name_same),
-                        "Comparing file to identical file fails")
-        self.assertTrue(filecmp.cmp(self.name, self.name_same, shallow=False),
-                        "Comparing file to identical file fails")
-
-    def test_different(self):
-        self.assertFalse(filecmp.cmp(self.name, self.name_diff),
-                    "Mismatched files compare as equal")
-        self.assertFalse(filecmp.cmp(self.name, self.dir),
-                    "File and directory compare as equal")
-
-    def test_cache_clear(self):
-        first_compare = filecmp.cmp(self.name, self.name_same, shallow=False)
-        second_compare = filecmp.cmp(self.name, self.name_diff, shallow=False)
-        filecmp.clear_cache()
-        self.assertTrue(len(filecmp._cache) == 0,
-                        "Cache not cleared after calling clear_cache")
-
-class DirCompareTestCase(unittest.TestCase):
-    def setUp(self):
-        tmpdir = tempfile.gettempdir()
-        self.dir = os.path.join(tmpdir, 'dir')
-        self.dir_same = os.path.join(tmpdir, 'dir-same')
-        self.dir_diff = os.path.join(tmpdir, 'dir-diff')
-
-        # Another dir is created under dir_same, but it has a name from the
-        # ignored list so it should not affect testing results.
-        self.dir_ignored = os.path.join(self.dir_same, '.hg')
-
-        self.caseinsensitive = os.path.normcase('A') == os.path.normcase('a')
-        data = 'Contents of file go here.\n'
-        for dir in (self.dir, self.dir_same, self.dir_diff, self.dir_ignored):
-            shutil.rmtree(dir, True)
-            os.mkdir(dir)
-            if self.caseinsensitive and dir is self.dir_same:
-                fn = 'FiLe'     # Verify case-insensitive comparison
-            else:
-                fn = 'file'
-            with open(os.path.join(dir, fn), 'w') as output:
-                output.write(data)
-
-        with open(os.path.join(self.dir_diff, 'file2'), 'w') as output:
-            output.write('An extra file.\n')
-
-    def tearDown(self):
-        for dir in (self.dir, self.dir_same, self.dir_diff):
-            shutil.rmtree(dir)
-
-    def test_default_ignores(self):
-        self.assertIn('.hg', filecmp.DEFAULT_IGNORES)
-
-    def test_cmpfiles(self):
-        self.assertTrue(filecmp.cmpfiles(self.dir, self.dir, ['file']) ==
-                        (['file'], [], []),
-                        "Comparing directory to itself fails")
-        self.assertTrue(filecmp.cmpfiles(self.dir, self.dir_same, ['file']) ==
-                        (['file'], [], []),
-                        "Comparing directory to same fails")
-
-        # Try it with shallow=False
-        self.assertTrue(filecmp.cmpfiles(self.dir, self.dir, ['file'],
-                                         shallow=False) ==
-                        (['file'], [], []),
-                        "Comparing directory to itself fails")
-        self.assertTrue(filecmp.cmpfiles(self.dir, self.dir_same, ['file'],
-                                         shallow=False),
-                        "Comparing directory to same fails")
-
-        # Add different file2
-        with open(os.path.join(self.dir, 'file2'), 'w') as output:
-            output.write('Different contents.\n')
-
-        self.assertFalse(filecmp.cmpfiles(self.dir, self.dir_same,
-                                     ['file', 'file2']) ==
-                    (['file'], ['file2'], []),
-                    "Comparing mismatched directories fails")
-
-
-    def test_dircmp(self):
-        # Check attributes for comparison of two identical directories
-        left_dir, right_dir = self.dir, self.dir_same
-        d = filecmp.dircmp(left_dir, right_dir)
-        self.assertEqual(d.left, left_dir)
-        self.assertEqual(d.right, right_dir)
-        if self.caseinsensitive:
-            self.assertEqual([d.left_list, d.right_list],[['file'], ['FiLe']])
-        else:
-            self.assertEqual([d.left_list, d.right_list],[['file'], ['file']])
-        self.assertEqual(d.common, ['file'])
-        self.assertEqual(d.left_only, [])
-        self.assertEqual(d.right_only, [])
-        self.assertEqual(d.same_files, ['file'])
-        self.assertEqual(d.diff_files, [])
-        expected_report = [
-            "diff {} {}".format(self.dir, self.dir_same),
-            "Identical files : ['file']",
-        ]
-        self._assert_report(d.report, expected_report)
-
-        # Check attributes for comparison of two different directories (right)
-        left_dir, right_dir = self.dir, self.dir_diff
-        d = filecmp.dircmp(left_dir, right_dir)
-        self.assertEqual(d.left, left_dir)
-        self.assertEqual(d.right, right_dir)
-        self.assertEqual(d.left_list, ['file'])
-        self.assertEqual(d.right_list, ['file', 'file2'])
-        self.assertEqual(d.common, ['file'])
-        self.assertEqual(d.left_only, [])
-        self.assertEqual(d.right_only, ['file2'])
-        self.assertEqual(d.same_files, ['file'])
-        self.assertEqual(d.diff_files, [])
-        expected_report = [
-            "diff {} {}".format(self.dir, self.dir_diff),
-            "Only in {} : ['file2']".format(self.dir_diff),
-            "Identical files : ['file']",
-        ]
-        self._assert_report(d.report, expected_report)
-
-        # Check attributes for comparison of two different directories (left)
-        left_dir, right_dir = self.dir, self.dir_diff
-        shutil.move(
-            os.path.join(self.dir_diff, 'file2'),
-            os.path.join(self.dir, 'file2')
-        )
-        d = filecmp.dircmp(left_dir, right_dir)
-        self.assertEqual(d.left, left_dir)
-        self.assertEqual(d.right, right_dir)
-        self.assertEqual(d.left_list, ['file', 'file2'])
-        self.assertEqual(d.right_list, ['file'])
-        self.assertEqual(d.common, ['file'])
-        self.assertEqual(d.left_only, ['file2'])
-        self.assertEqual(d.right_only, [])
-        self.assertEqual(d.same_files, ['file'])
-        self.assertEqual(d.diff_files, [])
-        expected_report = [
-            "diff {} {}".format(self.dir, self.dir_diff),
-            "Only in {} : ['file2']".format(self.dir),
-            "Identical files : ['file']",
-        ]
-        self._assert_report(d.report, expected_report)
-
-        # Add different file2
-        with open(os.path.join(self.dir_diff, 'file2'), 'w') as output:
-            output.write('Different contents.\n')
-        d = filecmp.dircmp(self.dir, self.dir_diff)
-        self.assertEqual(d.same_files, ['file'])
-        self.assertEqual(d.diff_files, ['file2'])
-        expected_report = [
-            "diff {} {}".format(self.dir, self.dir_diff),
-            "Identical files : ['file']",
-            "Differing files : ['file2']",
-        ]
-        self._assert_report(d.report, expected_report)
-
-    def test_report_partial_closure(self):
-        left_dir, right_dir = self.dir, self.dir_same
-        d = filecmp.dircmp(left_dir, right_dir)
-        expected_report = [
-            "diff {} {}".format(self.dir, self.dir_same),
-            "Identical files : ['file']",
-        ]
-        self._assert_report(d.report_partial_closure, expected_report)
-
-    def test_report_full_closure(self):
-        left_dir, right_dir = self.dir, self.dir_same
-        d = filecmp.dircmp(left_dir, right_dir)
-        expected_report = [
-            "diff {} {}".format(self.dir, self.dir_same),
-            "Identical files : ['file']",
-        ]
-        self._assert_report(d.report_full_closure, expected_report)
-
-    def _assert_report(self, dircmp_report, expected_report_lines):
-        with support.captured_stdout() as stdout:
-            dircmp_report()
-            report_lines = stdout.getvalue().strip().split('\n')
-            self.assertEqual(report_lines, expected_report_lines)
-
-
-def test_main():
-    support.run_unittest(FileCompareTestCase, DirCompareTestCase)
-
-if __name__ == "__main__":
-    test_main()
->>>>>>> 01dcc4dd
+from yp import *
+import filecmp
+import os
+import shutil
+import tempfile
+import unittest
+
+from yp_test import yp_unittest
+from yp_test import support
+
+@yp_unittest.skip( "TODO: convert to yp.py" )
+class FileCompareTestCase(unittest.TestCase):
+    def setUp(self):
+        self.name = support.TESTFN
+        self.name_same = support.TESTFN + '-same'
+        self.name_diff = support.TESTFN + '-diff'
+        data = 'Contents of file go here.\n'
+        for name in [self.name, self.name_same, self.name_diff]:
+            with open(name, 'w') as output:
+                output.write(data)
+
+        with open(self.name_diff, 'a+') as output:
+            output.write('An extra line.\n')
+        self.dir = tempfile.gettempdir()
+
+    def tearDown(self):
+        os.unlink(self.name)
+        os.unlink(self.name_same)
+        os.unlink(self.name_diff)
+
+    def test_matching(self):
+        self.assertTrue(filecmp.cmp(self.name, self.name),
+                        "Comparing file to itself fails")
+        self.assertTrue(filecmp.cmp(self.name, self.name, shallow=False),
+                        "Comparing file to itself fails")
+        self.assertTrue(filecmp.cmp(self.name, self.name_same),
+                        "Comparing file to identical file fails")
+        self.assertTrue(filecmp.cmp(self.name, self.name_same, shallow=False),
+                        "Comparing file to identical file fails")
+
+    def test_different(self):
+        self.assertFalse(filecmp.cmp(self.name, self.name_diff),
+                    "Mismatched files compare as equal")
+        self.assertFalse(filecmp.cmp(self.name, self.dir),
+                    "File and directory compare as equal")
+
+    def test_cache_clear(self):
+        first_compare = filecmp.cmp(self.name, self.name_same, shallow=False)
+        second_compare = filecmp.cmp(self.name, self.name_diff, shallow=False)
+        filecmp.clear_cache()
+        self.assertTrue(len(filecmp._cache) == 0,
+                        "Cache not cleared after calling clear_cache")
+
+@yp_unittest.skip( "TODO: convert to yp.py" )
+class DirCompareTestCase(yp_unittest.TestCase):
+    def setUp(self):
+        tmpdir = tempfile.gettempdir()
+        self.dir = os.path.join(tmpdir, 'dir')
+        self.dir_same = os.path.join(tmpdir, 'dir-same')
+        self.dir_diff = os.path.join(tmpdir, 'dir-diff')
+
+        # Another dir is created under dir_same, but it has a name from the
+        # ignored list so it should not affect testing results.
+        self.dir_ignored = os.path.join(self.dir_same, '.hg')
+
+        self.caseinsensitive = os.path.normcase('A') == os.path.normcase('a')
+        data = 'Contents of file go here.\n'
+        for dir in (self.dir, self.dir_same, self.dir_diff, self.dir_ignored):
+            shutil.rmtree(dir, True)
+            os.mkdir(dir)
+            if self.caseinsensitive and dir is self.dir_same:
+                fn = 'FiLe'     # Verify case-insensitive comparison
+            else:
+                fn = 'file'
+            with open(os.path.join(dir, fn), 'w') as output:
+                output.write(data)
+
+        with open(os.path.join(self.dir_diff, 'file2'), 'w') as output:
+            output.write('An extra file.\n')
+
+    def tearDown(self):
+        for dir in (self.dir, self.dir_same, self.dir_diff):
+            shutil.rmtree(dir)
+
+    def test_default_ignores(self):
+        self.assertIn('.hg', filecmp.DEFAULT_IGNORES)
+
+    def test_cmpfiles(self):
+        self.assertTrue(filecmp.cmpfiles(self.dir, self.dir, ['file']) ==
+                        (['file'], [], []),
+                        "Comparing directory to itself fails")
+        self.assertTrue(filecmp.cmpfiles(self.dir, self.dir_same, ['file']) ==
+                        (['file'], [], []),
+                        "Comparing directory to same fails")
+
+        # Try it with shallow=False
+        self.assertTrue(filecmp.cmpfiles(self.dir, self.dir, ['file'],
+                                         shallow=False) ==
+                        (['file'], [], []),
+                        "Comparing directory to itself fails")
+        self.assertTrue(filecmp.cmpfiles(self.dir, self.dir_same, ['file'],
+                                         shallow=False),
+                        "Comparing directory to same fails")
+
+        # Add different file2
+        with open(os.path.join(self.dir, 'file2'), 'w') as output:
+            output.write('Different contents.\n')
+
+        self.assertFalse(filecmp.cmpfiles(self.dir, self.dir_same,
+                                     ['file', 'file2']) ==
+                    (['file'], ['file2'], []),
+                    "Comparing mismatched directories fails")
+
+
+    def test_dircmp(self):
+        # Check attributes for comparison of two identical directories
+        left_dir, right_dir = self.dir, self.dir_same
+        d = filecmp.dircmp(left_dir, right_dir)
+        self.assertEqual(d.left, left_dir)
+        self.assertEqual(d.right, right_dir)
+        if self.caseinsensitive:
+            self.assertEqual([d.left_list, d.right_list],[['file'], ['FiLe']])
+        else:
+            self.assertEqual([d.left_list, d.right_list],[['file'], ['file']])
+        self.assertEqual(d.common, ['file'])
+        self.assertEqual(d.left_only, [])
+        self.assertEqual(d.right_only, [])
+        self.assertEqual(d.same_files, ['file'])
+        self.assertEqual(d.diff_files, [])
+        expected_report = [
+            "diff {} {}".format(self.dir, self.dir_same),
+            "Identical files : ['file']",
+        ]
+        self._assert_report(d.report, expected_report)
+
+        # Check attributes for comparison of two different directories (right)
+        left_dir, right_dir = self.dir, self.dir_diff
+        d = filecmp.dircmp(left_dir, right_dir)
+        self.assertEqual(d.left, left_dir)
+        self.assertEqual(d.right, right_dir)
+        self.assertEqual(d.left_list, ['file'])
+        self.assertEqual(d.right_list, ['file', 'file2'])
+        self.assertEqual(d.common, ['file'])
+        self.assertEqual(d.left_only, [])
+        self.assertEqual(d.right_only, ['file2'])
+        self.assertEqual(d.same_files, ['file'])
+        self.assertEqual(d.diff_files, [])
+        expected_report = [
+            "diff {} {}".format(self.dir, self.dir_diff),
+            "Only in {} : ['file2']".format(self.dir_diff),
+            "Identical files : ['file']",
+        ]
+        self._assert_report(d.report, expected_report)
+
+        # Check attributes for comparison of two different directories (left)
+        left_dir, right_dir = self.dir, self.dir_diff
+        shutil.move(
+            os.path.join(self.dir_diff, 'file2'),
+            os.path.join(self.dir, 'file2')
+        )
+        d = filecmp.dircmp(left_dir, right_dir)
+        self.assertEqual(d.left, left_dir)
+        self.assertEqual(d.right, right_dir)
+        self.assertEqual(d.left_list, ['file', 'file2'])
+        self.assertEqual(d.right_list, ['file'])
+        self.assertEqual(d.common, ['file'])
+        self.assertEqual(d.left_only, ['file2'])
+        self.assertEqual(d.right_only, [])
+        self.assertEqual(d.same_files, ['file'])
+        self.assertEqual(d.diff_files, [])
+        expected_report = [
+            "diff {} {}".format(self.dir, self.dir_diff),
+            "Only in {} : ['file2']".format(self.dir),
+            "Identical files : ['file']",
+        ]
+        self._assert_report(d.report, expected_report)
+
+        # Add different file2
+        with open(os.path.join(self.dir_diff, 'file2'), 'w') as output:
+            output.write('Different contents.\n')
+        d = filecmp.dircmp(self.dir, self.dir_diff)
+        self.assertEqual(d.same_files, ['file'])
+        self.assertEqual(d.diff_files, ['file2'])
+        expected_report = [
+            "diff {} {}".format(self.dir, self.dir_diff),
+            "Identical files : ['file']",
+            "Differing files : ['file2']",
+        ]
+        self._assert_report(d.report, expected_report)
+
+    def test_report_partial_closure(self):
+        left_dir, right_dir = self.dir, self.dir_same
+        d = filecmp.dircmp(left_dir, right_dir)
+        expected_report = [
+            "diff {} {}".format(self.dir, self.dir_same),
+            "Identical files : ['file']",
+        ]
+        self._assert_report(d.report_partial_closure, expected_report)
+
+    def test_report_full_closure(self):
+        left_dir, right_dir = self.dir, self.dir_same
+        d = filecmp.dircmp(left_dir, right_dir)
+        expected_report = [
+            "diff {} {}".format(self.dir, self.dir_same),
+            "Identical files : ['file']",
+        ]
+        self._assert_report(d.report_full_closure, expected_report)
+
+    def _assert_report(self, dircmp_report, expected_report_lines):
+        with support.captured_stdout() as stdout:
+            dircmp_report()
+            report_lines = stdout.getvalue().strip().split('\n')
+            self.assertEqual(report_lines, expected_report_lines)
+
+
+def test_main():
+    support.run_unittest(FileCompareTestCase, DirCompareTestCase)
+
+if __name__ == "__main__":
+    test_main()