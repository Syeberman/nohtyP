<<<<<<< HEAD
from yp import *
import io
from yp_test import yp_unittest
import pickle
import pickletools
import sys
import copyreg
import weakref
from http.cookies import SimpleCookie

from yp_test.support import (
    TestFailed, TESTFN, run_with_locale, no_tracing,
    _2G, _4G, bigmemtest,
    )

from pickle import bytes_types

# Tests that try a number of pickle protocols should have a
#     for proto in protocols:
# kind of outer loop.
protocols = range(pickle.HIGHEST_PROTOCOL + 1)

ascii_char_size = 1


# Return True if opcode code appears in the pickle, else False.
def opcode_in_pickle(code, pickle):
    for op, dummy, dummy in pickletools.genops(pickle):
        if op.code == code.decode("latin-1"):
            return True
    return False

# Return the number of times opcode code appears in pickle.
def count_opcode(code, pickle):
    n = 0
    for op, dummy, dummy in pickletools.genops(pickle):
        if op.code == code.decode("latin-1"):
            n += 1
    return n


class UnseekableIO(io.BytesIO):
    def peek(self, *args):
        raise NotImplementedError

    def seekable(self):
        return False

    def seek(self, *args):
        raise io.UnsupportedOperation

    def tell(self):
        raise io.UnsupportedOperation


# We can't very well test the extension registry without putting known stuff
# in it, but we have to be careful to restore its original state.  Code
# should do this:
#
#     e = ExtensionSaver(extension_code)
#     try:
#         fiddle w/ the extension registry's stuff for extension_code
#     finally:
#         e.restore()

class ExtensionSaver:
    # Remember current registration for code (if any), and remove it (if
    # there is one).
    def __init__(self, code):
        self.code = code
        if code in copyreg._inverted_registry:
            self.pair = copyreg._inverted_registry[code]
            copyreg.remove_extension(self.pair[0], self.pair[1], code)
        else:
            self.pair = None

    # Restore previous registration for code.
    def restore(self):
        code = self.code
        curpair = copyreg._inverted_registry.get(code)
        if curpair is not None:
            copyreg.remove_extension(curpair[0], curpair[1], code)
        pair = self.pair
        if pair is not None:
            copyreg.add_extension(pair[0], pair[1], code)

class C:
    def __eq__(self, other):
        return self.__dict__ == other.__dict__

class D(C):
    def __init__(self, arg):
        pass

class E(C):
    def __getinitargs__(self):
        return ()

import __main__
__main__.C = C
C.__module__ = "__main__"
__main__.D = D
D.__module__ = "__main__"
__main__.E = E
E.__module__ = "__main__"

class myint(int):
    def __init__(self, x):
        self.str = str(x)

class initarg(C):

    def __init__(self, a, b):
        self.a = a
        self.b = b

    def __getinitargs__(self):
        return self.a, self.b

class metaclass(type):
    pass

class use_metaclass(object, metaclass=metaclass):
    pass

class pickling_metaclass(type):
    def __eq__(self, other):
        return (type(self) == type(other) and
                self.reduce_args == other.reduce_args)

    def __reduce__(self):
        return (create_dynamic_class, self.reduce_args)

def create_dynamic_class(name, bases):
    result = pickling_metaclass(name, bases, dict())
    result.reduce_args = (name, bases)
    return result

# DATA0 .. DATA2 are the pickles we expect under the various protocols, for
# the object returned by create_data().

DATA0 = (
    b'(lp0\nL0L\naL1L\naF2.0\nac'
    b'builtins\ncomplex\n'
    b'p1\n(F3.0\nF0.0\ntp2\nRp'
    b'3\naL1L\naL-1L\naL255L\naL-'
    b'255L\naL-256L\naL65535L\na'
    b'L-65535L\naL-65536L\naL2'
    b'147483647L\naL-2147483'
    b'647L\naL-2147483648L\na('
    b'Vabc\np4\ng4\nccopyreg'
    b'\n_reconstructor\np5\n('
    b'c__main__\nC\np6\ncbu'
    b'iltins\nobject\np7\nNt'
    b'p8\nRp9\n(dp10\nVfoo\np1'
    b'1\nL1L\nsVbar\np12\nL2L\nsb'
    b'g9\ntp13\nag13\naL5L\na.'
)

# Disassembly of DATA0
DATA0_DIS = """\
    0: (    MARK
    1: l        LIST       (MARK at 0)
    2: p    PUT        0
    5: L    LONG       0
    9: a    APPEND
   10: L    LONG       1
   14: a    APPEND
   15: F    FLOAT      2.0
   20: a    APPEND
   21: c    GLOBAL     'builtins complex'
   39: p    PUT        1
   42: (    MARK
   43: F        FLOAT      3.0
   48: F        FLOAT      0.0
   53: t        TUPLE      (MARK at 42)
   54: p    PUT        2
   57: R    REDUCE
   58: p    PUT        3
   61: a    APPEND
   62: L    LONG       1
   66: a    APPEND
   67: L    LONG       -1
   72: a    APPEND
   73: L    LONG       255
   79: a    APPEND
   80: L    LONG       -255
   87: a    APPEND
   88: L    LONG       -256
   95: a    APPEND
   96: L    LONG       65535
  104: a    APPEND
  105: L    LONG       -65535
  114: a    APPEND
  115: L    LONG       -65536
  124: a    APPEND
  125: L    LONG       2147483647
  138: a    APPEND
  139: L    LONG       -2147483647
  153: a    APPEND
  154: L    LONG       -2147483648
  168: a    APPEND
  169: (    MARK
  170: V        UNICODE    'abc'
  175: p        PUT        4
  178: g        GET        4
  181: c        GLOBAL     'copyreg _reconstructor'
  205: p        PUT        5
  208: (        MARK
  209: c            GLOBAL     '__main__ C'
  221: p            PUT        6
  224: c            GLOBAL     'builtins object'
  241: p            PUT        7
  244: N            NONE
  245: t            TUPLE      (MARK at 208)
  246: p        PUT        8
  249: R        REDUCE
  250: p        PUT        9
  253: (        MARK
  254: d            DICT       (MARK at 253)
  255: p        PUT        10
  259: V        UNICODE    'foo'
  264: p        PUT        11
  268: L        LONG       1
  272: s        SETITEM
  273: V        UNICODE    'bar'
  278: p        PUT        12
  282: L        LONG       2
  286: s        SETITEM
  287: b        BUILD
  288: g        GET        9
  291: t        TUPLE      (MARK at 169)
  292: p    PUT        13
  296: a    APPEND
  297: g    GET        13
  301: a    APPEND
  302: L    LONG       5
  306: a    APPEND
  307: .    STOP
highest protocol among opcodes = 0
"""

DATA1 = (
    b']q\x00(K\x00K\x01G@\x00\x00\x00\x00\x00\x00\x00c'
    b'builtins\ncomplex\nq\x01'
    b'(G@\x08\x00\x00\x00\x00\x00\x00G\x00\x00\x00\x00\x00\x00\x00\x00t'
    b'q\x02Rq\x03K\x01J\xff\xff\xff\xffK\xffJ\x01\xff\xff\xffJ'
    b'\x00\xff\xff\xffM\xff\xffJ\x01\x00\xff\xffJ\x00\x00\xff\xffJ\xff\xff'
    b'\xff\x7fJ\x01\x00\x00\x80J\x00\x00\x00\x80(X\x03\x00\x00\x00ab'
    b'cq\x04h\x04ccopyreg\n_reco'
    b'nstructor\nq\x05(c__main'
    b'__\nC\nq\x06cbuiltins\n'
    b'object\nq\x07Ntq\x08Rq\t}q\n('
    b'X\x03\x00\x00\x00fooq\x0bK\x01X\x03\x00\x00\x00bar'
    b'q\x0cK\x02ubh\ttq\rh\rK\x05e.'
)

# Disassembly of DATA1
DATA1_DIS = """\
    0: ]    EMPTY_LIST
    1: q    BINPUT     0
    3: (    MARK
    4: K        BININT1    0
    6: K        BININT1    1
    8: G        BINFLOAT   2.0
   17: c        GLOBAL     'builtins complex'
   35: q        BINPUT     1
   37: (        MARK
   38: G            BINFLOAT   3.0
   47: G            BINFLOAT   0.0
   56: t            TUPLE      (MARK at 37)
   57: q        BINPUT     2
   59: R        REDUCE
   60: q        BINPUT     3
   62: K        BININT1    1
   64: J        BININT     -1
   69: K        BININT1    255
   71: J        BININT     -255
   76: J        BININT     -256
   81: M        BININT2    65535
   84: J        BININT     -65535
   89: J        BININT     -65536
   94: J        BININT     2147483647
   99: J        BININT     -2147483647
  104: J        BININT     -2147483648
  109: (        MARK
  110: X            BINUNICODE 'abc'
  118: q            BINPUT     4
  120: h            BINGET     4
  122: c            GLOBAL     'copyreg _reconstructor'
  146: q            BINPUT     5
  148: (            MARK
  149: c                GLOBAL     '__main__ C'
  161: q                BINPUT     6
  163: c                GLOBAL     'builtins object'
  180: q                BINPUT     7
  182: N                NONE
  183: t                TUPLE      (MARK at 148)
  184: q            BINPUT     8
  186: R            REDUCE
  187: q            BINPUT     9
  189: }            EMPTY_DICT
  190: q            BINPUT     10
  192: (            MARK
  193: X                BINUNICODE 'foo'
  201: q                BINPUT     11
  203: K                BININT1    1
  205: X                BINUNICODE 'bar'
  213: q                BINPUT     12
  215: K                BININT1    2
  217: u                SETITEMS   (MARK at 192)
  218: b            BUILD
  219: h            BINGET     9
  221: t            TUPLE      (MARK at 109)
  222: q        BINPUT     13
  224: h        BINGET     13
  226: K        BININT1    5
  228: e        APPENDS    (MARK at 3)
  229: .    STOP
highest protocol among opcodes = 1
"""

DATA2 = (
    b'\x80\x02]q\x00(K\x00K\x01G@\x00\x00\x00\x00\x00\x00\x00c'
    b'builtins\ncomplex\n'
    b'q\x01G@\x08\x00\x00\x00\x00\x00\x00G\x00\x00\x00\x00\x00\x00\x00\x00'
    b'\x86q\x02Rq\x03K\x01J\xff\xff\xff\xffK\xffJ\x01\xff\xff\xff'
    b'J\x00\xff\xff\xffM\xff\xffJ\x01\x00\xff\xffJ\x00\x00\xff\xffJ\xff'
    b'\xff\xff\x7fJ\x01\x00\x00\x80J\x00\x00\x00\x80(X\x03\x00\x00\x00a'
    b'bcq\x04h\x04c__main__\nC\nq\x05'
    b')\x81q\x06}q\x07(X\x03\x00\x00\x00fooq\x08K\x01'
    b'X\x03\x00\x00\x00barq\tK\x02ubh\x06tq\nh'
    b'\nK\x05e.'
)

# Disassembly of DATA2
DATA2_DIS = """\
    0: \x80 PROTO      2
    2: ]    EMPTY_LIST
    3: q    BINPUT     0
    5: (    MARK
    6: K        BININT1    0
    8: K        BININT1    1
   10: G        BINFLOAT   2.0
   19: c        GLOBAL     'builtins complex'
   37: q        BINPUT     1
   39: G        BINFLOAT   3.0
   48: G        BINFLOAT   0.0
   57: \x86     TUPLE2
   58: q        BINPUT     2
   60: R        REDUCE
   61: q        BINPUT     3
   63: K        BININT1    1
   65: J        BININT     -1
   70: K        BININT1    255
   72: J        BININT     -255
   77: J        BININT     -256
   82: M        BININT2    65535
   85: J        BININT     -65535
   90: J        BININT     -65536
   95: J        BININT     2147483647
  100: J        BININT     -2147483647
  105: J        BININT     -2147483648
  110: (        MARK
  111: X            BINUNICODE 'abc'
  119: q            BINPUT     4
  121: h            BINGET     4
  123: c            GLOBAL     '__main__ C'
  135: q            BINPUT     5
  137: )            EMPTY_TUPLE
  138: \x81         NEWOBJ
  139: q            BINPUT     6
  141: }            EMPTY_DICT
  142: q            BINPUT     7
  144: (            MARK
  145: X                BINUNICODE 'foo'
  153: q                BINPUT     8
  155: K                BININT1    1
  157: X                BINUNICODE 'bar'
  165: q                BINPUT     9
  167: K                BININT1    2
  169: u                SETITEMS   (MARK at 144)
  170: b            BUILD
  171: h            BINGET     6
  173: t            TUPLE      (MARK at 110)
  174: q        BINPUT     10
  176: h        BINGET     10
  178: K        BININT1    5
  180: e        APPENDS    (MARK at 5)
  181: .    STOP
highest protocol among opcodes = 2
"""

# set([1,2]) pickled from 2.x with protocol 2
DATA3 = b'\x80\x02c__builtin__\nset\nq\x00]q\x01(K\x01K\x02e\x85q\x02Rq\x03.'

# xrange(5) pickled from 2.x with protocol 2
DATA4 = b'\x80\x02c__builtin__\nxrange\nq\x00K\x00K\x05K\x01\x87q\x01Rq\x02.'

# a SimpleCookie() object pickled from 2.x with protocol 2
DATA5 = (b'\x80\x02cCookie\nSimpleCookie\nq\x00)\x81q\x01U\x03key'
         b'q\x02cCookie\nMorsel\nq\x03)\x81q\x04(U\x07commentq\x05U'
         b'\x00q\x06U\x06domainq\x07h\x06U\x06secureq\x08h\x06U\x07'
         b'expiresq\th\x06U\x07max-ageq\nh\x06U\x07versionq\x0bh\x06U'
         b'\x04pathq\x0ch\x06U\x08httponlyq\rh\x06u}q\x0e(U\x0b'
         b'coded_valueq\x0fU\x05valueq\x10h\x10h\x10h\x02h\x02ubs}q\x11b.')

# set([3]) pickled from 2.x with protocol 2
DATA6 = b'\x80\x02c__builtin__\nset\nq\x00]q\x01K\x03a\x85q\x02Rq\x03.'


def create_data():
    c = C()
    c.foo = 1
    c.bar = 2
    x = [0, 1, 2.0, 3.0+0j]
    # Append some integer test cases at cPickle.c's internal size
    # cutoffs.
    uint1max = 0xff
    uint2max = 0xffff
    int4max = 0x7fffffff
    x.extend([1, -1,
              uint1max, -uint1max, -uint1max-1,
              uint2max, -uint2max, -uint2max-1,
               int4max,  -int4max,  -int4max-1])
    y = ('abc', 'abc', c, c)
    x.append(y)
    x.append(y)
    x.append(5)
    return x

@yp_unittest.skip( "TODO: convert to yp.py" )
class AbstractPickleTests(yp_unittest.TestCase):
    # Subclass must define self.dumps, self.loads.

    _testdata = create_data()

    def setUp(self):
        pass

    def test_misc(self):
        # test various datatypes not tested by testdata
        for proto in protocols:
            x = myint(4)
            s = self.dumps(x, proto)
            y = self.loads(s)
            self.assertEqual(x, y)

            x = (1, ())
            s = self.dumps(x, proto)
            y = self.loads(s)
            self.assertEqual(x, y)

            x = initarg(1, x)
            s = self.dumps(x, proto)
            y = self.loads(s)
            self.assertEqual(x, y)

        # XXX test __reduce__ protocol?

    def test_roundtrip_equality(self):
        expected = self._testdata
        for proto in protocols:
            s = self.dumps(expected, proto)
            got = self.loads(s)
            self.assertEqual(expected, got)

    def test_load_from_data0(self):
        self.assertEqual(self._testdata, self.loads(DATA0))

    def test_load_from_data1(self):
        self.assertEqual(self._testdata, self.loads(DATA1))

    def test_load_from_data2(self):
        self.assertEqual(self._testdata, self.loads(DATA2))

    def test_load_classic_instance(self):
        # See issue5180.  Test loading 2.x pickles that
        # contain an instance of old style class.
        for X, args in [(C, ()), (D, ('x',)), (E, ())]:
            xname = X.__name__.encode('ascii')
            # Protocol 0 (text mode pickle):
            """
            0: (    MARK
            1: i        INST       '__main__ X' (MARK at 0)
            15: p    PUT        0
            18: (    MARK
            19: d        DICT       (MARK at 18)
            20: p    PUT        1
            23: b    BUILD
            24: .    STOP
            """
            pickle0 = (b"(i__main__\n"
                       b"X\n"
                       b"p0\n"
                       b"(dp1\nb.").replace(b'X', xname)
            self.assertEqual(X(*args), self.loads(pickle0))

            # Protocol 1 (binary mode pickle)
            """
            0: (    MARK
            1: c        GLOBAL     '__main__ X'
            15: q        BINPUT     0
            17: o        OBJ        (MARK at 0)
            18: q    BINPUT     1
            20: }    EMPTY_DICT
            21: q    BINPUT     2
            23: b    BUILD
            24: .    STOP
            """
            pickle1 = (b'(c__main__\n'
                       b'X\n'
                       b'q\x00oq\x01}q\x02b.').replace(b'X', xname)
            self.assertEqual(X(*args), self.loads(pickle1))

            # Protocol 2 (pickle2 = b'\x80\x02' + pickle1)
            """
            0: \x80 PROTO      2
            2: (    MARK
            3: c        GLOBAL     '__main__ X'
            17: q        BINPUT     0
            19: o        OBJ        (MARK at 2)
            20: q    BINPUT     1
            22: }    EMPTY_DICT
            23: q    BINPUT     2
            25: b    BUILD
            26: .    STOP
            """
            pickle2 = (b'\x80\x02(c__main__\n'
                       b'X\n'
                       b'q\x00oq\x01}q\x02b.').replace(b'X', xname)
            self.assertEqual(X(*args), self.loads(pickle2))

    # There are gratuitous differences between pickles produced by
    # pickle and cPickle, largely because cPickle starts PUT indices at
    # 1 and pickle starts them at 0.  See XXX comment in cPickle's put2() --
    # there's a comment with an exclamation point there whose meaning
    # is a mystery.  cPickle also suppresses PUT for objects with a refcount
    # of 1.
    def dont_test_disassembly(self):
        from io import StringIO
        from pickletools import dis

        for proto, expected in (0, DATA0_DIS), (1, DATA1_DIS):
            s = self.dumps(self._testdata, proto)
            filelike = StringIO()
            dis(s, out=filelike)
            got = filelike.getvalue()
            self.assertEqual(expected, got)

    def test_recursive_list(self):
        l = []
        l.append(l)
        for proto in protocols:
            s = self.dumps(l, proto)
            x = self.loads(s)
            self.assertEqual(len(x), 1)
            self.assertTrue(x is x[0])

    def test_recursive_tuple(self):
        t = ([],)
        t[0].append(t)
        for proto in protocols:
            s = self.dumps(t, proto)
            x = self.loads(s)
            self.assertEqual(len(x), 1)
            self.assertEqual(len(x[0]), 1)
            self.assertTrue(x is x[0][0])

    def test_recursive_dict(self):
        d = {}
        d[1] = d
        for proto in protocols:
            s = self.dumps(d, proto)
            x = self.loads(s)
            self.assertEqual(list(x.keys()), [1])
            self.assertTrue(x[1] is x)

    def test_recursive_inst(self):
        i = C()
        i.attr = i
        for proto in protocols:
            s = self.dumps(i, proto)
            x = self.loads(s)
            self.assertEqual(dir(x), dir(i))
            self.assertIs(x.attr, x)

    def test_recursive_multi(self):
        l = []
        d = {1:l}
        i = C()
        i.attr = d
        l.append(i)
        for proto in protocols:
            s = self.dumps(l, proto)
            x = self.loads(s)
            self.assertEqual(len(x), 1)
            self.assertEqual(dir(x[0]), dir(i))
            self.assertEqual(list(x[0].attr.keys()), [1])
            self.assertTrue(x[0].attr[1] is x)

    def test_get(self):
        self.assertRaises(KeyError, self.loads, b'g0\np0')
        self.assertEqual(self.loads(b'((Kdtp0\nh\x00l.))'), [(100,), (100,)])

    def test_insecure_strings(self):
        # XXX Some of these tests are temporarily disabled
        insecure = [b"abc", b"2 + 2", # not quoted
                    ## b"'abc' + 'def'", # not a single quoted string
                    b"'abc", # quote is not closed
                    b"'abc\"", # open quote and close quote don't match
                    b"'abc'   ?", # junk after close quote
                    b"'\\'", # trailing backslash
                    # Variations on issue #17710
                    b"'",
                    b'"',
                    b"' ",
                    b"'  ",
                    b"'   ",
                    b"'    ",
                    b'"    ',
                    # some tests of the quoting rules
                    ## b"'abc\"\''",
                    ## b"'\\\\a\'\'\'\\\'\\\\\''",
                    ]
        for b in insecure:
            buf = b"S" + b + b"\012p0\012."
            self.assertRaises(ValueError, self.loads, buf)

    def test_unicode(self):
        endcases = ['', '<\\u>', '<\\\u1234>', '<\n>',
                    '<\\>', '<\\\U00012345>',
                    # surrogates
                    '<\udc80>']
        for proto in protocols:
            for u in endcases:
                p = self.dumps(u, proto)
                u2 = self.loads(p)
                self.assertEqual(u2, u)

    def test_unicode_high_plane(self):
        t = '\U00012345'
        for proto in protocols:
            p = self.dumps(t, proto)
            t2 = self.loads(p)
            self.assertEqual(t2, t)

    def test_bytes(self):
        for proto in protocols:
            for s in b'', b'xyz', b'xyz'*100:
                p = self.dumps(s, proto)
                self.assertEqual(self.loads(p), s)
            for s in [bytes([i]) for i in range(256)]:
                p = self.dumps(s, proto)
                self.assertEqual(self.loads(p), s)
            for s in [bytes([i, i]) for i in range(256)]:
                p = self.dumps(s, proto)
                self.assertEqual(self.loads(p), s)

    def test_ints(self):
        import sys
        for proto in protocols:
            n = sys.maxsize
            while n:
                for expected in (-n, n):
                    s = self.dumps(expected, proto)
                    n2 = self.loads(s)
                    self.assertEqual(expected, n2)
                n = n >> 1

    def test_maxint64(self):
        maxint64 = (1 << 63) - 1
        data = b'I' + str(maxint64).encode("ascii") + b'\n.'
        got = self.loads(data)
        self.assertEqual(got, maxint64)

        # Try too with a bogus literal.
        data = b'I' + str(maxint64).encode("ascii") + b'JUNK\n.'
        self.assertRaises(ValueError, self.loads, data)

    def test_long(self):
        for proto in protocols:
            # 256 bytes is where LONG4 begins.
            for nbits in 1, 8, 8*254, 8*255, 8*256, 8*257:
                nbase = 1 << nbits
                for npos in nbase-1, nbase, nbase+1:
                    for n in npos, -npos:
                        pickle = self.dumps(n, proto)
                        got = self.loads(pickle)
                        self.assertEqual(n, got)
        # Try a monster.  This is quadratic-time in protos 0 & 1, so don't
        # bother with those.
        nbase = int("deadbeeffeedface", 16)
        nbase += nbase << 1000000
        for n in nbase, -nbase:
            p = self.dumps(n, 2)
            got = self.loads(p)
            self.assertEqual(n, got)

    def test_float(self):
        test_values = [0.0, 4.94e-324, 1e-310, 7e-308, 6.626e-34, 0.1, 0.5,
                       3.14, 263.44582062374053, 6.022e23, 1e30]
        test_values = test_values + [-x for x in test_values]
        for proto in protocols:
            for value in test_values:
                pickle = self.dumps(value, proto)
                got = self.loads(pickle)
                self.assertEqual(value, got)

    @run_with_locale('LC_ALL', 'de_DE', 'fr_FR')
    def test_float_format(self):
        # make sure that floats are formatted locale independent with proto 0
        self.assertEqual(self.dumps(1.2, 0)[0:3], b'F1.')

    def test_reduce(self):
        pass

    def test_getinitargs(self):
        pass

    def test_pop_empty_stack(self):
        # Test issue7455
        s = b'0'
        self.assertRaises((pickle.UnpicklingError, IndexError), self.loads, s)

    def test_metaclass(self):
        a = use_metaclass()
        for proto in protocols:
            s = self.dumps(a, proto)
            b = self.loads(s)
            self.assertEqual(a.__class__, b.__class__)

    def test_dynamic_class(self):
        a = create_dynamic_class("my_dynamic_class", (object,))
        copyreg.pickle(pickling_metaclass, pickling_metaclass.__reduce__)
        for proto in protocols:
            s = self.dumps(a, proto)
            b = self.loads(s)
            self.assertEqual(a, b)

    def test_structseq(self):
        import time
        import os

        t = time.localtime()
        for proto in protocols:
            s = self.dumps(t, proto)
            u = self.loads(s)
            self.assertEqual(t, u)
            if hasattr(os, "stat"):
                t = os.stat(os.curdir)
                s = self.dumps(t, proto)
                u = self.loads(s)
                self.assertEqual(t, u)
            if hasattr(os, "statvfs"):
                t = os.statvfs(os.curdir)
                s = self.dumps(t, proto)
                u = self.loads(s)
                self.assertEqual(t, u)

    def test_ellipsis(self):
        for proto in protocols:
            s = self.dumps(..., proto)
            u = self.loads(s)
            self.assertEqual(..., u)

    def test_notimplemented(self):
        for proto in protocols:
            s = self.dumps(NotImplemented, proto)
            u = self.loads(s)
            self.assertEqual(NotImplemented, u)

    # Tests for protocol 2

    def test_proto(self):
        build_none = pickle.NONE + pickle.STOP
        for proto in protocols:
            expected = build_none
            if proto >= 2:
                expected = pickle.PROTO + bytes([proto]) + expected
            p = self.dumps(None, proto)
            self.assertEqual(p, expected)

        oob = protocols[-1] + 1     # a future protocol
        badpickle = pickle.PROTO + bytes([oob]) + build_none
        try:
            self.loads(badpickle)
        except ValueError as detail:
            self.assertTrue(str(detail).startswith(
                                            "unsupported pickle protocol"))
        else:
            self.fail("expected bad protocol number to raise ValueError")

    def test_long1(self):
        x = 12345678910111213141516178920
        for proto in protocols:
            s = self.dumps(x, proto)
            y = self.loads(s)
            self.assertEqual(x, y)
            self.assertEqual(opcode_in_pickle(pickle.LONG1, s), proto >= 2)

    def test_long4(self):
        x = 12345678910111213141516178920 << (256*8)
        for proto in protocols:
            s = self.dumps(x, proto)
            y = self.loads(s)
            self.assertEqual(x, y)
            self.assertEqual(opcode_in_pickle(pickle.LONG4, s), proto >= 2)

    def test_short_tuples(self):
        # Map (proto, len(tuple)) to expected opcode.
        expected_opcode = {(0, 0): pickle.TUPLE,
                           (0, 1): pickle.TUPLE,
                           (0, 2): pickle.TUPLE,
                           (0, 3): pickle.TUPLE,
                           (0, 4): pickle.TUPLE,

                           (1, 0): pickle.EMPTY_TUPLE,
                           (1, 1): pickle.TUPLE,
                           (1, 2): pickle.TUPLE,
                           (1, 3): pickle.TUPLE,
                           (1, 4): pickle.TUPLE,

                           (2, 0): pickle.EMPTY_TUPLE,
                           (2, 1): pickle.TUPLE1,
                           (2, 2): pickle.TUPLE2,
                           (2, 3): pickle.TUPLE3,
                           (2, 4): pickle.TUPLE,

                           (3, 0): pickle.EMPTY_TUPLE,
                           (3, 1): pickle.TUPLE1,
                           (3, 2): pickle.TUPLE2,
                           (3, 3): pickle.TUPLE3,
                           (3, 4): pickle.TUPLE,
                          }
        a = ()
        b = (1,)
        c = (1, 2)
        d = (1, 2, 3)
        e = (1, 2, 3, 4)
        for proto in protocols:
            for x in a, b, c, d, e:
                s = self.dumps(x, proto)
                y = self.loads(s)
                self.assertEqual(x, y, (proto, x, s, y))
                expected = expected_opcode[proto, len(x)]
                self.assertEqual(opcode_in_pickle(expected, s), True)

    def test_singletons(self):
        # Map (proto, singleton) to expected opcode.
        expected_opcode = {(0, None): pickle.NONE,
                           (1, None): pickle.NONE,
                           (2, None): pickle.NONE,
                           (3, None): pickle.NONE,

                           (0, True): pickle.INT,
                           (1, True): pickle.INT,
                           (2, True): pickle.NEWTRUE,
                           (3, True): pickle.NEWTRUE,

                           (0, False): pickle.INT,
                           (1, False): pickle.INT,
                           (2, False): pickle.NEWFALSE,
                           (3, False): pickle.NEWFALSE,
                          }
        for proto in protocols:
            for x in None, False, True:
                s = self.dumps(x, proto)
                y = self.loads(s)
                self.assertTrue(x is y, (proto, x, s, y))
                expected = expected_opcode[proto, x]
                self.assertEqual(opcode_in_pickle(expected, s), True)

    def test_newobj_tuple(self):
        x = MyTuple([1, 2, 3])
        x.foo = 42
        x.bar = "hello"
        for proto in protocols:
            s = self.dumps(x, proto)
            y = self.loads(s)
            self.assertEqual(tuple(x), tuple(y))
            self.assertEqual(x.__dict__, y.__dict__)

    def test_newobj_list(self):
        x = MyList([1, 2, 3])
        x.foo = 42
        x.bar = "hello"
        for proto in protocols:
            s = self.dumps(x, proto)
            y = self.loads(s)
            self.assertEqual(list(x), list(y))
            self.assertEqual(x.__dict__, y.__dict__)

    def test_newobj_generic(self):
        for proto in protocols:
            for C in myclasses:
                B = C.__base__
                x = C(C.sample)
                x.foo = 42
                s = self.dumps(x, proto)
                y = self.loads(s)
                detail = (proto, C, B, x, y, type(y))
                self.assertEqual(B(x), B(y), detail)
                self.assertEqual(x.__dict__, y.__dict__, detail)

    def test_newobj_proxies(self):
        # NEWOBJ should use the __class__ rather than the raw type
        classes = myclasses[:]
        # Cannot create weakproxies to these classes
        for c in (MyInt, MyTuple):
            classes.remove(c)
        for proto in protocols:
            for C in classes:
                B = C.__base__
                x = C(C.sample)
                x.foo = 42
                p = weakref.proxy(x)
                s = self.dumps(p, proto)
                y = self.loads(s)
                self.assertEqual(type(y), type(x))  # rather than type(p)
                detail = (proto, C, B, x, y, type(y))
                self.assertEqual(B(x), B(y), detail)
                self.assertEqual(x.__dict__, y.__dict__, detail)

    # Register a type with copyreg, with extension code extcode.  Pickle
    # an object of that type.  Check that the resulting pickle uses opcode
    # (EXT[124]) under proto 2, and not in proto 1.

    def produce_global_ext(self, extcode, opcode):
        e = ExtensionSaver(extcode)
        try:
            copyreg.add_extension(__name__, "MyList", extcode)
            x = MyList([1, 2, 3])
            x.foo = 42
            x.bar = "hello"

            # Dump using protocol 1 for comparison.
            s1 = self.dumps(x, 1)
            self.assertIn(__name__.encode("utf-8"), s1)
            self.assertIn(b"MyList", s1)
            self.assertEqual(opcode_in_pickle(opcode, s1), False)

            y = self.loads(s1)
            self.assertEqual(list(x), list(y))
            self.assertEqual(x.__dict__, y.__dict__)

            # Dump using protocol 2 for test.
            s2 = self.dumps(x, 2)
            self.assertNotIn(__name__.encode("utf-8"), s2)
            self.assertNotIn(b"MyList", s2)
            self.assertEqual(opcode_in_pickle(opcode, s2), True, repr(s2))

            y = self.loads(s2)
            self.assertEqual(list(x), list(y))
            self.assertEqual(x.__dict__, y.__dict__)

        finally:
            e.restore()

    def test_global_ext1(self):
        self.produce_global_ext(0x00000001, pickle.EXT1)  # smallest EXT1 code
        self.produce_global_ext(0x000000ff, pickle.EXT1)  # largest EXT1 code

    def test_global_ext2(self):
        self.produce_global_ext(0x00000100, pickle.EXT2)  # smallest EXT2 code
        self.produce_global_ext(0x0000ffff, pickle.EXT2)  # largest EXT2 code
        self.produce_global_ext(0x0000abcd, pickle.EXT2)  # check endianness

    def test_global_ext4(self):
        self.produce_global_ext(0x00010000, pickle.EXT4)  # smallest EXT4 code
        self.produce_global_ext(0x7fffffff, pickle.EXT4)  # largest EXT4 code
        self.produce_global_ext(0x12abcdef, pickle.EXT4)  # check endianness

    def test_list_chunking(self):
        n = 10  # too small to chunk
        x = list(range(n))
        for proto in protocols:
            s = self.dumps(x, proto)
            y = self.loads(s)
            self.assertEqual(x, y)
            num_appends = count_opcode(pickle.APPENDS, s)
            self.assertEqual(num_appends, proto > 0)

        n = 2500  # expect at least two chunks when proto > 0
        x = list(range(n))
        for proto in protocols:
            s = self.dumps(x, proto)
            y = self.loads(s)
            self.assertEqual(x, y)
            num_appends = count_opcode(pickle.APPENDS, s)
            if proto == 0:
                self.assertEqual(num_appends, 0)
            else:
                self.assertTrue(num_appends >= 2)

    def test_dict_chunking(self):
        n = 10  # too small to chunk
        x = dict.fromkeys(range(n))
        for proto in protocols:
            s = self.dumps(x, proto)
            self.assertIsInstance(s, bytes_types)
            y = self.loads(s)
            self.assertEqual(x, y)
            num_setitems = count_opcode(pickle.SETITEMS, s)
            self.assertEqual(num_setitems, proto > 0)

        n = 2500  # expect at least two chunks when proto > 0
        x = dict.fromkeys(range(n))
        for proto in protocols:
            s = self.dumps(x, proto)
            y = self.loads(s)
            self.assertEqual(x, y)
            num_setitems = count_opcode(pickle.SETITEMS, s)
            if proto == 0:
                self.assertEqual(num_setitems, 0)
            else:
                self.assertTrue(num_setitems >= 2)

    def test_simple_newobj(self):
        x = object.__new__(SimpleNewObj)  # avoid __init__
        x.abc = 666
        for proto in protocols:
            s = self.dumps(x, proto)
            self.assertEqual(opcode_in_pickle(pickle.NEWOBJ, s), proto >= 2)
            y = self.loads(s)   # will raise TypeError if __init__ called
            self.assertEqual(y.abc, 666)
            self.assertEqual(x.__dict__, y.__dict__)

    def test_newobj_list_slots(self):
        x = SlotList([1, 2, 3])
        x.foo = 42
        x.bar = "hello"
        s = self.dumps(x, 2)
        y = self.loads(s)
        self.assertEqual(list(x), list(y))
        self.assertEqual(x.__dict__, y.__dict__)
        self.assertEqual(x.foo, y.foo)
        self.assertEqual(x.bar, y.bar)

    def test_reduce_overrides_default_reduce_ex(self):
        for proto in protocols:
            x = REX_one()
            self.assertEqual(x._reduce_called, 0)
            s = self.dumps(x, proto)
            self.assertEqual(x._reduce_called, 1)
            y = self.loads(s)
            self.assertEqual(y._reduce_called, 0)

    def test_reduce_ex_called(self):
        for proto in protocols:
            x = REX_two()
            self.assertEqual(x._proto, None)
            s = self.dumps(x, proto)
            self.assertEqual(x._proto, proto)
            y = self.loads(s)
            self.assertEqual(y._proto, None)

    def test_reduce_ex_overrides_reduce(self):
        for proto in protocols:
            x = REX_three()
            self.assertEqual(x._proto, None)
            s = self.dumps(x, proto)
            self.assertEqual(x._proto, proto)
            y = self.loads(s)
            self.assertEqual(y._proto, None)

    def test_reduce_ex_calls_base(self):
        for proto in protocols:
            x = REX_four()
            self.assertEqual(x._proto, None)
            s = self.dumps(x, proto)
            self.assertEqual(x._proto, proto)
            y = self.loads(s)
            self.assertEqual(y._proto, proto)

    def test_reduce_calls_base(self):
        for proto in protocols:
            x = REX_five()
            self.assertEqual(x._reduce_called, 0)
            s = self.dumps(x, proto)
            self.assertEqual(x._reduce_called, 1)
            y = self.loads(s)
            self.assertEqual(y._reduce_called, 1)

    @no_tracing
    def test_bad_getattr(self):
        x = BadGetattr()
        for proto in 0, 1:
            self.assertRaises(RuntimeError, self.dumps, x, proto)
        # protocol 2 don't raise a RuntimeError.
        d = self.dumps(x, 2)

    def test_reduce_bad_iterator(self):
        # Issue4176: crash when 4th and 5th items of __reduce__()
        # are not iterators
        class C(object):
            def __reduce__(self):
                # 4th item is not an iterator
                return list, (), None, [], None
        class D(object):
            def __reduce__(self):
                # 5th item is not an iterator
                return dict, (), None, None, []

        # Protocol 0 is less strict and also accept iterables.
        for proto in protocols:
            try:
                self.dumps(C(), proto)
            except (pickle.PickleError):
                pass
            try:
                self.dumps(D(), proto)
            except (pickle.PickleError):
                pass

    def test_many_puts_and_gets(self):
        # Test that internal data structures correctly deal with lots of
        # puts/gets.
        keys = ("aaa" + str(i) for i in range(100))
        large_dict = dict((k, [4, 5, 6]) for k in keys)
        obj = [dict(large_dict), dict(large_dict), dict(large_dict)]

        for proto in protocols:
            dumped = self.dumps(obj, proto)
            loaded = self.loads(dumped)
            self.assertEqual(loaded, obj,
                             "Failed protocol %d: %r != %r"
                             % (proto, obj, loaded))

    def test_attribute_name_interning(self):
        # Test that attribute names of pickled objects are interned when
        # unpickling.
        for proto in protocols:
            x = C()
            x.foo = 42
            x.bar = "hello"
            s = self.dumps(x, proto)
            y = self.loads(s)
            x_keys = sorted(x.__dict__)
            y_keys = sorted(y.__dict__)
            for x_key, y_key in zip(x_keys, y_keys):
                self.assertIs(x_key, y_key)

    def test_unpickle_from_2x(self):
        # Unpickle non-trivial data from Python 2.x.
        loaded = self.loads(DATA3)
        self.assertEqual(loaded, set([1, 2]))
        loaded = self.loads(DATA4)
        self.assertEqual(type(loaded), type(range(0)))
        self.assertEqual(list(loaded), list(range(5)))
        loaded = self.loads(DATA5)
        self.assertEqual(type(loaded), SimpleCookie)
        self.assertEqual(list(loaded.keys()), ["key"])
        self.assertEqual(loaded["key"].value, "Set-Cookie: key=value")

    def test_pickle_to_2x(self):
        # Pickle non-trivial data with protocol 2, expecting that it yields
        # the same result as Python 2.x did.
        # NOTE: this test is a bit too strong since we can produce different
        # bytecode that 2.x will still understand.
        dumped = self.dumps(range(5), 2)
        self.assertEqual(dumped, DATA4)
        dumped = self.dumps(set([3]), 2)
        self.assertEqual(dumped, DATA6)

    def test_large_pickles(self):
        # Test the correctness of internal buffering routines when handling
        # large data.
        for proto in protocols:
            data = (1, min, b'xy' * (30 * 1024), len)
            dumped = self.dumps(data, proto)
            loaded = self.loads(dumped)
            self.assertEqual(len(loaded), len(data))
            self.assertEqual(loaded, data)

    def test_empty_bytestring(self):
        # issue 11286
        empty = self.loads(b'\x80\x03U\x00q\x00.', encoding='koi8-r')
        self.assertEqual(empty, '')

    def test_int_pickling_efficiency(self):
        # Test compacity of int representation (see issue #12744)
        for proto in protocols:
            sizes = [len(self.dumps(2**n, proto)) for n in range(70)]
            # the size function is monotonic
            self.assertEqual(sorted(sizes), sizes)
            if proto >= 2:
                self.assertLessEqual(sizes[-1], 14)

    def check_negative_32b_binXXX(self, dumped):
        if sys.maxsize > 2**32:
            self.skipTest("test is only meaningful on 32-bit builds")
        # XXX Pure Python pickle reads lengths as signed and passes
        # them directly to read() (hence the EOFError)
        with self.assertRaises((pickle.UnpicklingError, EOFError,
                                ValueError, OverflowError)):
            self.loads(dumped)

    def test_negative_32b_binbytes(self):
        # On 32-bit builds, a BINBYTES of 2**31 or more is refused
        self.check_negative_32b_binXXX(b'\x80\x03B\xff\xff\xff\xffxyzq\x00.')

    def test_negative_32b_binunicode(self):
        # On 32-bit builds, a BINUNICODE of 2**31 or more is refused
        self.check_negative_32b_binXXX(b'\x80\x03X\xff\xff\xff\xffxyzq\x00.')

    def test_negative_put(self):
        # Issue #12847
        dumped = b'Va\np-1\n.'
        self.assertRaises(ValueError, self.loads, dumped)

    def test_negative_32b_binput(self):
        # Issue #12847
        if sys.maxsize > 2**32:
            self.skipTest("test is only meaningful on 32-bit builds")
        dumped = b'\x80\x03X\x01\x00\x00\x00ar\xff\xff\xff\xff.'
        self.assertRaises(ValueError, self.loads, dumped)

    def _check_pickling_with_opcode(self, obj, opcode, proto):
        pickled = self.dumps(obj, proto)
        self.assertTrue(opcode_in_pickle(opcode, pickled))
        unpickled = self.loads(pickled)
        self.assertEqual(obj, unpickled)

    def test_appends_on_non_lists(self):
        # Issue #17720
        obj = REX_six([1, 2, 3])
        for proto in protocols:
            if proto == 0:
                self._check_pickling_with_opcode(obj, pickle.APPEND, proto)
            else:
                self._check_pickling_with_opcode(obj, pickle.APPENDS, proto)

    def test_setitems_on_non_dicts(self):
        obj = REX_seven({1: -1, 2: -2, 3: -3})
        for proto in protocols:
            if proto == 0:
                self._check_pickling_with_opcode(obj, pickle.SETITEM, proto)
            else:
                self._check_pickling_with_opcode(obj, pickle.SETITEMS, proto)


@yp_unittest.skip( "TODO: convert to yp.py" )
class BigmemPickleTests(yp_unittest.TestCase):

    # Binary protocols can serialize longs of up to 2GB-1

    @bigmemtest(size=_2G, memuse=1 + 1, dry_run=False)
    def test_huge_long_32b(self, size):
        data = 1 << (8 * size)
        try:
            for proto in protocols:
                if proto < 2:
                    continue
                with self.assertRaises((ValueError, OverflowError)):
                    self.dumps(data, protocol=proto)
        finally:
            data = None

    # Protocol 3 can serialize up to 4GB-1 as a bytes object
    # (older protocols don't have a dedicated opcode for bytes and are
    # too inefficient)

    @bigmemtest(size=_2G, memuse=1 + 1, dry_run=False)
    def test_huge_bytes_32b(self, size):
        data = b"abcd" * (size // 4)
        try:
            for proto in protocols:
                if proto < 3:
                    continue
                try:
                    pickled = self.dumps(data, protocol=proto)
                    self.assertTrue(b"abcd" in pickled[:15])
                    self.assertTrue(b"abcd" in pickled[-15:])
                finally:
                    pickled = None
        finally:
            data = None

    @bigmemtest(size=_4G, memuse=1 + 1, dry_run=False)
    def test_huge_bytes_64b(self, size):
        data = b"a" * size
        try:
            for proto in protocols:
                if proto < 3:
                    continue
                with self.assertRaises((ValueError, OverflowError)):
                    self.dumps(data, protocol=proto)
        finally:
            data = None

    # All protocols use 1-byte per printable ASCII character; we add another
    # byte because the encoded form has to be copied into the internal buffer.

    @bigmemtest(size=_2G, memuse=2 + ascii_char_size, dry_run=False)
    def test_huge_str_32b(self, size):
        data = "abcd" * (size // 4)
        try:
            for proto in protocols:
                try:
                    pickled = self.dumps(data, protocol=proto)
                    self.assertTrue(b"abcd" in pickled[:15])
                    self.assertTrue(b"abcd" in pickled[-15:])
                finally:
                    pickled = None
        finally:
            data = None

    # BINUNICODE (protocols 1, 2 and 3) cannot carry more than
    # 2**32 - 1 bytes of utf-8 encoded unicode.

    @bigmemtest(size=_4G, memuse=1 + ascii_char_size, dry_run=False)
    def test_huge_str_64b(self, size):
        data = "a" * size
        try:
            for proto in protocols:
                if proto == 0:
                    continue
                with self.assertRaises((ValueError, OverflowError)):
                    self.dumps(data, protocol=proto)
        finally:
            data = None


# Test classes for reduce_ex

class REX_one(object):
    """No __reduce_ex__ here, but inheriting it from object"""
    _reduce_called = 0
    def __reduce__(self):
        self._reduce_called = 1
        return REX_one, ()

class REX_two(object):
    """No __reduce__ here, but inheriting it from object"""
    _proto = None
    def __reduce_ex__(self, proto):
        self._proto = proto
        return REX_two, ()

class REX_three(object):
    _proto = None
    def __reduce_ex__(self, proto):
        self._proto = proto
        return REX_two, ()
    def __reduce__(self):
        raise TestFailed("This __reduce__ shouldn't be called")

class REX_four(object):
    """Calling base class method should succeed"""
    _proto = None
    def __reduce_ex__(self, proto):
        self._proto = proto
        return object.__reduce_ex__(self, proto)

class REX_five(object):
    """This one used to fail with infinite recursion"""
    _reduce_called = 0
    def __reduce__(self):
        self._reduce_called = 1
        return object.__reduce__(self)

class REX_six(object):
    """This class is used to check the 4th argument (list iterator) of the reduce
    protocol.
    """
    def __init__(self, items=None):
        self.items = items if items is not None else []
    def __eq__(self, other):
        return type(self) is type(other) and self.items == self.items
    def append(self, item):
        self.items.append(item)
    def __reduce__(self):
        return type(self), (), None, iter(self.items), None

class REX_seven(object):
    """This class is used to check the 5th argument (dict iterator) of the reduce
    protocol.
    """
    def __init__(self, table=None):
        self.table = table if table is not None else {}
    def __eq__(self, other):
        return type(self) is type(other) and self.table == self.table
    def __setitem__(self, key, value):
        self.table[key] = value
    def __reduce__(self):
        return type(self), (), None, None, iter(self.table.items())


# Test classes for newobj

class MyInt(int):
    sample = 1

class MyFloat(float):
    sample = 1.0

class MyComplex(complex):
    sample = 1.0 + 0.0j

class MyStr(str):
    sample = "hello"

class MyUnicode(str):
    sample = "hello \u1234"

class MyTuple(tuple):
    sample = (1, 2, 3)

class MyList(list):
    sample = [1, 2, 3]

class MyDict(dict):
    sample = {"a": 1, "b": 2}

myclasses = [MyInt, MyFloat,
             MyComplex,
             MyStr, MyUnicode,
             MyTuple, MyList, MyDict]


class SlotList(MyList):
    __slots__ = ["foo"]

class SimpleNewObj(object):
    def __init__(self, a, b, c):
        # raise an error, to make sure this isn't called
        raise TypeError("SimpleNewObj.__init__() didn't expect to get called")

class BadGetattr:
    def __getattr__(self, key):
        self.foo


@yp_unittest.skip( "TODO: convert to yp.py" )
class AbstractPickleModuleTests(yp_unittest.TestCase):

    def test_dump_closed_file(self):
        import os
        f = open(TESTFN, "wb")
        try:
            f.close()
            self.assertRaises(ValueError, pickle.dump, 123, f)
        finally:
            os.remove(TESTFN)

    def test_load_closed_file(self):
        import os
        f = open(TESTFN, "wb")
        try:
            f.close()
            self.assertRaises(ValueError, pickle.dump, 123, f)
        finally:
            os.remove(TESTFN)

    def test_load_from_and_dump_to_file(self):
        stream = io.BytesIO()
        data = [123, {}, 124]
        pickle.dump(data, stream)
        stream.seek(0)
        unpickled = pickle.load(stream)
        self.assertEqual(unpickled, data)

    def test_highest_protocol(self):
        # Of course this needs to be changed when HIGHEST_PROTOCOL changes.
        self.assertEqual(pickle.HIGHEST_PROTOCOL, 3)

    def test_callapi(self):
        f = io.BytesIO()
        # With and without keyword arguments
        pickle.dump(123, f, -1)
        pickle.dump(123, file=f, protocol=-1)
        pickle.dumps(123, -1)
        pickle.dumps(123, protocol=-1)
        pickle.Pickler(f, -1)
        pickle.Pickler(f, protocol=-1)

    def test_bad_init(self):
        # Test issue3664 (pickle can segfault from a badly initialized Pickler).
        # Override initialization without calling __init__() of the superclass.
        class BadPickler(pickle.Pickler):
            def __init__(self): pass

        class BadUnpickler(pickle.Unpickler):
            def __init__(self): pass

        self.assertRaises(pickle.PicklingError, BadPickler().dump, 0)
        self.assertRaises(pickle.UnpicklingError, BadUnpickler().load)

    def test_bad_input(self):
        # Test issue4298
        s = bytes([0x58, 0, 0, 0, 0x54])
        self.assertRaises(EOFError, pickle.loads, s)


@yp_unittest.skip( "TODO: convert to yp.py" )
class AbstractPersistentPicklerTests(yp_unittest.TestCase):

    # This class defines persistent_id() and persistent_load()
    # functions that should be used by the pickler.  All even integers
    # are pickled using persistent ids.

    def persistent_id(self, object):
        if isinstance(object, int) and object % 2 == 0:
            self.id_count += 1
            return str(object)
        else:
            return None

    def persistent_load(self, oid):
        self.load_count += 1
        object = int(oid)
        assert object % 2 == 0
        return object

    def test_persistence(self):
        self.id_count = 0
        self.load_count = 0
        L = list(range(10))
        self.assertEqual(self.loads(self.dumps(L)), L)
        self.assertEqual(self.id_count, 5)
        self.assertEqual(self.load_count, 5)

    def test_bin_persistence(self):
        self.id_count = 0
        self.load_count = 0
        L = list(range(10))
        self.assertEqual(self.loads(self.dumps(L, 1)), L)
        self.assertEqual(self.id_count, 5)
        self.assertEqual(self.load_count, 5)


@yp_unittest.skip( "TODO: convert to yp.py" )
class AbstractPicklerUnpicklerObjectTests(yp_unittest.TestCase):

    pickler_class = None
    unpickler_class = None

    def setUp(self):
        assert self.pickler_class
        assert self.unpickler_class

    def test_clear_pickler_memo(self):
        # To test whether clear_memo() has any effect, we pickle an object,
        # then pickle it again without clearing the memo; the two serialized
        # forms should be different. If we clear_memo() and then pickle the
        # object again, the third serialized form should be identical to the
        # first one we obtained.
        data = ["abcdefg", "abcdefg", 44]
        f = io.BytesIO()
        pickler = self.pickler_class(f)

        pickler.dump(data)
        first_pickled = f.getvalue()

        # Reset StringIO object.
        f.seek(0)
        f.truncate()

        pickler.dump(data)
        second_pickled = f.getvalue()

        # Reset the Pickler and StringIO objects.
        pickler.clear_memo()
        f.seek(0)
        f.truncate()

        pickler.dump(data)
        third_pickled = f.getvalue()

        self.assertNotEqual(first_pickled, second_pickled)
        self.assertEqual(first_pickled, third_pickled)

    def test_priming_pickler_memo(self):
        # Verify that we can set the Pickler's memo attribute.
        data = ["abcdefg", "abcdefg", 44]
        f = io.BytesIO()
        pickler = self.pickler_class(f)

        pickler.dump(data)
        first_pickled = f.getvalue()

        f = io.BytesIO()
        primed = self.pickler_class(f)
        primed.memo = pickler.memo

        primed.dump(data)
        primed_pickled = f.getvalue()

        self.assertNotEqual(first_pickled, primed_pickled)

    def test_priming_unpickler_memo(self):
        # Verify that we can set the Unpickler's memo attribute.
        data = ["abcdefg", "abcdefg", 44]
        f = io.BytesIO()
        pickler = self.pickler_class(f)

        pickler.dump(data)
        first_pickled = f.getvalue()

        f = io.BytesIO()
        primed = self.pickler_class(f)
        primed.memo = pickler.memo

        primed.dump(data)
        primed_pickled = f.getvalue()

        unpickler = self.unpickler_class(io.BytesIO(first_pickled))
        unpickled_data1 = unpickler.load()

        self.assertEqual(unpickled_data1, data)

        primed = self.unpickler_class(io.BytesIO(primed_pickled))
        primed.memo = unpickler.memo
        unpickled_data2 = primed.load()

        primed.memo.clear()

        self.assertEqual(unpickled_data2, data)
        self.assertTrue(unpickled_data2 is unpickled_data1)

    def test_reusing_unpickler_objects(self):
        data1 = ["abcdefg", "abcdefg", 44]
        f = io.BytesIO()
        pickler = self.pickler_class(f)
        pickler.dump(data1)
        pickled1 = f.getvalue()

        data2 = ["abcdefg", 44, 44]
        f = io.BytesIO()
        pickler = self.pickler_class(f)
        pickler.dump(data2)
        pickled2 = f.getvalue()

        f = io.BytesIO()
        f.write(pickled1)
        f.seek(0)
        unpickler = self.unpickler_class(f)
        self.assertEqual(unpickler.load(), data1)

        f.seek(0)
        f.truncate()
        f.write(pickled2)
        f.seek(0)
        self.assertEqual(unpickler.load(), data2)

    def _check_multiple_unpicklings(self, ioclass):
        for proto in protocols:
            data1 = [(x, str(x)) for x in range(2000)] + [b"abcde", len]
            f = ioclass()
            pickler = self.pickler_class(f, protocol=proto)
            pickler.dump(data1)
            pickled = f.getvalue()

            N = 5
            f = ioclass(pickled * N)
            unpickler = self.unpickler_class(f)
            for i in range(N):
                if f.seekable():
                    pos = f.tell()
                self.assertEqual(unpickler.load(), data1)
                if f.seekable():
                    self.assertEqual(f.tell(), pos + len(pickled))
            self.assertRaises(EOFError, unpickler.load)

    def test_multiple_unpicklings_seekable(self):
        self._check_multiple_unpicklings(io.BytesIO)

    def test_multiple_unpicklings_unseekable(self):
        self._check_multiple_unpicklings(UnseekableIO)

    def test_unpickling_buffering_readline(self):
        # Issue #12687: the unpickler's buffering logic could fail with
        # text mode opcodes.
        data = list(range(10))
        for proto in protocols:
            for buf_size in range(1, 11):
                f = io.BufferedRandom(io.BytesIO(), buffer_size=buf_size)
                pickler = self.pickler_class(f, protocol=proto)
                pickler.dump(data)
                f.seek(0)
                unpickler = self.unpickler_class(f)
                self.assertEqual(unpickler.load(), data)


# Tests for dispatch_table attribute

REDUCE_A = 'reduce_A'

class AAA(object):
    def __reduce__(self):
        return str, (REDUCE_A,)

class BBB(object):
    pass

@yp_unittest.skip( "TODO: convert to yp.py" )
class AbstractDispatchTableTests(yp_unittest.TestCase):

    def test_default_dispatch_table(self):
        # No dispatch_table attribute by default
        f = io.BytesIO()
        p = self.pickler_class(f, 0)
        with self.assertRaises(AttributeError):
            p.dispatch_table
        self.assertFalse(hasattr(p, 'dispatch_table'))

    def test_class_dispatch_table(self):
        # A dispatch_table attribute can be specified class-wide
        dt = self.get_dispatch_table()

        class MyPickler(self.pickler_class):
            dispatch_table = dt

        def dumps(obj, protocol=None):
            f = io.BytesIO()
            p = MyPickler(f, protocol)
            self.assertEqual(p.dispatch_table, dt)
            p.dump(obj)
            return f.getvalue()

        self._test_dispatch_table(dumps, dt)

    def test_instance_dispatch_table(self):
        # A dispatch_table attribute can also be specified instance-wide
        dt = self.get_dispatch_table()

        def dumps(obj, protocol=None):
            f = io.BytesIO()
            p = self.pickler_class(f, protocol)
            p.dispatch_table = dt
            self.assertEqual(p.dispatch_table, dt)
            p.dump(obj)
            return f.getvalue()

        self._test_dispatch_table(dumps, dt)

    def _test_dispatch_table(self, dumps, dispatch_table):
        def custom_load_dump(obj):
            return pickle.loads(dumps(obj, 0))

        def default_load_dump(obj):
            return pickle.loads(pickle.dumps(obj, 0))

        # pickling complex numbers using protocol 0 relies on copyreg
        # so check pickling a complex number still works
        z = 1 + 2j
        self.assertEqual(custom_load_dump(z), z)
        self.assertEqual(default_load_dump(z), z)

        # modify pickling of complex
        REDUCE_1 = 'reduce_1'
        def reduce_1(obj):
            return str, (REDUCE_1,)
        dispatch_table[complex] = reduce_1
        self.assertEqual(custom_load_dump(z), REDUCE_1)
        self.assertEqual(default_load_dump(z), z)

        # check picklability of AAA and BBB
        a = AAA()
        b = BBB()
        self.assertEqual(custom_load_dump(a), REDUCE_A)
        self.assertIsInstance(custom_load_dump(b), BBB)
        self.assertEqual(default_load_dump(a), REDUCE_A)
        self.assertIsInstance(default_load_dump(b), BBB)

        # modify pickling of BBB
        dispatch_table[BBB] = reduce_1
        self.assertEqual(custom_load_dump(a), REDUCE_A)
        self.assertEqual(custom_load_dump(b), REDUCE_1)
        self.assertEqual(default_load_dump(a), REDUCE_A)
        self.assertIsInstance(default_load_dump(b), BBB)

        # revert pickling of BBB and modify pickling of AAA
        REDUCE_2 = 'reduce_2'
        def reduce_2(obj):
            return str, (REDUCE_2,)
        dispatch_table[AAA] = reduce_2
        del dispatch_table[BBB]
        self.assertEqual(custom_load_dump(a), REDUCE_2)
        self.assertIsInstance(custom_load_dump(b), BBB)
        self.assertEqual(default_load_dump(a), REDUCE_A)
        self.assertIsInstance(default_load_dump(b), BBB)


if __name__ == "__main__":
    # Print some stuff that can be used to rewrite DATA{0,1,2}
    from pickletools import dis
    x = create_data()
    for i in range(3):
        p = pickle.dumps(x, i)
        print("DATA{0} = (".format(i))
        for j in range(0, len(p), 20):
            b = bytes(p[j:j+20])
            print("    {0!r}".format(b))
        print(")")
        print()
        print("# Disassembly of DATA{0}".format(i))
        print("DATA{0}_DIS = \"\"\"\\".format(i))
        dis(p)
        print("\"\"\"")
        print()
=======
import copyreg
import io
import pickle
import pickletools
import random
import struct
import sys
import unittest
import weakref
from http.cookies import SimpleCookie

from test.support import (
    TestFailed, TESTFN, run_with_locale, no_tracing,
    _2G, _4G, bigmemtest,
    )

from pickle import bytes_types

# Tests that try a number of pickle protocols should have a
#     for proto in protocols:
# kind of outer loop.
protocols = range(pickle.HIGHEST_PROTOCOL + 1)


# Return True if opcode code appears in the pickle, else False.
def opcode_in_pickle(code, pickle):
    for op, dummy, dummy in pickletools.genops(pickle):
        if op.code == code.decode("latin-1"):
            return True
    return False

# Return the number of times opcode code appears in pickle.
def count_opcode(code, pickle):
    n = 0
    for op, dummy, dummy in pickletools.genops(pickle):
        if op.code == code.decode("latin-1"):
            n += 1
    return n


class UnseekableIO(io.BytesIO):
    def peek(self, *args):
        raise NotImplementedError

    def seekable(self):
        return False

    def seek(self, *args):
        raise io.UnsupportedOperation

    def tell(self):
        raise io.UnsupportedOperation


# We can't very well test the extension registry without putting known stuff
# in it, but we have to be careful to restore its original state.  Code
# should do this:
#
#     e = ExtensionSaver(extension_code)
#     try:
#         fiddle w/ the extension registry's stuff for extension_code
#     finally:
#         e.restore()

class ExtensionSaver:
    # Remember current registration for code (if any), and remove it (if
    # there is one).
    def __init__(self, code):
        self.code = code
        if code in copyreg._inverted_registry:
            self.pair = copyreg._inverted_registry[code]
            copyreg.remove_extension(self.pair[0], self.pair[1], code)
        else:
            self.pair = None

    # Restore previous registration for code.
    def restore(self):
        code = self.code
        curpair = copyreg._inverted_registry.get(code)
        if curpair is not None:
            copyreg.remove_extension(curpair[0], curpair[1], code)
        pair = self.pair
        if pair is not None:
            copyreg.add_extension(pair[0], pair[1], code)

class C:
    def __eq__(self, other):
        return self.__dict__ == other.__dict__

class D(C):
    def __init__(self, arg):
        pass

class E(C):
    def __getinitargs__(self):
        return ()

class H(object):
    pass

import __main__
__main__.C = C
C.__module__ = "__main__"
__main__.D = D
D.__module__ = "__main__"
__main__.E = E
E.__module__ = "__main__"
__main__.H = H
H.__module__ = "__main__"

class myint(int):
    def __init__(self, x):
        self.str = str(x)

class initarg(C):

    def __init__(self, a, b):
        self.a = a
        self.b = b

    def __getinitargs__(self):
        return self.a, self.b

class metaclass(type):
    pass

class use_metaclass(object, metaclass=metaclass):
    pass

class pickling_metaclass(type):
    def __eq__(self, other):
        return (type(self) == type(other) and
                self.reduce_args == other.reduce_args)

    def __reduce__(self):
        return (create_dynamic_class, self.reduce_args)

def create_dynamic_class(name, bases):
    result = pickling_metaclass(name, bases, dict())
    result.reduce_args = (name, bases)
    return result

# DATA0 .. DATA2 are the pickles we expect under the various protocols, for
# the object returned by create_data().

DATA0 = (
    b'(lp0\nL0L\naL1L\naF2.0\nac'
    b'builtins\ncomplex\n'
    b'p1\n(F3.0\nF0.0\ntp2\nRp'
    b'3\naL1L\naL-1L\naL255L\naL-'
    b'255L\naL-256L\naL65535L\na'
    b'L-65535L\naL-65536L\naL2'
    b'147483647L\naL-2147483'
    b'647L\naL-2147483648L\na('
    b'Vabc\np4\ng4\nccopyreg'
    b'\n_reconstructor\np5\n('
    b'c__main__\nC\np6\ncbu'
    b'iltins\nobject\np7\nNt'
    b'p8\nRp9\n(dp10\nVfoo\np1'
    b'1\nL1L\nsVbar\np12\nL2L\nsb'
    b'g9\ntp13\nag13\naL5L\na.'
)

# Disassembly of DATA0
DATA0_DIS = """\
    0: (    MARK
    1: l        LIST       (MARK at 0)
    2: p    PUT        0
    5: L    LONG       0
    9: a    APPEND
   10: L    LONG       1
   14: a    APPEND
   15: F    FLOAT      2.0
   20: a    APPEND
   21: c    GLOBAL     'builtins complex'
   39: p    PUT        1
   42: (    MARK
   43: F        FLOAT      3.0
   48: F        FLOAT      0.0
   53: t        TUPLE      (MARK at 42)
   54: p    PUT        2
   57: R    REDUCE
   58: p    PUT        3
   61: a    APPEND
   62: L    LONG       1
   66: a    APPEND
   67: L    LONG       -1
   72: a    APPEND
   73: L    LONG       255
   79: a    APPEND
   80: L    LONG       -255
   87: a    APPEND
   88: L    LONG       -256
   95: a    APPEND
   96: L    LONG       65535
  104: a    APPEND
  105: L    LONG       -65535
  114: a    APPEND
  115: L    LONG       -65536
  124: a    APPEND
  125: L    LONG       2147483647
  138: a    APPEND
  139: L    LONG       -2147483647
  153: a    APPEND
  154: L    LONG       -2147483648
  168: a    APPEND
  169: (    MARK
  170: V        UNICODE    'abc'
  175: p        PUT        4
  178: g        GET        4
  181: c        GLOBAL     'copyreg _reconstructor'
  205: p        PUT        5
  208: (        MARK
  209: c            GLOBAL     '__main__ C'
  221: p            PUT        6
  224: c            GLOBAL     'builtins object'
  241: p            PUT        7
  244: N            NONE
  245: t            TUPLE      (MARK at 208)
  246: p        PUT        8
  249: R        REDUCE
  250: p        PUT        9
  253: (        MARK
  254: d            DICT       (MARK at 253)
  255: p        PUT        10
  259: V        UNICODE    'foo'
  264: p        PUT        11
  268: L        LONG       1
  272: s        SETITEM
  273: V        UNICODE    'bar'
  278: p        PUT        12
  282: L        LONG       2
  286: s        SETITEM
  287: b        BUILD
  288: g        GET        9
  291: t        TUPLE      (MARK at 169)
  292: p    PUT        13
  296: a    APPEND
  297: g    GET        13
  301: a    APPEND
  302: L    LONG       5
  306: a    APPEND
  307: .    STOP
highest protocol among opcodes = 0
"""

DATA1 = (
    b']q\x00(K\x00K\x01G@\x00\x00\x00\x00\x00\x00\x00c'
    b'builtins\ncomplex\nq\x01'
    b'(G@\x08\x00\x00\x00\x00\x00\x00G\x00\x00\x00\x00\x00\x00\x00\x00t'
    b'q\x02Rq\x03K\x01J\xff\xff\xff\xffK\xffJ\x01\xff\xff\xffJ'
    b'\x00\xff\xff\xffM\xff\xffJ\x01\x00\xff\xffJ\x00\x00\xff\xffJ\xff\xff'
    b'\xff\x7fJ\x01\x00\x00\x80J\x00\x00\x00\x80(X\x03\x00\x00\x00ab'
    b'cq\x04h\x04ccopyreg\n_reco'
    b'nstructor\nq\x05(c__main'
    b'__\nC\nq\x06cbuiltins\n'
    b'object\nq\x07Ntq\x08Rq\t}q\n('
    b'X\x03\x00\x00\x00fooq\x0bK\x01X\x03\x00\x00\x00bar'
    b'q\x0cK\x02ubh\ttq\rh\rK\x05e.'
)

# Disassembly of DATA1
DATA1_DIS = """\
    0: ]    EMPTY_LIST
    1: q    BINPUT     0
    3: (    MARK
    4: K        BININT1    0
    6: K        BININT1    1
    8: G        BINFLOAT   2.0
   17: c        GLOBAL     'builtins complex'
   35: q        BINPUT     1
   37: (        MARK
   38: G            BINFLOAT   3.0
   47: G            BINFLOAT   0.0
   56: t            TUPLE      (MARK at 37)
   57: q        BINPUT     2
   59: R        REDUCE
   60: q        BINPUT     3
   62: K        BININT1    1
   64: J        BININT     -1
   69: K        BININT1    255
   71: J        BININT     -255
   76: J        BININT     -256
   81: M        BININT2    65535
   84: J        BININT     -65535
   89: J        BININT     -65536
   94: J        BININT     2147483647
   99: J        BININT     -2147483647
  104: J        BININT     -2147483648
  109: (        MARK
  110: X            BINUNICODE 'abc'
  118: q            BINPUT     4
  120: h            BINGET     4
  122: c            GLOBAL     'copyreg _reconstructor'
  146: q            BINPUT     5
  148: (            MARK
  149: c                GLOBAL     '__main__ C'
  161: q                BINPUT     6
  163: c                GLOBAL     'builtins object'
  180: q                BINPUT     7
  182: N                NONE
  183: t                TUPLE      (MARK at 148)
  184: q            BINPUT     8
  186: R            REDUCE
  187: q            BINPUT     9
  189: }            EMPTY_DICT
  190: q            BINPUT     10
  192: (            MARK
  193: X                BINUNICODE 'foo'
  201: q                BINPUT     11
  203: K                BININT1    1
  205: X                BINUNICODE 'bar'
  213: q                BINPUT     12
  215: K                BININT1    2
  217: u                SETITEMS   (MARK at 192)
  218: b            BUILD
  219: h            BINGET     9
  221: t            TUPLE      (MARK at 109)
  222: q        BINPUT     13
  224: h        BINGET     13
  226: K        BININT1    5
  228: e        APPENDS    (MARK at 3)
  229: .    STOP
highest protocol among opcodes = 1
"""

DATA2 = (
    b'\x80\x02]q\x00(K\x00K\x01G@\x00\x00\x00\x00\x00\x00\x00c'
    b'builtins\ncomplex\n'
    b'q\x01G@\x08\x00\x00\x00\x00\x00\x00G\x00\x00\x00\x00\x00\x00\x00\x00'
    b'\x86q\x02Rq\x03K\x01J\xff\xff\xff\xffK\xffJ\x01\xff\xff\xff'
    b'J\x00\xff\xff\xffM\xff\xffJ\x01\x00\xff\xffJ\x00\x00\xff\xffJ\xff'
    b'\xff\xff\x7fJ\x01\x00\x00\x80J\x00\x00\x00\x80(X\x03\x00\x00\x00a'
    b'bcq\x04h\x04c__main__\nC\nq\x05'
    b')\x81q\x06}q\x07(X\x03\x00\x00\x00fooq\x08K\x01'
    b'X\x03\x00\x00\x00barq\tK\x02ubh\x06tq\nh'
    b'\nK\x05e.'
)

# Disassembly of DATA2
DATA2_DIS = """\
    0: \x80 PROTO      2
    2: ]    EMPTY_LIST
    3: q    BINPUT     0
    5: (    MARK
    6: K        BININT1    0
    8: K        BININT1    1
   10: G        BINFLOAT   2.0
   19: c        GLOBAL     'builtins complex'
   37: q        BINPUT     1
   39: G        BINFLOAT   3.0
   48: G        BINFLOAT   0.0
   57: \x86     TUPLE2
   58: q        BINPUT     2
   60: R        REDUCE
   61: q        BINPUT     3
   63: K        BININT1    1
   65: J        BININT     -1
   70: K        BININT1    255
   72: J        BININT     -255
   77: J        BININT     -256
   82: M        BININT2    65535
   85: J        BININT     -65535
   90: J        BININT     -65536
   95: J        BININT     2147483647
  100: J        BININT     -2147483647
  105: J        BININT     -2147483648
  110: (        MARK
  111: X            BINUNICODE 'abc'
  119: q            BINPUT     4
  121: h            BINGET     4
  123: c            GLOBAL     '__main__ C'
  135: q            BINPUT     5
  137: )            EMPTY_TUPLE
  138: \x81         NEWOBJ
  139: q            BINPUT     6
  141: }            EMPTY_DICT
  142: q            BINPUT     7
  144: (            MARK
  145: X                BINUNICODE 'foo'
  153: q                BINPUT     8
  155: K                BININT1    1
  157: X                BINUNICODE 'bar'
  165: q                BINPUT     9
  167: K                BININT1    2
  169: u                SETITEMS   (MARK at 144)
  170: b            BUILD
  171: h            BINGET     6
  173: t            TUPLE      (MARK at 110)
  174: q        BINPUT     10
  176: h        BINGET     10
  178: K        BININT1    5
  180: e        APPENDS    (MARK at 5)
  181: .    STOP
highest protocol among opcodes = 2
"""

# set([1,2]) pickled from 2.x with protocol 2
DATA3 = b'\x80\x02c__builtin__\nset\nq\x00]q\x01(K\x01K\x02e\x85q\x02Rq\x03.'

# xrange(5) pickled from 2.x with protocol 2
DATA4 = b'\x80\x02c__builtin__\nxrange\nq\x00K\x00K\x05K\x01\x87q\x01Rq\x02.'

# a SimpleCookie() object pickled from 2.x with protocol 2
DATA5 = (b'\x80\x02cCookie\nSimpleCookie\nq\x00)\x81q\x01U\x03key'
         b'q\x02cCookie\nMorsel\nq\x03)\x81q\x04(U\x07commentq\x05U'
         b'\x00q\x06U\x06domainq\x07h\x06U\x06secureq\x08h\x06U\x07'
         b'expiresq\th\x06U\x07max-ageq\nh\x06U\x07versionq\x0bh\x06U'
         b'\x04pathq\x0ch\x06U\x08httponlyq\rh\x06u}q\x0e(U\x0b'
         b'coded_valueq\x0fU\x05valueq\x10h\x10h\x10h\x02h\x02ubs}q\x11b.')

# set([3]) pickled from 2.x with protocol 2
DATA6 = b'\x80\x02c__builtin__\nset\nq\x00]q\x01K\x03a\x85q\x02Rq\x03.'

python2_exceptions_without_args = (
    ArithmeticError,
    AssertionError,
    AttributeError,
    BaseException,
    BufferError,
    BytesWarning,
    DeprecationWarning,
    EOFError,
    EnvironmentError,
    Exception,
    FloatingPointError,
    FutureWarning,
    GeneratorExit,
    IOError,
    ImportError,
    ImportWarning,
    IndentationError,
    IndexError,
    KeyError,
    KeyboardInterrupt,
    LookupError,
    MemoryError,
    NameError,
    NotImplementedError,
    OSError,
    OverflowError,
    PendingDeprecationWarning,
    ReferenceError,
    RuntimeError,
    RuntimeWarning,
    # StandardError is gone in Python 3, we map it to Exception
    StopIteration,
    SyntaxError,
    SyntaxWarning,
    SystemError,
    SystemExit,
    TabError,
    TypeError,
    UnboundLocalError,
    UnicodeError,
    UnicodeWarning,
    UserWarning,
    ValueError,
    Warning,
    ZeroDivisionError,
)

exception_pickle = b'\x80\x02cexceptions\n?\nq\x00)Rq\x01.'

# Exception objects without arguments pickled from 2.x with protocol 2
DATA7 = {
    exception :
    exception_pickle.replace(b'?', exception.__name__.encode("ascii"))
    for exception in python2_exceptions_without_args
}

# StandardError is mapped to Exception, test that separately
DATA8 = exception_pickle.replace(b'?', b'StandardError')

# UnicodeEncodeError object pickled from 2.x with protocol 2
DATA9 = (b'\x80\x02cexceptions\nUnicodeEncodeError\n'
         b'q\x00(U\x05asciiq\x01X\x03\x00\x00\x00fooq\x02K\x00K\x01'
         b'U\x03badq\x03tq\x04Rq\x05.')


def create_data():
    c = C()
    c.foo = 1
    c.bar = 2
    x = [0, 1, 2.0, 3.0+0j]
    # Append some integer test cases at cPickle.c's internal size
    # cutoffs.
    uint1max = 0xff
    uint2max = 0xffff
    int4max = 0x7fffffff
    x.extend([1, -1,
              uint1max, -uint1max, -uint1max-1,
              uint2max, -uint2max, -uint2max-1,
               int4max,  -int4max,  -int4max-1])
    y = ('abc', 'abc', c, c)
    x.append(y)
    x.append(y)
    x.append(5)
    return x


class AbstractPickleTests(unittest.TestCase):
    # Subclass must define self.dumps, self.loads.

    optimized = False

    _testdata = create_data()

    def setUp(self):
        pass

    def assert_is_copy(self, obj, objcopy, msg=None):
        """Utility method to verify if two objects are copies of each others.
        """
        if msg is None:
            msg = "{!r} is not a copy of {!r}".format(obj, objcopy)
        self.assertEqual(obj, objcopy, msg=msg)
        self.assertIs(type(obj), type(objcopy), msg=msg)
        if hasattr(obj, '__dict__'):
            self.assertDictEqual(obj.__dict__, objcopy.__dict__, msg=msg)
            self.assertIsNot(obj.__dict__, objcopy.__dict__, msg=msg)
        if hasattr(obj, '__slots__'):
            self.assertListEqual(obj.__slots__, objcopy.__slots__, msg=msg)
            for slot in obj.__slots__:
                self.assertEqual(
                    hasattr(obj, slot), hasattr(objcopy, slot), msg=msg)
                self.assertEqual(getattr(obj, slot, None),
                                 getattr(objcopy, slot, None), msg=msg)

    def test_misc(self):
        # test various datatypes not tested by testdata
        for proto in protocols:
            x = myint(4)
            s = self.dumps(x, proto)
            y = self.loads(s)
            self.assert_is_copy(x, y)

            x = (1, ())
            s = self.dumps(x, proto)
            y = self.loads(s)
            self.assert_is_copy(x, y)

            x = initarg(1, x)
            s = self.dumps(x, proto)
            y = self.loads(s)
            self.assert_is_copy(x, y)

        # XXX test __reduce__ protocol?

    def test_roundtrip_equality(self):
        expected = self._testdata
        for proto in protocols:
            s = self.dumps(expected, proto)
            got = self.loads(s)
            self.assert_is_copy(expected, got)

    def test_load_from_data0(self):
        self.assert_is_copy(self._testdata, self.loads(DATA0))

    def test_load_from_data1(self):
        self.assert_is_copy(self._testdata, self.loads(DATA1))

    def test_load_from_data2(self):
        self.assert_is_copy(self._testdata, self.loads(DATA2))

    def test_load_classic_instance(self):
        # See issue5180.  Test loading 2.x pickles that
        # contain an instance of old style class.
        for X, args in [(C, ()), (D, ('x',)), (E, ())]:
            xname = X.__name__.encode('ascii')
            # Protocol 0 (text mode pickle):
            """
            0: (    MARK
            1: i        INST       '__main__ X' (MARK at 0)
            15: p    PUT        0
            18: (    MARK
            19: d        DICT       (MARK at 18)
            20: p    PUT        1
            23: b    BUILD
            24: .    STOP
            """
            pickle0 = (b"(i__main__\n"
                       b"X\n"
                       b"p0\n"
                       b"(dp1\nb.").replace(b'X', xname)
            self.assert_is_copy(X(*args), self.loads(pickle0))

            # Protocol 1 (binary mode pickle)
            """
            0: (    MARK
            1: c        GLOBAL     '__main__ X'
            15: q        BINPUT     0
            17: o        OBJ        (MARK at 0)
            18: q    BINPUT     1
            20: }    EMPTY_DICT
            21: q    BINPUT     2
            23: b    BUILD
            24: .    STOP
            """
            pickle1 = (b'(c__main__\n'
                       b'X\n'
                       b'q\x00oq\x01}q\x02b.').replace(b'X', xname)
            self.assert_is_copy(X(*args), self.loads(pickle1))

            # Protocol 2 (pickle2 = b'\x80\x02' + pickle1)
            """
            0: \x80 PROTO      2
            2: (    MARK
            3: c        GLOBAL     '__main__ X'
            17: q        BINPUT     0
            19: o        OBJ        (MARK at 2)
            20: q    BINPUT     1
            22: }    EMPTY_DICT
            23: q    BINPUT     2
            25: b    BUILD
            26: .    STOP
            """
            pickle2 = (b'\x80\x02(c__main__\n'
                       b'X\n'
                       b'q\x00oq\x01}q\x02b.').replace(b'X', xname)
            self.assert_is_copy(X(*args), self.loads(pickle2))

    # There are gratuitous differences between pickles produced by
    # pickle and cPickle, largely because cPickle starts PUT indices at
    # 1 and pickle starts them at 0.  See XXX comment in cPickle's put2() --
    # there's a comment with an exclamation point there whose meaning
    # is a mystery.  cPickle also suppresses PUT for objects with a refcount
    # of 1.
    def dont_test_disassembly(self):
        from io import StringIO
        from pickletools import dis

        for proto, expected in (0, DATA0_DIS), (1, DATA1_DIS):
            s = self.dumps(self._testdata, proto)
            filelike = StringIO()
            dis(s, out=filelike)
            got = filelike.getvalue()
            self.assertEqual(expected, got)

    def test_recursive_list(self):
        l = []
        l.append(l)
        for proto in protocols:
            s = self.dumps(l, proto)
            x = self.loads(s)
            self.assertIsInstance(x, list)
            self.assertEqual(len(x), 1)
            self.assertTrue(x is x[0])

    def test_recursive_tuple(self):
        t = ([],)
        t[0].append(t)
        for proto in protocols:
            s = self.dumps(t, proto)
            x = self.loads(s)
            self.assertIsInstance(x, tuple)
            self.assertEqual(len(x), 1)
            self.assertEqual(len(x[0]), 1)
            self.assertTrue(x is x[0][0])

    def test_recursive_dict(self):
        d = {}
        d[1] = d
        for proto in protocols:
            s = self.dumps(d, proto)
            x = self.loads(s)
            self.assertIsInstance(x, dict)
            self.assertEqual(list(x.keys()), [1])
            self.assertTrue(x[1] is x)

    def test_recursive_set(self):
        h = H()
        y = set({h})
        h.attr = y
        for proto in protocols:
            s = self.dumps(y, proto)
            x = self.loads(s)
            self.assertIsInstance(x, set)
            self.assertIs(list(x)[0].attr, x)
            self.assertEqual(len(x), 1)

    def test_recursive_frozenset(self):
        h = H()
        y = frozenset({h})
        h.attr = y
        for proto in protocols:
            s = self.dumps(y, proto)
            x = self.loads(s)
            self.assertIsInstance(x, frozenset)
            self.assertIs(list(x)[0].attr, x)
            self.assertEqual(len(x), 1)

    def test_recursive_inst(self):
        i = C()
        i.attr = i
        for proto in protocols:
            s = self.dumps(i, proto)
            x = self.loads(s)
            self.assertIsInstance(x, C)
            self.assertEqual(dir(x), dir(i))
            self.assertIs(x.attr, x)

    def test_recursive_multi(self):
        l = []
        d = {1:l}
        i = C()
        i.attr = d
        l.append(i)
        for proto in protocols:
            s = self.dumps(l, proto)
            x = self.loads(s)
            self.assertIsInstance(x, list)
            self.assertEqual(len(x), 1)
            self.assertEqual(dir(x[0]), dir(i))
            self.assertEqual(list(x[0].attr.keys()), [1])
            self.assertTrue(x[0].attr[1] is x)

    def test_get(self):
        self.assertRaises(KeyError, self.loads, b'g0\np0')
        self.assert_is_copy([(100,), (100,)],
                            self.loads(b'((Kdtp0\nh\x00l.))'))

    def test_unicode(self):
        endcases = ['', '<\\u>', '<\\\u1234>', '<\n>',
                    '<\\>', '<\\\U00012345>',
                    # surrogates
                    '<\udc80>']
        for proto in protocols:
            for u in endcases:
                p = self.dumps(u, proto)
                u2 = self.loads(p)
                self.assert_is_copy(u, u2)

    def test_unicode_high_plane(self):
        t = '\U00012345'
        for proto in protocols:
            p = self.dumps(t, proto)
            t2 = self.loads(p)
            self.assert_is_copy(t, t2)

    def test_bytes(self):
        for proto in protocols:
            for s in b'', b'xyz', b'xyz'*100:
                p = self.dumps(s, proto)
                self.assert_is_copy(s, self.loads(p))
            for s in [bytes([i]) for i in range(256)]:
                p = self.dumps(s, proto)
                self.assert_is_copy(s, self.loads(p))
            for s in [bytes([i, i]) for i in range(256)]:
                p = self.dumps(s, proto)
                self.assert_is_copy(s, self.loads(p))

    def test_ints(self):
        import sys
        for proto in protocols:
            n = sys.maxsize
            while n:
                for expected in (-n, n):
                    s = self.dumps(expected, proto)
                    n2 = self.loads(s)
                    self.assert_is_copy(expected, n2)
                n = n >> 1

    def test_maxint64(self):
        maxint64 = (1 << 63) - 1
        data = b'I' + str(maxint64).encode("ascii") + b'\n.'
        got = self.loads(data)
        self.assert_is_copy(maxint64, got)

        # Try too with a bogus literal.
        data = b'I' + str(maxint64).encode("ascii") + b'JUNK\n.'
        self.assertRaises(ValueError, self.loads, data)

    def test_long(self):
        for proto in protocols:
            # 256 bytes is where LONG4 begins.
            for nbits in 1, 8, 8*254, 8*255, 8*256, 8*257:
                nbase = 1 << nbits
                for npos in nbase-1, nbase, nbase+1:
                    for n in npos, -npos:
                        pickle = self.dumps(n, proto)
                        got = self.loads(pickle)
                        self.assert_is_copy(n, got)
        # Try a monster.  This is quadratic-time in protos 0 & 1, so don't
        # bother with those.
        nbase = int("deadbeeffeedface", 16)
        nbase += nbase << 1000000
        for n in nbase, -nbase:
            p = self.dumps(n, 2)
            got = self.loads(p)
            # assert_is_copy is very expensive here as it precomputes
            # a failure message by computing the repr() of n and got,
            # we just do the check ourselves.
            self.assertIs(type(got), int)
            self.assertEqual(n, got)

    def test_float(self):
        test_values = [0.0, 4.94e-324, 1e-310, 7e-308, 6.626e-34, 0.1, 0.5,
                       3.14, 263.44582062374053, 6.022e23, 1e30]
        test_values = test_values + [-x for x in test_values]
        for proto in protocols:
            for value in test_values:
                pickle = self.dumps(value, proto)
                got = self.loads(pickle)
                self.assert_is_copy(value, got)

    @run_with_locale('LC_ALL', 'de_DE', 'fr_FR')
    def test_float_format(self):
        # make sure that floats are formatted locale independent with proto 0
        self.assertEqual(self.dumps(1.2, 0)[0:3], b'F1.')

    def test_reduce(self):
        for proto in protocols:
            inst = AAA()
            dumped = self.dumps(inst, proto)
            loaded = self.loads(dumped)
            self.assertEqual(loaded, REDUCE_A)

    def test_getinitargs(self):
        for proto in protocols:
            inst = initarg(1, 2)
            dumped = self.dumps(inst, proto)
            loaded = self.loads(dumped)
            self.assert_is_copy(inst, loaded)

    def test_pop_empty_stack(self):
        # Test issue7455
        s = b'0'
        self.assertRaises((pickle.UnpicklingError, IndexError), self.loads, s)

    def test_metaclass(self):
        a = use_metaclass()
        for proto in protocols:
            s = self.dumps(a, proto)
            b = self.loads(s)
            self.assertEqual(a.__class__, b.__class__)

    def test_dynamic_class(self):
        a = create_dynamic_class("my_dynamic_class", (object,))
        copyreg.pickle(pickling_metaclass, pickling_metaclass.__reduce__)
        for proto in protocols:
            s = self.dumps(a, proto)
            b = self.loads(s)
            self.assertEqual(a, b)
            self.assertIs(type(a), type(b))

    def test_structseq(self):
        import time
        import os

        t = time.localtime()
        for proto in protocols:
            s = self.dumps(t, proto)
            u = self.loads(s)
            self.assert_is_copy(t, u)
            if hasattr(os, "stat"):
                t = os.stat(os.curdir)
                s = self.dumps(t, proto)
                u = self.loads(s)
                self.assert_is_copy(t, u)
            if hasattr(os, "statvfs"):
                t = os.statvfs(os.curdir)
                s = self.dumps(t, proto)
                u = self.loads(s)
                self.assert_is_copy(t, u)

    def test_ellipsis(self):
        for proto in protocols:
            s = self.dumps(..., proto)
            u = self.loads(s)
            self.assertIs(..., u)

    def test_notimplemented(self):
        for proto in protocols:
            s = self.dumps(NotImplemented, proto)
            u = self.loads(s)
            self.assertIs(NotImplemented, u)

    def test_singleton_types(self):
        # Issue #6477: Test that types of built-in singletons can be pickled.
        singletons = [None, ..., NotImplemented]
        for singleton in singletons:
            for proto in protocols:
                s = self.dumps(type(singleton), proto)
                u = self.loads(s)
                self.assertIs(type(singleton), u)

    # Tests for protocol 2

    def test_proto(self):
        for proto in protocols:
            pickled = self.dumps(None, proto)
            if proto >= 2:
                proto_header = pickle.PROTO + bytes([proto])
                self.assertTrue(pickled.startswith(proto_header))
            else:
                self.assertEqual(count_opcode(pickle.PROTO, pickled), 0)

        oob = protocols[-1] + 1     # a future protocol
        build_none = pickle.NONE + pickle.STOP
        badpickle = pickle.PROTO + bytes([oob]) + build_none
        try:
            self.loads(badpickle)
        except ValueError as err:
            self.assertIn("unsupported pickle protocol", str(err))
        else:
            self.fail("expected bad protocol number to raise ValueError")

    def test_long1(self):
        x = 12345678910111213141516178920
        for proto in protocols:
            s = self.dumps(x, proto)
            y = self.loads(s)
            self.assert_is_copy(x, y)
            self.assertEqual(opcode_in_pickle(pickle.LONG1, s), proto >= 2)

    def test_long4(self):
        x = 12345678910111213141516178920 << (256*8)
        for proto in protocols:
            s = self.dumps(x, proto)
            y = self.loads(s)
            self.assert_is_copy(x, y)
            self.assertEqual(opcode_in_pickle(pickle.LONG4, s), proto >= 2)

    def test_short_tuples(self):
        # Map (proto, len(tuple)) to expected opcode.
        expected_opcode = {(0, 0): pickle.TUPLE,
                           (0, 1): pickle.TUPLE,
                           (0, 2): pickle.TUPLE,
                           (0, 3): pickle.TUPLE,
                           (0, 4): pickle.TUPLE,

                           (1, 0): pickle.EMPTY_TUPLE,
                           (1, 1): pickle.TUPLE,
                           (1, 2): pickle.TUPLE,
                           (1, 3): pickle.TUPLE,
                           (1, 4): pickle.TUPLE,

                           (2, 0): pickle.EMPTY_TUPLE,
                           (2, 1): pickle.TUPLE1,
                           (2, 2): pickle.TUPLE2,
                           (2, 3): pickle.TUPLE3,
                           (2, 4): pickle.TUPLE,

                           (3, 0): pickle.EMPTY_TUPLE,
                           (3, 1): pickle.TUPLE1,
                           (3, 2): pickle.TUPLE2,
                           (3, 3): pickle.TUPLE3,
                           (3, 4): pickle.TUPLE,
                          }
        a = ()
        b = (1,)
        c = (1, 2)
        d = (1, 2, 3)
        e = (1, 2, 3, 4)
        for proto in protocols:
            for x in a, b, c, d, e:
                s = self.dumps(x, proto)
                y = self.loads(s)
                self.assert_is_copy(x, y)
                expected = expected_opcode[min(proto, 3), len(x)]
                self.assertTrue(opcode_in_pickle(expected, s))

    def test_singletons(self):
        # Map (proto, singleton) to expected opcode.
        expected_opcode = {(0, None): pickle.NONE,
                           (1, None): pickle.NONE,
                           (2, None): pickle.NONE,
                           (3, None): pickle.NONE,

                           (0, True): pickle.INT,
                           (1, True): pickle.INT,
                           (2, True): pickle.NEWTRUE,
                           (3, True): pickle.NEWTRUE,

                           (0, False): pickle.INT,
                           (1, False): pickle.INT,
                           (2, False): pickle.NEWFALSE,
                           (3, False): pickle.NEWFALSE,
                          }
        for proto in protocols:
            for x in None, False, True:
                s = self.dumps(x, proto)
                y = self.loads(s)
                self.assertTrue(x is y, (proto, x, s, y))
                expected = expected_opcode[min(proto, 3), x]
                self.assertTrue(opcode_in_pickle(expected, s))

    def test_newobj_tuple(self):
        x = MyTuple([1, 2, 3])
        x.foo = 42
        x.bar = "hello"
        for proto in protocols:
            s = self.dumps(x, proto)
            y = self.loads(s)
            self.assert_is_copy(x, y)

    def test_newobj_list(self):
        x = MyList([1, 2, 3])
        x.foo = 42
        x.bar = "hello"
        for proto in protocols:
            s = self.dumps(x, proto)
            y = self.loads(s)
            self.assert_is_copy(x, y)

    def test_newobj_generic(self):
        for proto in protocols:
            for C in myclasses:
                B = C.__base__
                x = C(C.sample)
                x.foo = 42
                s = self.dumps(x, proto)
                y = self.loads(s)
                detail = (proto, C, B, x, y, type(y))
                self.assert_is_copy(x, y) # XXX revisit
                self.assertEqual(B(x), B(y), detail)
                self.assertEqual(x.__dict__, y.__dict__, detail)

    def test_newobj_proxies(self):
        # NEWOBJ should use the __class__ rather than the raw type
        classes = myclasses[:]
        # Cannot create weakproxies to these classes
        for c in (MyInt, MyTuple):
            classes.remove(c)
        for proto in protocols:
            for C in classes:
                B = C.__base__
                x = C(C.sample)
                x.foo = 42
                p = weakref.proxy(x)
                s = self.dumps(p, proto)
                y = self.loads(s)
                self.assertEqual(type(y), type(x))  # rather than type(p)
                detail = (proto, C, B, x, y, type(y))
                self.assertEqual(B(x), B(y), detail)
                self.assertEqual(x.__dict__, y.__dict__, detail)

    # Register a type with copyreg, with extension code extcode.  Pickle
    # an object of that type.  Check that the resulting pickle uses opcode
    # (EXT[124]) under proto 2, and not in proto 1.

    def produce_global_ext(self, extcode, opcode):
        e = ExtensionSaver(extcode)
        try:
            copyreg.add_extension(__name__, "MyList", extcode)
            x = MyList([1, 2, 3])
            x.foo = 42
            x.bar = "hello"

            # Dump using protocol 1 for comparison.
            s1 = self.dumps(x, 1)
            self.assertIn(__name__.encode("utf-8"), s1)
            self.assertIn(b"MyList", s1)
            self.assertFalse(opcode_in_pickle(opcode, s1))

            y = self.loads(s1)
            self.assert_is_copy(x, y)

            # Dump using protocol 2 for test.
            s2 = self.dumps(x, 2)
            self.assertNotIn(__name__.encode("utf-8"), s2)
            self.assertNotIn(b"MyList", s2)
            self.assertEqual(opcode_in_pickle(opcode, s2), True, repr(s2))

            y = self.loads(s2)
            self.assert_is_copy(x, y)
        finally:
            e.restore()

    def test_global_ext1(self):
        self.produce_global_ext(0x00000001, pickle.EXT1)  # smallest EXT1 code
        self.produce_global_ext(0x000000ff, pickle.EXT1)  # largest EXT1 code

    def test_global_ext2(self):
        self.produce_global_ext(0x00000100, pickle.EXT2)  # smallest EXT2 code
        self.produce_global_ext(0x0000ffff, pickle.EXT2)  # largest EXT2 code
        self.produce_global_ext(0x0000abcd, pickle.EXT2)  # check endianness

    def test_global_ext4(self):
        self.produce_global_ext(0x00010000, pickle.EXT4)  # smallest EXT4 code
        self.produce_global_ext(0x7fffffff, pickle.EXT4)  # largest EXT4 code
        self.produce_global_ext(0x12abcdef, pickle.EXT4)  # check endianness

    def test_list_chunking(self):
        n = 10  # too small to chunk
        x = list(range(n))
        for proto in protocols:
            s = self.dumps(x, proto)
            y = self.loads(s)
            self.assert_is_copy(x, y)
            num_appends = count_opcode(pickle.APPENDS, s)
            self.assertEqual(num_appends, proto > 0)

        n = 2500  # expect at least two chunks when proto > 0
        x = list(range(n))
        for proto in protocols:
            s = self.dumps(x, proto)
            y = self.loads(s)
            self.assert_is_copy(x, y)
            num_appends = count_opcode(pickle.APPENDS, s)
            if proto == 0:
                self.assertEqual(num_appends, 0)
            else:
                self.assertTrue(num_appends >= 2)

    def test_dict_chunking(self):
        n = 10  # too small to chunk
        x = dict.fromkeys(range(n))
        for proto in protocols:
            s = self.dumps(x, proto)
            self.assertIsInstance(s, bytes_types)
            y = self.loads(s)
            self.assert_is_copy(x, y)
            num_setitems = count_opcode(pickle.SETITEMS, s)
            self.assertEqual(num_setitems, proto > 0)

        n = 2500  # expect at least two chunks when proto > 0
        x = dict.fromkeys(range(n))
        for proto in protocols:
            s = self.dumps(x, proto)
            y = self.loads(s)
            self.assert_is_copy(x, y)
            num_setitems = count_opcode(pickle.SETITEMS, s)
            if proto == 0:
                self.assertEqual(num_setitems, 0)
            else:
                self.assertTrue(num_setitems >= 2)

    def test_set_chunking(self):
        n = 10  # too small to chunk
        x = set(range(n))
        for proto in protocols:
            s = self.dumps(x, proto)
            y = self.loads(s)
            self.assert_is_copy(x, y)
            num_additems = count_opcode(pickle.ADDITEMS, s)
            if proto < 4:
                self.assertEqual(num_additems, 0)
            else:
                self.assertEqual(num_additems, 1)

        n = 2500  # expect at least two chunks when proto >= 4
        x = set(range(n))
        for proto in protocols:
            s = self.dumps(x, proto)
            y = self.loads(s)
            self.assert_is_copy(x, y)
            num_additems = count_opcode(pickle.ADDITEMS, s)
            if proto < 4:
                self.assertEqual(num_additems, 0)
            else:
                self.assertGreaterEqual(num_additems, 2)

    def test_simple_newobj(self):
        x = object.__new__(SimpleNewObj)  # avoid __init__
        x.abc = 666
        for proto in protocols:
            s = self.dumps(x, proto)
            self.assertEqual(opcode_in_pickle(pickle.NEWOBJ, s),
                             2 <= proto < 4)
            self.assertEqual(opcode_in_pickle(pickle.NEWOBJ_EX, s),
                             proto >= 4)
            y = self.loads(s)   # will raise TypeError if __init__ called
            self.assert_is_copy(x, y)

    def test_newobj_list_slots(self):
        x = SlotList([1, 2, 3])
        x.foo = 42
        x.bar = "hello"
        s = self.dumps(x, 2)
        y = self.loads(s)
        self.assert_is_copy(x, y)

    def test_reduce_overrides_default_reduce_ex(self):
        for proto in protocols:
            x = REX_one()
            self.assertEqual(x._reduce_called, 0)
            s = self.dumps(x, proto)
            self.assertEqual(x._reduce_called, 1)
            y = self.loads(s)
            self.assertEqual(y._reduce_called, 0)

    def test_reduce_ex_called(self):
        for proto in protocols:
            x = REX_two()
            self.assertEqual(x._proto, None)
            s = self.dumps(x, proto)
            self.assertEqual(x._proto, proto)
            y = self.loads(s)
            self.assertEqual(y._proto, None)

    def test_reduce_ex_overrides_reduce(self):
        for proto in protocols:
            x = REX_three()
            self.assertEqual(x._proto, None)
            s = self.dumps(x, proto)
            self.assertEqual(x._proto, proto)
            y = self.loads(s)
            self.assertEqual(y._proto, None)

    def test_reduce_ex_calls_base(self):
        for proto in protocols:
            x = REX_four()
            self.assertEqual(x._proto, None)
            s = self.dumps(x, proto)
            self.assertEqual(x._proto, proto)
            y = self.loads(s)
            self.assertEqual(y._proto, proto)

    def test_reduce_calls_base(self):
        for proto in protocols:
            x = REX_five()
            self.assertEqual(x._reduce_called, 0)
            s = self.dumps(x, proto)
            self.assertEqual(x._reduce_called, 1)
            y = self.loads(s)
            self.assertEqual(y._reduce_called, 1)

    @no_tracing
    def test_bad_getattr(self):
        # Issue #3514: crash when there is an infinite loop in __getattr__
        x = BadGetattr()
        for proto in protocols:
            self.assertRaises(RuntimeError, self.dumps, x, proto)

    def test_reduce_bad_iterator(self):
        # Issue4176: crash when 4th and 5th items of __reduce__()
        # are not iterators
        class C(object):
            def __reduce__(self):
                # 4th item is not an iterator
                return list, (), None, [], None
        class D(object):
            def __reduce__(self):
                # 5th item is not an iterator
                return dict, (), None, None, []

        # Protocol 0 is less strict and also accept iterables.
        for proto in protocols:
            try:
                self.dumps(C(), proto)
            except (pickle.PickleError):
                pass
            try:
                self.dumps(D(), proto)
            except (pickle.PickleError):
                pass

    def test_many_puts_and_gets(self):
        # Test that internal data structures correctly deal with lots of
        # puts/gets.
        keys = ("aaa" + str(i) for i in range(100))
        large_dict = dict((k, [4, 5, 6]) for k in keys)
        obj = [dict(large_dict), dict(large_dict), dict(large_dict)]

        for proto in protocols:
            with self.subTest(proto=proto):
                dumped = self.dumps(obj, proto)
                loaded = self.loads(dumped)
                self.assert_is_copy(obj, loaded)

    def test_attribute_name_interning(self):
        # Test that attribute names of pickled objects are interned when
        # unpickling.
        for proto in protocols:
            x = C()
            x.foo = 42
            x.bar = "hello"
            s = self.dumps(x, proto)
            y = self.loads(s)
            x_keys = sorted(x.__dict__)
            y_keys = sorted(y.__dict__)
            for x_key, y_key in zip(x_keys, y_keys):
                self.assertIs(x_key, y_key)

    def test_unpickle_from_2x(self):
        # Unpickle non-trivial data from Python 2.x.
        loaded = self.loads(DATA3)
        self.assertEqual(loaded, set([1, 2]))
        loaded = self.loads(DATA4)
        self.assertEqual(type(loaded), type(range(0)))
        self.assertEqual(list(loaded), list(range(5)))
        loaded = self.loads(DATA5)
        self.assertEqual(type(loaded), SimpleCookie)
        self.assertEqual(list(loaded.keys()), ["key"])
        self.assertEqual(loaded["key"].value, "value")

        for (exc, data) in DATA7.items():
            loaded = self.loads(data)
            self.assertIs(type(loaded), exc)

        loaded = self.loads(DATA8)
        self.assertIs(type(loaded), Exception)

        loaded = self.loads(DATA9)
        self.assertIs(type(loaded), UnicodeEncodeError)
        self.assertEqual(loaded.object, "foo")
        self.assertEqual(loaded.encoding, "ascii")
        self.assertEqual(loaded.start, 0)
        self.assertEqual(loaded.end, 1)
        self.assertEqual(loaded.reason, "bad")

    def test_pickle_to_2x(self):
        # Pickle non-trivial data with protocol 2, expecting that it yields
        # the same result as Python 2.x did.
        # NOTE: this test is a bit too strong since we can produce different
        # bytecode that 2.x will still understand.
        dumped = self.dumps(range(5), 2)
        self.assertEqual(dumped, DATA4)
        dumped = self.dumps(set([3]), 2)
        self.assertEqual(dumped, DATA6)

    def test_load_python2_str_as_bytes(self):
        # From Python 2: pickle.dumps('a\x00\xa0', protocol=0)
        self.assertEqual(self.loads(b"S'a\\x00\\xa0'\n.",
                                    encoding="bytes"), b'a\x00\xa0')
        # From Python 2: pickle.dumps('a\x00\xa0', protocol=1)
        self.assertEqual(self.loads(b'U\x03a\x00\xa0.',
                                    encoding="bytes"), b'a\x00\xa0')
        # From Python 2: pickle.dumps('a\x00\xa0', protocol=2)
        self.assertEqual(self.loads(b'\x80\x02U\x03a\x00\xa0.',
                                    encoding="bytes"), b'a\x00\xa0')

    def test_load_python2_unicode_as_str(self):
        # From Python 2: pickle.dumps(u'π', protocol=0)
        self.assertEqual(self.loads(b'V\\u03c0\n.',
                                    encoding='bytes'), 'π')
        # From Python 2: pickle.dumps(u'π', protocol=1)
        self.assertEqual(self.loads(b'X\x02\x00\x00\x00\xcf\x80.',
                                    encoding="bytes"), 'π')
        # From Python 2: pickle.dumps(u'π', protocol=2)
        self.assertEqual(self.loads(b'\x80\x02X\x02\x00\x00\x00\xcf\x80.',
                                    encoding="bytes"), 'π')

    def test_load_long_python2_str_as_bytes(self):
        # From Python 2: pickle.dumps('x' * 300, protocol=1)
        self.assertEqual(self.loads(pickle.BINSTRING +
                                    struct.pack("<I", 300) +
                                    b'x' * 300 + pickle.STOP,
                                    encoding='bytes'), b'x' * 300)

    def test_large_pickles(self):
        # Test the correctness of internal buffering routines when handling
        # large data.
        for proto in protocols:
            data = (1, min, b'xy' * (30 * 1024), len)
            dumped = self.dumps(data, proto)
            loaded = self.loads(dumped)
            self.assertEqual(len(loaded), len(data))
            self.assertEqual(loaded, data)

    def test_empty_bytestring(self):
        # issue 11286
        empty = self.loads(b'\x80\x03U\x00q\x00.', encoding='koi8-r')
        self.assertEqual(empty, '')

    def test_int_pickling_efficiency(self):
        # Test compacity of int representation (see issue #12744)
        for proto in protocols:
            with self.subTest(proto=proto):
                pickles = [self.dumps(2**n, proto) for n in range(70)]
                sizes = list(map(len, pickles))
                # the size function is monotonic
                self.assertEqual(sorted(sizes), sizes)
                if proto >= 2:
                    for p in pickles:
                        self.assertFalse(opcode_in_pickle(pickle.LONG, p))

    def check_negative_32b_binXXX(self, dumped):
        if sys.maxsize > 2**32:
            self.skipTest("test is only meaningful on 32-bit builds")
        # XXX Pure Python pickle reads lengths as signed and passes
        # them directly to read() (hence the EOFError)
        with self.assertRaises((pickle.UnpicklingError, EOFError,
                                ValueError, OverflowError)):
            self.loads(dumped)

    def test_negative_32b_binbytes(self):
        # On 32-bit builds, a BINBYTES of 2**31 or more is refused
        self.check_negative_32b_binXXX(b'\x80\x03B\xff\xff\xff\xffxyzq\x00.')

    def test_negative_32b_binunicode(self):
        # On 32-bit builds, a BINUNICODE of 2**31 or more is refused
        self.check_negative_32b_binXXX(b'\x80\x03X\xff\xff\xff\xffxyzq\x00.')

    def test_negative_put(self):
        # Issue #12847
        dumped = b'Va\np-1\n.'
        self.assertRaises(ValueError, self.loads, dumped)

    def test_negative_32b_binput(self):
        # Issue #12847
        if sys.maxsize > 2**32:
            self.skipTest("test is only meaningful on 32-bit builds")
        dumped = b'\x80\x03X\x01\x00\x00\x00ar\xff\xff\xff\xff.'
        self.assertRaises(ValueError, self.loads, dumped)

    def test_badly_escaped_string(self):
        self.assertRaises(ValueError, self.loads, b"S'\\'\n.")

    def test_badly_quoted_string(self):
        # Issue #17710
        badpickles = [b"S'\n.",
                      b'S"\n.',
                      b'S\' \n.',
                      b'S" \n.',
                      b'S\'"\n.',
                      b'S"\'\n.',
                      b"S' ' \n.",
                      b'S" " \n.',
                      b"S ''\n.",
                      b'S ""\n.',
                      b'S \n.',
                      b'S\n.',
                      b'S.']
        for p in badpickles:
            self.assertRaises(pickle.UnpicklingError, self.loads, p)

    def test_correctly_quoted_string(self):
        goodpickles = [(b"S''\n.", ''),
                       (b'S""\n.', ''),
                       (b'S"\\n"\n.', '\n'),
                       (b"S'\\n'\n.", '\n')]
        for p, expected in goodpickles:
            self.assertEqual(self.loads(p), expected)

    def _check_pickling_with_opcode(self, obj, opcode, proto):
        pickled = self.dumps(obj, proto)
        self.assertTrue(opcode_in_pickle(opcode, pickled))
        unpickled = self.loads(pickled)
        self.assertEqual(obj, unpickled)

    def test_appends_on_non_lists(self):
        # Issue #17720
        obj = REX_six([1, 2, 3])
        for proto in protocols:
            if proto == 0:
                self._check_pickling_with_opcode(obj, pickle.APPEND, proto)
            else:
                self._check_pickling_with_opcode(obj, pickle.APPENDS, proto)

    def test_setitems_on_non_dicts(self):
        obj = REX_seven({1: -1, 2: -2, 3: -3})
        for proto in protocols:
            if proto == 0:
                self._check_pickling_with_opcode(obj, pickle.SETITEM, proto)
            else:
                self._check_pickling_with_opcode(obj, pickle.SETITEMS, proto)

    # Exercise framing (proto >= 4) for significant workloads

    FRAME_SIZE_TARGET = 64 * 1024

    def check_frame_opcodes(self, pickled):
        """
        Check the arguments of FRAME opcodes in a protocol 4+ pickle.
        """
        frame_opcode_size = 9
        last_arg = last_pos = None
        for op, arg, pos in pickletools.genops(pickled):
            if op.name != 'FRAME':
                continue
            if last_pos is not None:
                # The previous frame's size should be equal to the number
                # of bytes up to the current frame.
                frame_size = pos - last_pos - frame_opcode_size
                self.assertEqual(frame_size, last_arg)
            last_arg, last_pos = arg, pos
        # The last frame's size should be equal to the number of bytes up
        # to the pickle's end.
        frame_size = len(pickled) - last_pos - frame_opcode_size
        self.assertEqual(frame_size, last_arg)

    def test_framing_many_objects(self):
        obj = list(range(10**5))
        for proto in range(4, pickle.HIGHEST_PROTOCOL + 1):
            with self.subTest(proto=proto):
                pickled = self.dumps(obj, proto)
                unpickled = self.loads(pickled)
                self.assertEqual(obj, unpickled)
                bytes_per_frame = (len(pickled) /
                                   count_opcode(pickle.FRAME, pickled))
                self.assertGreater(bytes_per_frame,
                                   self.FRAME_SIZE_TARGET / 2)
                self.assertLessEqual(bytes_per_frame,
                                     self.FRAME_SIZE_TARGET * 1)
                self.check_frame_opcodes(pickled)

    def test_framing_large_objects(self):
        N = 1024 * 1024
        obj = [b'x' * N, b'y' * N, b'z' * N]
        for proto in range(4, pickle.HIGHEST_PROTOCOL + 1):
            with self.subTest(proto=proto):
                pickled = self.dumps(obj, proto)
                unpickled = self.loads(pickled)
                self.assertEqual(obj, unpickled)
                n_frames = count_opcode(pickle.FRAME, pickled)
                self.assertGreaterEqual(n_frames, len(obj))
                self.check_frame_opcodes(pickled)

    def test_optional_frames(self):
        if pickle.HIGHEST_PROTOCOL < 4:
            return

        def remove_frames(pickled, keep_frame=None):
            """Remove frame opcodes from the given pickle."""
            frame_starts = []
            # 1 byte for the opcode and 8 for the argument
            frame_opcode_size = 9
            for opcode, _, pos in pickletools.genops(pickled):
                if opcode.name == 'FRAME':
                    frame_starts.append(pos)

            newpickle = bytearray()
            last_frame_end = 0
            for i, pos in enumerate(frame_starts):
                if keep_frame and keep_frame(i):
                    continue
                newpickle += pickled[last_frame_end:pos]
                last_frame_end = pos + frame_opcode_size
            newpickle += pickled[last_frame_end:]
            return newpickle

        frame_size = self.FRAME_SIZE_TARGET
        num_frames = 20
        obj = [bytes([i]) * frame_size for i in range(num_frames)]

        for proto in range(4, pickle.HIGHEST_PROTOCOL + 1):
            pickled = self.dumps(obj, proto)

            frameless_pickle = remove_frames(pickled)
            self.assertEqual(count_opcode(pickle.FRAME, frameless_pickle), 0)
            self.assertEqual(obj, self.loads(frameless_pickle))

            some_frames_pickle = remove_frames(pickled, lambda i: i % 2)
            self.assertLess(count_opcode(pickle.FRAME, some_frames_pickle),
                            count_opcode(pickle.FRAME, pickled))
            self.assertEqual(obj, self.loads(some_frames_pickle))

    def test_nested_names(self):
        global Nested
        class Nested:
            class A:
                class B:
                    class C:
                        pass

        for proto in range(4, pickle.HIGHEST_PROTOCOL + 1):
            for obj in [Nested.A, Nested.A.B, Nested.A.B.C]:
                with self.subTest(proto=proto, obj=obj):
                    unpickled = self.loads(self.dumps(obj, proto))
                    self.assertIs(obj, unpickled)

    def test_py_methods(self):
        global PyMethodsTest
        class PyMethodsTest:
            @staticmethod
            def cheese():
                return "cheese"
            @classmethod
            def wine(cls):
                assert cls is PyMethodsTest
                return "wine"
            def biscuits(self):
                assert isinstance(self, PyMethodsTest)
                return "biscuits"
            class Nested:
                "Nested class"
                @staticmethod
                def ketchup():
                    return "ketchup"
                @classmethod
                def maple(cls):
                    assert cls is PyMethodsTest.Nested
                    return "maple"
                def pie(self):
                    assert isinstance(self, PyMethodsTest.Nested)
                    return "pie"

        py_methods = (
            PyMethodsTest.cheese,
            PyMethodsTest.wine,
            PyMethodsTest().biscuits,
            PyMethodsTest.Nested.ketchup,
            PyMethodsTest.Nested.maple,
            PyMethodsTest.Nested().pie
        )
        py_unbound_methods = (
            (PyMethodsTest.biscuits, PyMethodsTest),
            (PyMethodsTest.Nested.pie, PyMethodsTest.Nested)
        )
        for proto in range(4, pickle.HIGHEST_PROTOCOL + 1):
            for method in py_methods:
                with self.subTest(proto=proto, method=method):
                    unpickled = self.loads(self.dumps(method, proto))
                    self.assertEqual(method(), unpickled())
            for method, cls in py_unbound_methods:
                obj = cls()
                with self.subTest(proto=proto, method=method):
                    unpickled = self.loads(self.dumps(method, proto))
                    self.assertEqual(method(obj), unpickled(obj))

    def test_c_methods(self):
        global Subclass
        class Subclass(tuple):
            class Nested(str):
                pass

        c_methods = (
            # bound built-in method
            ("abcd".index, ("c",)),
            # unbound built-in method
            (str.index, ("abcd", "c")),
            # bound "slot" method
            ([1, 2, 3].__len__, ()),
            # unbound "slot" method
            (list.__len__, ([1, 2, 3],)),
            # bound "coexist" method
            ({1, 2}.__contains__, (2,)),
            # unbound "coexist" method
            (set.__contains__, ({1, 2}, 2)),
            # built-in class method
            (dict.fromkeys, (("a", 1), ("b", 2))),
            # built-in static method
            (bytearray.maketrans, (b"abc", b"xyz")),
            # subclass methods
            (Subclass([1,2,2]).count, (2,)),
            (Subclass.count, (Subclass([1,2,2]), 2)),
            (Subclass.Nested("sweet").count, ("e",)),
            (Subclass.Nested.count, (Subclass.Nested("sweet"), "e")),
        )
        for proto in range(4, pickle.HIGHEST_PROTOCOL + 1):
            for method, args in c_methods:
                with self.subTest(proto=proto, method=method):
                    unpickled = self.loads(self.dumps(method, proto))
                    self.assertEqual(method(*args), unpickled(*args))


class BigmemPickleTests(unittest.TestCase):

    # Binary protocols can serialize longs of up to 2GB-1

    @bigmemtest(size=_2G, memuse=3.6, dry_run=False)
    def test_huge_long_32b(self, size):
        data = 1 << (8 * size)
        try:
            for proto in protocols:
                if proto < 2:
                    continue
                with self.subTest(proto=proto):
                    with self.assertRaises((ValueError, OverflowError)):
                        self.dumps(data, protocol=proto)
        finally:
            data = None

    # Protocol 3 can serialize up to 4GB-1 as a bytes object
    # (older protocols don't have a dedicated opcode for bytes and are
    # too inefficient)

    @bigmemtest(size=_2G, memuse=2.5, dry_run=False)
    def test_huge_bytes_32b(self, size):
        data = b"abcd" * (size // 4)
        try:
            for proto in protocols:
                if proto < 3:
                    continue
                with self.subTest(proto=proto):
                    try:
                        pickled = self.dumps(data, protocol=proto)
                        header = (pickle.BINBYTES +
                                  struct.pack("<I", len(data)))
                        data_start = pickled.index(data)
                        self.assertEqual(
                            header,
                            pickled[data_start-len(header):data_start])
                    finally:
                        pickled = None
        finally:
            data = None

    @bigmemtest(size=_4G, memuse=2.5, dry_run=False)
    def test_huge_bytes_64b(self, size):
        data = b"acbd" * (size // 4)
        try:
            for proto in protocols:
                if proto < 3:
                    continue
                with self.subTest(proto=proto):
                    if proto == 3:
                        # Protocol 3 does not support large bytes objects.
                        # Verify that we do not crash when processing one.
                        with self.assertRaises((ValueError, OverflowError)):
                            self.dumps(data, protocol=proto)
                        continue
                    try:
                        pickled = self.dumps(data, protocol=proto)
                        header = (pickle.BINBYTES8 +
                                  struct.pack("<Q", len(data)))
                        data_start = pickled.index(data)
                        self.assertEqual(
                            header,
                            pickled[data_start-len(header):data_start])
                    finally:
                        pickled = None
        finally:
            data = None

    # All protocols use 1-byte per printable ASCII character; we add another
    # byte because the encoded form has to be copied into the internal buffer.

    @bigmemtest(size=_2G, memuse=8, dry_run=False)
    def test_huge_str_32b(self, size):
        data = "abcd" * (size // 4)
        try:
            for proto in protocols:
                if proto == 0:
                    continue
                with self.subTest(proto=proto):
                    try:
                        pickled = self.dumps(data, protocol=proto)
                        header = (pickle.BINUNICODE +
                                  struct.pack("<I", len(data)))
                        data_start = pickled.index(b'abcd')
                        self.assertEqual(
                            header,
                            pickled[data_start-len(header):data_start])
                        self.assertEqual((pickled.rindex(b"abcd") + len(b"abcd") -
                                          pickled.index(b"abcd")), len(data))
                    finally:
                        pickled = None
        finally:
            data = None

    # BINUNICODE (protocols 1, 2 and 3) cannot carry more than 2**32 - 1 bytes
    # of utf-8 encoded unicode. BINUNICODE8 (protocol 4) supports these huge
    # unicode strings however.

    @bigmemtest(size=_4G, memuse=8, dry_run=False)
    def test_huge_str_64b(self, size):
        data = "abcd" * (size // 4)
        try:
            for proto in protocols:
                if proto == 0:
                    continue
                with self.subTest(proto=proto):
                    if proto < 4:
                        with self.assertRaises((ValueError, OverflowError)):
                            self.dumps(data, protocol=proto)
                        continue
                    try:
                        pickled = self.dumps(data, protocol=proto)
                        header = (pickle.BINUNICODE8 +
                                  struct.pack("<Q", len(data)))
                        data_start = pickled.index(b'abcd')
                        self.assertEqual(
                            header,
                            pickled[data_start-len(header):data_start])
                        self.assertEqual((pickled.rindex(b"abcd") + len(b"abcd") -
                                          pickled.index(b"abcd")), len(data))
                    finally:
                        pickled = None
        finally:
            data = None


# Test classes for reduce_ex

class REX_one(object):
    """No __reduce_ex__ here, but inheriting it from object"""
    _reduce_called = 0
    def __reduce__(self):
        self._reduce_called = 1
        return REX_one, ()

class REX_two(object):
    """No __reduce__ here, but inheriting it from object"""
    _proto = None
    def __reduce_ex__(self, proto):
        self._proto = proto
        return REX_two, ()

class REX_three(object):
    _proto = None
    def __reduce_ex__(self, proto):
        self._proto = proto
        return REX_two, ()
    def __reduce__(self):
        raise TestFailed("This __reduce__ shouldn't be called")

class REX_four(object):
    """Calling base class method should succeed"""
    _proto = None
    def __reduce_ex__(self, proto):
        self._proto = proto
        return object.__reduce_ex__(self, proto)

class REX_five(object):
    """This one used to fail with infinite recursion"""
    _reduce_called = 0
    def __reduce__(self):
        self._reduce_called = 1
        return object.__reduce__(self)

class REX_six(object):
    """This class is used to check the 4th argument (list iterator) of
    the reduce protocol.
    """
    def __init__(self, items=None):
        self.items = items if items is not None else []
    def __eq__(self, other):
        return type(self) is type(other) and self.items == self.items
    def append(self, item):
        self.items.append(item)
    def __reduce__(self):
        return type(self), (), None, iter(self.items), None

class REX_seven(object):
    """This class is used to check the 5th argument (dict iterator) of
    the reduce protocol.
    """
    def __init__(self, table=None):
        self.table = table if table is not None else {}
    def __eq__(self, other):
        return type(self) is type(other) and self.table == self.table
    def __setitem__(self, key, value):
        self.table[key] = value
    def __reduce__(self):
        return type(self), (), None, None, iter(self.table.items())


# Test classes for newobj

class MyInt(int):
    sample = 1

class MyFloat(float):
    sample = 1.0

class MyComplex(complex):
    sample = 1.0 + 0.0j

class MyStr(str):
    sample = "hello"

class MyUnicode(str):
    sample = "hello \u1234"

class MyTuple(tuple):
    sample = (1, 2, 3)

class MyList(list):
    sample = [1, 2, 3]

class MyDict(dict):
    sample = {"a": 1, "b": 2}

class MySet(set):
    sample = {"a", "b"}

class MyFrozenSet(frozenset):
    sample = frozenset({"a", "b"})

myclasses = [MyInt, MyFloat,
             MyComplex,
             MyStr, MyUnicode,
             MyTuple, MyList, MyDict, MySet, MyFrozenSet]


class SlotList(MyList):
    __slots__ = ["foo"]

class SimpleNewObj(object):
    def __init__(self, a, b, c):
        # raise an error, to make sure this isn't called
        raise TypeError("SimpleNewObj.__init__() didn't expect to get called")
    def __eq__(self, other):
        return self.__dict__ == other.__dict__

class BadGetattr:
    def __getattr__(self, key):
        self.foo


class AbstractPickleModuleTests(unittest.TestCase):

    def test_dump_closed_file(self):
        import os
        f = open(TESTFN, "wb")
        try:
            f.close()
            self.assertRaises(ValueError, pickle.dump, 123, f)
        finally:
            os.remove(TESTFN)

    def test_load_closed_file(self):
        import os
        f = open(TESTFN, "wb")
        try:
            f.close()
            self.assertRaises(ValueError, pickle.dump, 123, f)
        finally:
            os.remove(TESTFN)

    def test_load_from_and_dump_to_file(self):
        stream = io.BytesIO()
        data = [123, {}, 124]
        pickle.dump(data, stream)
        stream.seek(0)
        unpickled = pickle.load(stream)
        self.assertEqual(unpickled, data)

    def test_highest_protocol(self):
        # Of course this needs to be changed when HIGHEST_PROTOCOL changes.
        self.assertEqual(pickle.HIGHEST_PROTOCOL, 4)

    def test_callapi(self):
        f = io.BytesIO()
        # With and without keyword arguments
        pickle.dump(123, f, -1)
        pickle.dump(123, file=f, protocol=-1)
        pickle.dumps(123, -1)
        pickle.dumps(123, protocol=-1)
        pickle.Pickler(f, -1)
        pickle.Pickler(f, protocol=-1)

    def test_bad_init(self):
        # Test issue3664 (pickle can segfault from a badly initialized Pickler).
        # Override initialization without calling __init__() of the superclass.
        class BadPickler(pickle.Pickler):
            def __init__(self): pass

        class BadUnpickler(pickle.Unpickler):
            def __init__(self): pass

        self.assertRaises(pickle.PicklingError, BadPickler().dump, 0)
        self.assertRaises(pickle.UnpicklingError, BadUnpickler().load)

    def test_bad_input(self):
        # Test issue4298
        s = bytes([0x58, 0, 0, 0, 0x54])
        self.assertRaises(EOFError, pickle.loads, s)


class AbstractPersistentPicklerTests(unittest.TestCase):

    # This class defines persistent_id() and persistent_load()
    # functions that should be used by the pickler.  All even integers
    # are pickled using persistent ids.

    def persistent_id(self, object):
        if isinstance(object, int) and object % 2 == 0:
            self.id_count += 1
            return str(object)
        elif object == "test_false_value":
            self.false_count += 1
            return ""
        else:
            return None

    def persistent_load(self, oid):
        if not oid:
            self.load_false_count += 1
            return "test_false_value"
        else:
            self.load_count += 1
            object = int(oid)
            assert object % 2 == 0
            return object

    def test_persistence(self):
        L = list(range(10)) + ["test_false_value"]
        for proto in protocols:
            self.id_count = 0
            self.false_count = 0
            self.load_false_count = 0
            self.load_count = 0
            self.assertEqual(self.loads(self.dumps(L, proto)), L)
            self.assertEqual(self.id_count, 5)
            self.assertEqual(self.false_count, 1)
            self.assertEqual(self.load_count, 5)
            self.assertEqual(self.load_false_count, 1)


class AbstractPicklerUnpicklerObjectTests(unittest.TestCase):

    pickler_class = None
    unpickler_class = None

    def setUp(self):
        assert self.pickler_class
        assert self.unpickler_class

    def test_clear_pickler_memo(self):
        # To test whether clear_memo() has any effect, we pickle an object,
        # then pickle it again without clearing the memo; the two serialized
        # forms should be different. If we clear_memo() and then pickle the
        # object again, the third serialized form should be identical to the
        # first one we obtained.
        data = ["abcdefg", "abcdefg", 44]
        f = io.BytesIO()
        pickler = self.pickler_class(f)

        pickler.dump(data)
        first_pickled = f.getvalue()

        # Reset BytesIO object.
        f.seek(0)
        f.truncate()

        pickler.dump(data)
        second_pickled = f.getvalue()

        # Reset the Pickler and BytesIO objects.
        pickler.clear_memo()
        f.seek(0)
        f.truncate()

        pickler.dump(data)
        third_pickled = f.getvalue()

        self.assertNotEqual(first_pickled, second_pickled)
        self.assertEqual(first_pickled, third_pickled)

    def test_priming_pickler_memo(self):
        # Verify that we can set the Pickler's memo attribute.
        data = ["abcdefg", "abcdefg", 44]
        f = io.BytesIO()
        pickler = self.pickler_class(f)

        pickler.dump(data)
        first_pickled = f.getvalue()

        f = io.BytesIO()
        primed = self.pickler_class(f)
        primed.memo = pickler.memo

        primed.dump(data)
        primed_pickled = f.getvalue()

        self.assertNotEqual(first_pickled, primed_pickled)

    def test_priming_unpickler_memo(self):
        # Verify that we can set the Unpickler's memo attribute.
        data = ["abcdefg", "abcdefg", 44]
        f = io.BytesIO()
        pickler = self.pickler_class(f)

        pickler.dump(data)
        first_pickled = f.getvalue()

        f = io.BytesIO()
        primed = self.pickler_class(f)
        primed.memo = pickler.memo

        primed.dump(data)
        primed_pickled = f.getvalue()

        unpickler = self.unpickler_class(io.BytesIO(first_pickled))
        unpickled_data1 = unpickler.load()

        self.assertEqual(unpickled_data1, data)

        primed = self.unpickler_class(io.BytesIO(primed_pickled))
        primed.memo = unpickler.memo
        unpickled_data2 = primed.load()

        primed.memo.clear()

        self.assertEqual(unpickled_data2, data)
        self.assertTrue(unpickled_data2 is unpickled_data1)

    def test_reusing_unpickler_objects(self):
        data1 = ["abcdefg", "abcdefg", 44]
        f = io.BytesIO()
        pickler = self.pickler_class(f)
        pickler.dump(data1)
        pickled1 = f.getvalue()

        data2 = ["abcdefg", 44, 44]
        f = io.BytesIO()
        pickler = self.pickler_class(f)
        pickler.dump(data2)
        pickled2 = f.getvalue()

        f = io.BytesIO()
        f.write(pickled1)
        f.seek(0)
        unpickler = self.unpickler_class(f)
        self.assertEqual(unpickler.load(), data1)

        f.seek(0)
        f.truncate()
        f.write(pickled2)
        f.seek(0)
        self.assertEqual(unpickler.load(), data2)

    def _check_multiple_unpicklings(self, ioclass):
        for proto in protocols:
            with self.subTest(proto=proto):
                data1 = [(x, str(x)) for x in range(2000)] + [b"abcde", len]
                f = ioclass()
                pickler = self.pickler_class(f, protocol=proto)
                pickler.dump(data1)
                pickled = f.getvalue()

                N = 5
                f = ioclass(pickled * N)
                unpickler = self.unpickler_class(f)
                for i in range(N):
                    if f.seekable():
                        pos = f.tell()
                    self.assertEqual(unpickler.load(), data1)
                    if f.seekable():
                        self.assertEqual(f.tell(), pos + len(pickled))
                self.assertRaises(EOFError, unpickler.load)

    def test_multiple_unpicklings_seekable(self):
        self._check_multiple_unpicklings(io.BytesIO)

    def test_multiple_unpicklings_unseekable(self):
        self._check_multiple_unpicklings(UnseekableIO)

    def test_unpickling_buffering_readline(self):
        # Issue #12687: the unpickler's buffering logic could fail with
        # text mode opcodes.
        data = list(range(10))
        for proto in protocols:
            for buf_size in range(1, 11):
                f = io.BufferedRandom(io.BytesIO(), buffer_size=buf_size)
                pickler = self.pickler_class(f, protocol=proto)
                pickler.dump(data)
                f.seek(0)
                unpickler = self.unpickler_class(f)
                self.assertEqual(unpickler.load(), data)


# Tests for dispatch_table attribute

REDUCE_A = 'reduce_A'

class AAA(object):
    def __reduce__(self):
        return str, (REDUCE_A,)

class BBB(object):
    pass

class AbstractDispatchTableTests(unittest.TestCase):

    def test_default_dispatch_table(self):
        # No dispatch_table attribute by default
        f = io.BytesIO()
        p = self.pickler_class(f, 0)
        with self.assertRaises(AttributeError):
            p.dispatch_table
        self.assertFalse(hasattr(p, 'dispatch_table'))

    def test_class_dispatch_table(self):
        # A dispatch_table attribute can be specified class-wide
        dt = self.get_dispatch_table()

        class MyPickler(self.pickler_class):
            dispatch_table = dt

        def dumps(obj, protocol=None):
            f = io.BytesIO()
            p = MyPickler(f, protocol)
            self.assertEqual(p.dispatch_table, dt)
            p.dump(obj)
            return f.getvalue()

        self._test_dispatch_table(dumps, dt)

    def test_instance_dispatch_table(self):
        # A dispatch_table attribute can also be specified instance-wide
        dt = self.get_dispatch_table()

        def dumps(obj, protocol=None):
            f = io.BytesIO()
            p = self.pickler_class(f, protocol)
            p.dispatch_table = dt
            self.assertEqual(p.dispatch_table, dt)
            p.dump(obj)
            return f.getvalue()

        self._test_dispatch_table(dumps, dt)

    def _test_dispatch_table(self, dumps, dispatch_table):
        def custom_load_dump(obj):
            return pickle.loads(dumps(obj, 0))

        def default_load_dump(obj):
            return pickle.loads(pickle.dumps(obj, 0))

        # pickling complex numbers using protocol 0 relies on copyreg
        # so check pickling a complex number still works
        z = 1 + 2j
        self.assertEqual(custom_load_dump(z), z)
        self.assertEqual(default_load_dump(z), z)

        # modify pickling of complex
        REDUCE_1 = 'reduce_1'
        def reduce_1(obj):
            return str, (REDUCE_1,)
        dispatch_table[complex] = reduce_1
        self.assertEqual(custom_load_dump(z), REDUCE_1)
        self.assertEqual(default_load_dump(z), z)

        # check picklability of AAA and BBB
        a = AAA()
        b = BBB()
        self.assertEqual(custom_load_dump(a), REDUCE_A)
        self.assertIsInstance(custom_load_dump(b), BBB)
        self.assertEqual(default_load_dump(a), REDUCE_A)
        self.assertIsInstance(default_load_dump(b), BBB)

        # modify pickling of BBB
        dispatch_table[BBB] = reduce_1
        self.assertEqual(custom_load_dump(a), REDUCE_A)
        self.assertEqual(custom_load_dump(b), REDUCE_1)
        self.assertEqual(default_load_dump(a), REDUCE_A)
        self.assertIsInstance(default_load_dump(b), BBB)

        # revert pickling of BBB and modify pickling of AAA
        REDUCE_2 = 'reduce_2'
        def reduce_2(obj):
            return str, (REDUCE_2,)
        dispatch_table[AAA] = reduce_2
        del dispatch_table[BBB]
        self.assertEqual(custom_load_dump(a), REDUCE_2)
        self.assertIsInstance(custom_load_dump(b), BBB)
        self.assertEqual(default_load_dump(a), REDUCE_A)
        self.assertIsInstance(default_load_dump(b), BBB)


if __name__ == "__main__":
    # Print some stuff that can be used to rewrite DATA{0,1,2}
    from pickletools import dis
    x = create_data()
    for i in range(3):
        p = pickle.dumps(x, i)
        print("DATA{0} = (".format(i))
        for j in range(0, len(p), 20):
            b = bytes(p[j:j+20])
            print("    {0!r}".format(b))
        print(")")
        print()
        print("# Disassembly of DATA{0}".format(i))
        print("DATA{0}_DIS = \"\"\"\\".format(i))
        dis(p)
        print("\"\"\"")
        print()
>>>>>>> cfbb1da8
<|MERGE_RESOLUTION|>--- conflicted
+++ resolved
@@ -1,4058 +1,2260 @@
-<<<<<<< HEAD
-from yp import *
-import io
-from yp_test import yp_unittest
-import pickle
-import pickletools
-import sys
-import copyreg
-import weakref
-from http.cookies import SimpleCookie
-
-from yp_test.support import (
-    TestFailed, TESTFN, run_with_locale, no_tracing,
-    _2G, _4G, bigmemtest,
-    )
-
-from pickle import bytes_types
-
-# Tests that try a number of pickle protocols should have a
-#     for proto in protocols:
-# kind of outer loop.
-protocols = range(pickle.HIGHEST_PROTOCOL + 1)
-
-ascii_char_size = 1
-
-
-# Return True if opcode code appears in the pickle, else False.
-def opcode_in_pickle(code, pickle):
-    for op, dummy, dummy in pickletools.genops(pickle):
-        if op.code == code.decode("latin-1"):
-            return True
-    return False
-
-# Return the number of times opcode code appears in pickle.
-def count_opcode(code, pickle):
-    n = 0
-    for op, dummy, dummy in pickletools.genops(pickle):
-        if op.code == code.decode("latin-1"):
-            n += 1
-    return n
-
-
-class UnseekableIO(io.BytesIO):
-    def peek(self, *args):
-        raise NotImplementedError
-
-    def seekable(self):
-        return False
-
-    def seek(self, *args):
-        raise io.UnsupportedOperation
-
-    def tell(self):
-        raise io.UnsupportedOperation
-
-
-# We can't very well test the extension registry without putting known stuff
-# in it, but we have to be careful to restore its original state.  Code
-# should do this:
-#
-#     e = ExtensionSaver(extension_code)
-#     try:
-#         fiddle w/ the extension registry's stuff for extension_code
-#     finally:
-#         e.restore()
-
-class ExtensionSaver:
-    # Remember current registration for code (if any), and remove it (if
-    # there is one).
-    def __init__(self, code):
-        self.code = code
-        if code in copyreg._inverted_registry:
-            self.pair = copyreg._inverted_registry[code]
-            copyreg.remove_extension(self.pair[0], self.pair[1], code)
-        else:
-            self.pair = None
-
-    # Restore previous registration for code.
-    def restore(self):
-        code = self.code
-        curpair = copyreg._inverted_registry.get(code)
-        if curpair is not None:
-            copyreg.remove_extension(curpair[0], curpair[1], code)
-        pair = self.pair
-        if pair is not None:
-            copyreg.add_extension(pair[0], pair[1], code)
-
-class C:
-    def __eq__(self, other):
-        return self.__dict__ == other.__dict__
-
-class D(C):
-    def __init__(self, arg):
-        pass
-
-class E(C):
-    def __getinitargs__(self):
-        return ()
-
-import __main__
-__main__.C = C
-C.__module__ = "__main__"
-__main__.D = D
-D.__module__ = "__main__"
-__main__.E = E
-E.__module__ = "__main__"
-
-class myint(int):
-    def __init__(self, x):
-        self.str = str(x)
-
-class initarg(C):
-
-    def __init__(self, a, b):
-        self.a = a
-        self.b = b
-
-    def __getinitargs__(self):
-        return self.a, self.b
-
-class metaclass(type):
-    pass
-
-class use_metaclass(object, metaclass=metaclass):
-    pass
-
-class pickling_metaclass(type):
-    def __eq__(self, other):
-        return (type(self) == type(other) and
-                self.reduce_args == other.reduce_args)
-
-    def __reduce__(self):
-        return (create_dynamic_class, self.reduce_args)
-
-def create_dynamic_class(name, bases):
-    result = pickling_metaclass(name, bases, dict())
-    result.reduce_args = (name, bases)
-    return result
-
-# DATA0 .. DATA2 are the pickles we expect under the various protocols, for
-# the object returned by create_data().
-
-DATA0 = (
-    b'(lp0\nL0L\naL1L\naF2.0\nac'
-    b'builtins\ncomplex\n'
-    b'p1\n(F3.0\nF0.0\ntp2\nRp'
-    b'3\naL1L\naL-1L\naL255L\naL-'
-    b'255L\naL-256L\naL65535L\na'
-    b'L-65535L\naL-65536L\naL2'
-    b'147483647L\naL-2147483'
-    b'647L\naL-2147483648L\na('
-    b'Vabc\np4\ng4\nccopyreg'
-    b'\n_reconstructor\np5\n('
-    b'c__main__\nC\np6\ncbu'
-    b'iltins\nobject\np7\nNt'
-    b'p8\nRp9\n(dp10\nVfoo\np1'
-    b'1\nL1L\nsVbar\np12\nL2L\nsb'
-    b'g9\ntp13\nag13\naL5L\na.'
-)
-
-# Disassembly of DATA0
-DATA0_DIS = """\
-    0: (    MARK
-    1: l        LIST       (MARK at 0)
-    2: p    PUT        0
-    5: L    LONG       0
-    9: a    APPEND
-   10: L    LONG       1
-   14: a    APPEND
-   15: F    FLOAT      2.0
-   20: a    APPEND
-   21: c    GLOBAL     'builtins complex'
-   39: p    PUT        1
-   42: (    MARK
-   43: F        FLOAT      3.0
-   48: F        FLOAT      0.0
-   53: t        TUPLE      (MARK at 42)
-   54: p    PUT        2
-   57: R    REDUCE
-   58: p    PUT        3
-   61: a    APPEND
-   62: L    LONG       1
-   66: a    APPEND
-   67: L    LONG       -1
-   72: a    APPEND
-   73: L    LONG       255
-   79: a    APPEND
-   80: L    LONG       -255
-   87: a    APPEND
-   88: L    LONG       -256
-   95: a    APPEND
-   96: L    LONG       65535
-  104: a    APPEND
-  105: L    LONG       -65535
-  114: a    APPEND
-  115: L    LONG       -65536
-  124: a    APPEND
-  125: L    LONG       2147483647
-  138: a    APPEND
-  139: L    LONG       -2147483647
-  153: a    APPEND
-  154: L    LONG       -2147483648
-  168: a    APPEND
-  169: (    MARK
-  170: V        UNICODE    'abc'
-  175: p        PUT        4
-  178: g        GET        4
-  181: c        GLOBAL     'copyreg _reconstructor'
-  205: p        PUT        5
-  208: (        MARK
-  209: c            GLOBAL     '__main__ C'
-  221: p            PUT        6
-  224: c            GLOBAL     'builtins object'
-  241: p            PUT        7
-  244: N            NONE
-  245: t            TUPLE      (MARK at 208)
-  246: p        PUT        8
-  249: R        REDUCE
-  250: p        PUT        9
-  253: (        MARK
-  254: d            DICT       (MARK at 253)
-  255: p        PUT        10
-  259: V        UNICODE    'foo'
-  264: p        PUT        11
-  268: L        LONG       1
-  272: s        SETITEM
-  273: V        UNICODE    'bar'
-  278: p        PUT        12
-  282: L        LONG       2
-  286: s        SETITEM
-  287: b        BUILD
-  288: g        GET        9
-  291: t        TUPLE      (MARK at 169)
-  292: p    PUT        13
-  296: a    APPEND
-  297: g    GET        13
-  301: a    APPEND
-  302: L    LONG       5
-  306: a    APPEND
-  307: .    STOP
-highest protocol among opcodes = 0
-"""
-
-DATA1 = (
-    b']q\x00(K\x00K\x01G@\x00\x00\x00\x00\x00\x00\x00c'
-    b'builtins\ncomplex\nq\x01'
-    b'(G@\x08\x00\x00\x00\x00\x00\x00G\x00\x00\x00\x00\x00\x00\x00\x00t'
-    b'q\x02Rq\x03K\x01J\xff\xff\xff\xffK\xffJ\x01\xff\xff\xffJ'
-    b'\x00\xff\xff\xffM\xff\xffJ\x01\x00\xff\xffJ\x00\x00\xff\xffJ\xff\xff'
-    b'\xff\x7fJ\x01\x00\x00\x80J\x00\x00\x00\x80(X\x03\x00\x00\x00ab'
-    b'cq\x04h\x04ccopyreg\n_reco'
-    b'nstructor\nq\x05(c__main'
-    b'__\nC\nq\x06cbuiltins\n'
-    b'object\nq\x07Ntq\x08Rq\t}q\n('
-    b'X\x03\x00\x00\x00fooq\x0bK\x01X\x03\x00\x00\x00bar'
-    b'q\x0cK\x02ubh\ttq\rh\rK\x05e.'
-)
-
-# Disassembly of DATA1
-DATA1_DIS = """\
-    0: ]    EMPTY_LIST
-    1: q    BINPUT     0
-    3: (    MARK
-    4: K        BININT1    0
-    6: K        BININT1    1
-    8: G        BINFLOAT   2.0
-   17: c        GLOBAL     'builtins complex'
-   35: q        BINPUT     1
-   37: (        MARK
-   38: G            BINFLOAT   3.0
-   47: G            BINFLOAT   0.0
-   56: t            TUPLE      (MARK at 37)
-   57: q        BINPUT     2
-   59: R        REDUCE
-   60: q        BINPUT     3
-   62: K        BININT1    1
-   64: J        BININT     -1
-   69: K        BININT1    255
-   71: J        BININT     -255
-   76: J        BININT     -256
-   81: M        BININT2    65535
-   84: J        BININT     -65535
-   89: J        BININT     -65536
-   94: J        BININT     2147483647
-   99: J        BININT     -2147483647
-  104: J        BININT     -2147483648
-  109: (        MARK
-  110: X            BINUNICODE 'abc'
-  118: q            BINPUT     4
-  120: h            BINGET     4
-  122: c            GLOBAL     'copyreg _reconstructor'
-  146: q            BINPUT     5
-  148: (            MARK
-  149: c                GLOBAL     '__main__ C'
-  161: q                BINPUT     6
-  163: c                GLOBAL     'builtins object'
-  180: q                BINPUT     7
-  182: N                NONE
-  183: t                TUPLE      (MARK at 148)
-  184: q            BINPUT     8
-  186: R            REDUCE
-  187: q            BINPUT     9
-  189: }            EMPTY_DICT
-  190: q            BINPUT     10
-  192: (            MARK
-  193: X                BINUNICODE 'foo'
-  201: q                BINPUT     11
-  203: K                BININT1    1
-  205: X                BINUNICODE 'bar'
-  213: q                BINPUT     12
-  215: K                BININT1    2
-  217: u                SETITEMS   (MARK at 192)
-  218: b            BUILD
-  219: h            BINGET     9
-  221: t            TUPLE      (MARK at 109)
-  222: q        BINPUT     13
-  224: h        BINGET     13
-  226: K        BININT1    5
-  228: e        APPENDS    (MARK at 3)
-  229: .    STOP
-highest protocol among opcodes = 1
-"""
-
-DATA2 = (
-    b'\x80\x02]q\x00(K\x00K\x01G@\x00\x00\x00\x00\x00\x00\x00c'
-    b'builtins\ncomplex\n'
-    b'q\x01G@\x08\x00\x00\x00\x00\x00\x00G\x00\x00\x00\x00\x00\x00\x00\x00'
-    b'\x86q\x02Rq\x03K\x01J\xff\xff\xff\xffK\xffJ\x01\xff\xff\xff'
-    b'J\x00\xff\xff\xffM\xff\xffJ\x01\x00\xff\xffJ\x00\x00\xff\xffJ\xff'
-    b'\xff\xff\x7fJ\x01\x00\x00\x80J\x00\x00\x00\x80(X\x03\x00\x00\x00a'
-    b'bcq\x04h\x04c__main__\nC\nq\x05'
-    b')\x81q\x06}q\x07(X\x03\x00\x00\x00fooq\x08K\x01'
-    b'X\x03\x00\x00\x00barq\tK\x02ubh\x06tq\nh'
-    b'\nK\x05e.'
-)
-
-# Disassembly of DATA2
-DATA2_DIS = """\
-    0: \x80 PROTO      2
-    2: ]    EMPTY_LIST
-    3: q    BINPUT     0
-    5: (    MARK
-    6: K        BININT1    0
-    8: K        BININT1    1
-   10: G        BINFLOAT   2.0
-   19: c        GLOBAL     'builtins complex'
-   37: q        BINPUT     1
-   39: G        BINFLOAT   3.0
-   48: G        BINFLOAT   0.0
-   57: \x86     TUPLE2
-   58: q        BINPUT     2
-   60: R        REDUCE
-   61: q        BINPUT     3
-   63: K        BININT1    1
-   65: J        BININT     -1
-   70: K        BININT1    255
-   72: J        BININT     -255
-   77: J        BININT     -256
-   82: M        BININT2    65535
-   85: J        BININT     -65535
-   90: J        BININT     -65536
-   95: J        BININT     2147483647
-  100: J        BININT     -2147483647
-  105: J        BININT     -2147483648
-  110: (        MARK
-  111: X            BINUNICODE 'abc'
-  119: q            BINPUT     4
-  121: h            BINGET     4
-  123: c            GLOBAL     '__main__ C'
-  135: q            BINPUT     5
-  137: )            EMPTY_TUPLE
-  138: \x81         NEWOBJ
-  139: q            BINPUT     6
-  141: }            EMPTY_DICT
-  142: q            BINPUT     7
-  144: (            MARK
-  145: X                BINUNICODE 'foo'
-  153: q                BINPUT     8
-  155: K                BININT1    1
-  157: X                BINUNICODE 'bar'
-  165: q                BINPUT     9
-  167: K                BININT1    2
-  169: u                SETITEMS   (MARK at 144)
-  170: b            BUILD
-  171: h            BINGET     6
-  173: t            TUPLE      (MARK at 110)
-  174: q        BINPUT     10
-  176: h        BINGET     10
-  178: K        BININT1    5
-  180: e        APPENDS    (MARK at 5)
-  181: .    STOP
-highest protocol among opcodes = 2
-"""
-
-# set([1,2]) pickled from 2.x with protocol 2
-DATA3 = b'\x80\x02c__builtin__\nset\nq\x00]q\x01(K\x01K\x02e\x85q\x02Rq\x03.'
-
-# xrange(5) pickled from 2.x with protocol 2
-DATA4 = b'\x80\x02c__builtin__\nxrange\nq\x00K\x00K\x05K\x01\x87q\x01Rq\x02.'
-
-# a SimpleCookie() object pickled from 2.x with protocol 2
-DATA5 = (b'\x80\x02cCookie\nSimpleCookie\nq\x00)\x81q\x01U\x03key'
-         b'q\x02cCookie\nMorsel\nq\x03)\x81q\x04(U\x07commentq\x05U'
-         b'\x00q\x06U\x06domainq\x07h\x06U\x06secureq\x08h\x06U\x07'
-         b'expiresq\th\x06U\x07max-ageq\nh\x06U\x07versionq\x0bh\x06U'
-         b'\x04pathq\x0ch\x06U\x08httponlyq\rh\x06u}q\x0e(U\x0b'
-         b'coded_valueq\x0fU\x05valueq\x10h\x10h\x10h\x02h\x02ubs}q\x11b.')
-
-# set([3]) pickled from 2.x with protocol 2
-DATA6 = b'\x80\x02c__builtin__\nset\nq\x00]q\x01K\x03a\x85q\x02Rq\x03.'
-
-
-def create_data():
-    c = C()
-    c.foo = 1
-    c.bar = 2
-    x = [0, 1, 2.0, 3.0+0j]
-    # Append some integer test cases at cPickle.c's internal size
-    # cutoffs.
-    uint1max = 0xff
-    uint2max = 0xffff
-    int4max = 0x7fffffff
-    x.extend([1, -1,
-              uint1max, -uint1max, -uint1max-1,
-              uint2max, -uint2max, -uint2max-1,
-               int4max,  -int4max,  -int4max-1])
-    y = ('abc', 'abc', c, c)
-    x.append(y)
-    x.append(y)
-    x.append(5)
-    return x
-
-@yp_unittest.skip( "TODO: convert to yp.py" )
-class AbstractPickleTests(yp_unittest.TestCase):
-    # Subclass must define self.dumps, self.loads.
-
-    _testdata = create_data()
-
-    def setUp(self):
-        pass
-
-    def test_misc(self):
-        # test various datatypes not tested by testdata
-        for proto in protocols:
-            x = myint(4)
-            s = self.dumps(x, proto)
-            y = self.loads(s)
-            self.assertEqual(x, y)
-
-            x = (1, ())
-            s = self.dumps(x, proto)
-            y = self.loads(s)
-            self.assertEqual(x, y)
-
-            x = initarg(1, x)
-            s = self.dumps(x, proto)
-            y = self.loads(s)
-            self.assertEqual(x, y)
-
-        # XXX test __reduce__ protocol?
-
-    def test_roundtrip_equality(self):
-        expected = self._testdata
-        for proto in protocols:
-            s = self.dumps(expected, proto)
-            got = self.loads(s)
-            self.assertEqual(expected, got)
-
-    def test_load_from_data0(self):
-        self.assertEqual(self._testdata, self.loads(DATA0))
-
-    def test_load_from_data1(self):
-        self.assertEqual(self._testdata, self.loads(DATA1))
-
-    def test_load_from_data2(self):
-        self.assertEqual(self._testdata, self.loads(DATA2))
-
-    def test_load_classic_instance(self):
-        # See issue5180.  Test loading 2.x pickles that
-        # contain an instance of old style class.
-        for X, args in [(C, ()), (D, ('x',)), (E, ())]:
-            xname = X.__name__.encode('ascii')
-            # Protocol 0 (text mode pickle):
-            """
-            0: (    MARK
-            1: i        INST       '__main__ X' (MARK at 0)
-            15: p    PUT        0
-            18: (    MARK
-            19: d        DICT       (MARK at 18)
-            20: p    PUT        1
-            23: b    BUILD
-            24: .    STOP
-            """
-            pickle0 = (b"(i__main__\n"
-                       b"X\n"
-                       b"p0\n"
-                       b"(dp1\nb.").replace(b'X', xname)
-            self.assertEqual(X(*args), self.loads(pickle0))
-
-            # Protocol 1 (binary mode pickle)
-            """
-            0: (    MARK
-            1: c        GLOBAL     '__main__ X'
-            15: q        BINPUT     0
-            17: o        OBJ        (MARK at 0)
-            18: q    BINPUT     1
-            20: }    EMPTY_DICT
-            21: q    BINPUT     2
-            23: b    BUILD
-            24: .    STOP
-            """
-            pickle1 = (b'(c__main__\n'
-                       b'X\n'
-                       b'q\x00oq\x01}q\x02b.').replace(b'X', xname)
-            self.assertEqual(X(*args), self.loads(pickle1))
-
-            # Protocol 2 (pickle2 = b'\x80\x02' + pickle1)
-            """
-            0: \x80 PROTO      2
-            2: (    MARK
-            3: c        GLOBAL     '__main__ X'
-            17: q        BINPUT     0
-            19: o        OBJ        (MARK at 2)
-            20: q    BINPUT     1
-            22: }    EMPTY_DICT
-            23: q    BINPUT     2
-            25: b    BUILD
-            26: .    STOP
-            """
-            pickle2 = (b'\x80\x02(c__main__\n'
-                       b'X\n'
-                       b'q\x00oq\x01}q\x02b.').replace(b'X', xname)
-            self.assertEqual(X(*args), self.loads(pickle2))
-
-    # There are gratuitous differences between pickles produced by
-    # pickle and cPickle, largely because cPickle starts PUT indices at
-    # 1 and pickle starts them at 0.  See XXX comment in cPickle's put2() --
-    # there's a comment with an exclamation point there whose meaning
-    # is a mystery.  cPickle also suppresses PUT for objects with a refcount
-    # of 1.
-    def dont_test_disassembly(self):
-        from io import StringIO
-        from pickletools import dis
-
-        for proto, expected in (0, DATA0_DIS), (1, DATA1_DIS):
-            s = self.dumps(self._testdata, proto)
-            filelike = StringIO()
-            dis(s, out=filelike)
-            got = filelike.getvalue()
-            self.assertEqual(expected, got)
-
-    def test_recursive_list(self):
-        l = []
-        l.append(l)
-        for proto in protocols:
-            s = self.dumps(l, proto)
-            x = self.loads(s)
-            self.assertEqual(len(x), 1)
-            self.assertTrue(x is x[0])
-
-    def test_recursive_tuple(self):
-        t = ([],)
-        t[0].append(t)
-        for proto in protocols:
-            s = self.dumps(t, proto)
-            x = self.loads(s)
-            self.assertEqual(len(x), 1)
-            self.assertEqual(len(x[0]), 1)
-            self.assertTrue(x is x[0][0])
-
-    def test_recursive_dict(self):
-        d = {}
-        d[1] = d
-        for proto in protocols:
-            s = self.dumps(d, proto)
-            x = self.loads(s)
-            self.assertEqual(list(x.keys()), [1])
-            self.assertTrue(x[1] is x)
-
-    def test_recursive_inst(self):
-        i = C()
-        i.attr = i
-        for proto in protocols:
-            s = self.dumps(i, proto)
-            x = self.loads(s)
-            self.assertEqual(dir(x), dir(i))
-            self.assertIs(x.attr, x)
-
-    def test_recursive_multi(self):
-        l = []
-        d = {1:l}
-        i = C()
-        i.attr = d
-        l.append(i)
-        for proto in protocols:
-            s = self.dumps(l, proto)
-            x = self.loads(s)
-            self.assertEqual(len(x), 1)
-            self.assertEqual(dir(x[0]), dir(i))
-            self.assertEqual(list(x[0].attr.keys()), [1])
-            self.assertTrue(x[0].attr[1] is x)
-
-    def test_get(self):
-        self.assertRaises(KeyError, self.loads, b'g0\np0')
-        self.assertEqual(self.loads(b'((Kdtp0\nh\x00l.))'), [(100,), (100,)])
-
-    def test_insecure_strings(self):
-        # XXX Some of these tests are temporarily disabled
-        insecure = [b"abc", b"2 + 2", # not quoted
-                    ## b"'abc' + 'def'", # not a single quoted string
-                    b"'abc", # quote is not closed
-                    b"'abc\"", # open quote and close quote don't match
-                    b"'abc'   ?", # junk after close quote
-                    b"'\\'", # trailing backslash
-                    # Variations on issue #17710
-                    b"'",
-                    b'"',
-                    b"' ",
-                    b"'  ",
-                    b"'   ",
-                    b"'    ",
-                    b'"    ',
-                    # some tests of the quoting rules
-                    ## b"'abc\"\''",
-                    ## b"'\\\\a\'\'\'\\\'\\\\\''",
-                    ]
-        for b in insecure:
-            buf = b"S" + b + b"\012p0\012."
-            self.assertRaises(ValueError, self.loads, buf)
-
-    def test_unicode(self):
-        endcases = ['', '<\\u>', '<\\\u1234>', '<\n>',
-                    '<\\>', '<\\\U00012345>',
-                    # surrogates
-                    '<\udc80>']
-        for proto in protocols:
-            for u in endcases:
-                p = self.dumps(u, proto)
-                u2 = self.loads(p)
-                self.assertEqual(u2, u)
-
-    def test_unicode_high_plane(self):
-        t = '\U00012345'
-        for proto in protocols:
-            p = self.dumps(t, proto)
-            t2 = self.loads(p)
-            self.assertEqual(t2, t)
-
-    def test_bytes(self):
-        for proto in protocols:
-            for s in b'', b'xyz', b'xyz'*100:
-                p = self.dumps(s, proto)
-                self.assertEqual(self.loads(p), s)
-            for s in [bytes([i]) for i in range(256)]:
-                p = self.dumps(s, proto)
-                self.assertEqual(self.loads(p), s)
-            for s in [bytes([i, i]) for i in range(256)]:
-                p = self.dumps(s, proto)
-                self.assertEqual(self.loads(p), s)
-
-    def test_ints(self):
-        import sys
-        for proto in protocols:
-            n = sys.maxsize
-            while n:
-                for expected in (-n, n):
-                    s = self.dumps(expected, proto)
-                    n2 = self.loads(s)
-                    self.assertEqual(expected, n2)
-                n = n >> 1
-
-    def test_maxint64(self):
-        maxint64 = (1 << 63) - 1
-        data = b'I' + str(maxint64).encode("ascii") + b'\n.'
-        got = self.loads(data)
-        self.assertEqual(got, maxint64)
-
-        # Try too with a bogus literal.
-        data = b'I' + str(maxint64).encode("ascii") + b'JUNK\n.'
-        self.assertRaises(ValueError, self.loads, data)
-
-    def test_long(self):
-        for proto in protocols:
-            # 256 bytes is where LONG4 begins.
-            for nbits in 1, 8, 8*254, 8*255, 8*256, 8*257:
-                nbase = 1 << nbits
-                for npos in nbase-1, nbase, nbase+1:
-                    for n in npos, -npos:
-                        pickle = self.dumps(n, proto)
-                        got = self.loads(pickle)
-                        self.assertEqual(n, got)
-        # Try a monster.  This is quadratic-time in protos 0 & 1, so don't
-        # bother with those.
-        nbase = int("deadbeeffeedface", 16)
-        nbase += nbase << 1000000
-        for n in nbase, -nbase:
-            p = self.dumps(n, 2)
-            got = self.loads(p)
-            self.assertEqual(n, got)
-
-    def test_float(self):
-        test_values = [0.0, 4.94e-324, 1e-310, 7e-308, 6.626e-34, 0.1, 0.5,
-                       3.14, 263.44582062374053, 6.022e23, 1e30]
-        test_values = test_values + [-x for x in test_values]
-        for proto in protocols:
-            for value in test_values:
-                pickle = self.dumps(value, proto)
-                got = self.loads(pickle)
-                self.assertEqual(value, got)
-
-    @run_with_locale('LC_ALL', 'de_DE', 'fr_FR')
-    def test_float_format(self):
-        # make sure that floats are formatted locale independent with proto 0
-        self.assertEqual(self.dumps(1.2, 0)[0:3], b'F1.')
-
-    def test_reduce(self):
-        pass
-
-    def test_getinitargs(self):
-        pass
-
-    def test_pop_empty_stack(self):
-        # Test issue7455
-        s = b'0'
-        self.assertRaises((pickle.UnpicklingError, IndexError), self.loads, s)
-
-    def test_metaclass(self):
-        a = use_metaclass()
-        for proto in protocols:
-            s = self.dumps(a, proto)
-            b = self.loads(s)
-            self.assertEqual(a.__class__, b.__class__)
-
-    def test_dynamic_class(self):
-        a = create_dynamic_class("my_dynamic_class", (object,))
-        copyreg.pickle(pickling_metaclass, pickling_metaclass.__reduce__)
-        for proto in protocols:
-            s = self.dumps(a, proto)
-            b = self.loads(s)
-            self.assertEqual(a, b)
-
-    def test_structseq(self):
-        import time
-        import os
-
-        t = time.localtime()
-        for proto in protocols:
-            s = self.dumps(t, proto)
-            u = self.loads(s)
-            self.assertEqual(t, u)
-            if hasattr(os, "stat"):
-                t = os.stat(os.curdir)
-                s = self.dumps(t, proto)
-                u = self.loads(s)
-                self.assertEqual(t, u)
-            if hasattr(os, "statvfs"):
-                t = os.statvfs(os.curdir)
-                s = self.dumps(t, proto)
-                u = self.loads(s)
-                self.assertEqual(t, u)
-
-    def test_ellipsis(self):
-        for proto in protocols:
-            s = self.dumps(..., proto)
-            u = self.loads(s)
-            self.assertEqual(..., u)
-
-    def test_notimplemented(self):
-        for proto in protocols:
-            s = self.dumps(NotImplemented, proto)
-            u = self.loads(s)
-            self.assertEqual(NotImplemented, u)
-
-    # Tests for protocol 2
-
-    def test_proto(self):
-        build_none = pickle.NONE + pickle.STOP
-        for proto in protocols:
-            expected = build_none
-            if proto >= 2:
-                expected = pickle.PROTO + bytes([proto]) + expected
-            p = self.dumps(None, proto)
-            self.assertEqual(p, expected)
-
-        oob = protocols[-1] + 1     # a future protocol
-        badpickle = pickle.PROTO + bytes([oob]) + build_none
-        try:
-            self.loads(badpickle)
-        except ValueError as detail:
-            self.assertTrue(str(detail).startswith(
-                                            "unsupported pickle protocol"))
-        else:
-            self.fail("expected bad protocol number to raise ValueError")
-
-    def test_long1(self):
-        x = 12345678910111213141516178920
-        for proto in protocols:
-            s = self.dumps(x, proto)
-            y = self.loads(s)
-            self.assertEqual(x, y)
-            self.assertEqual(opcode_in_pickle(pickle.LONG1, s), proto >= 2)
-
-    def test_long4(self):
-        x = 12345678910111213141516178920 << (256*8)
-        for proto in protocols:
-            s = self.dumps(x, proto)
-            y = self.loads(s)
-            self.assertEqual(x, y)
-            self.assertEqual(opcode_in_pickle(pickle.LONG4, s), proto >= 2)
-
-    def test_short_tuples(self):
-        # Map (proto, len(tuple)) to expected opcode.
-        expected_opcode = {(0, 0): pickle.TUPLE,
-                           (0, 1): pickle.TUPLE,
-                           (0, 2): pickle.TUPLE,
-                           (0, 3): pickle.TUPLE,
-                           (0, 4): pickle.TUPLE,
-
-                           (1, 0): pickle.EMPTY_TUPLE,
-                           (1, 1): pickle.TUPLE,
-                           (1, 2): pickle.TUPLE,
-                           (1, 3): pickle.TUPLE,
-                           (1, 4): pickle.TUPLE,
-
-                           (2, 0): pickle.EMPTY_TUPLE,
-                           (2, 1): pickle.TUPLE1,
-                           (2, 2): pickle.TUPLE2,
-                           (2, 3): pickle.TUPLE3,
-                           (2, 4): pickle.TUPLE,
-
-                           (3, 0): pickle.EMPTY_TUPLE,
-                           (3, 1): pickle.TUPLE1,
-                           (3, 2): pickle.TUPLE2,
-                           (3, 3): pickle.TUPLE3,
-                           (3, 4): pickle.TUPLE,
-                          }
-        a = ()
-        b = (1,)
-        c = (1, 2)
-        d = (1, 2, 3)
-        e = (1, 2, 3, 4)
-        for proto in protocols:
-            for x in a, b, c, d, e:
-                s = self.dumps(x, proto)
-                y = self.loads(s)
-                self.assertEqual(x, y, (proto, x, s, y))
-                expected = expected_opcode[proto, len(x)]
-                self.assertEqual(opcode_in_pickle(expected, s), True)
-
-    def test_singletons(self):
-        # Map (proto, singleton) to expected opcode.
-        expected_opcode = {(0, None): pickle.NONE,
-                           (1, None): pickle.NONE,
-                           (2, None): pickle.NONE,
-                           (3, None): pickle.NONE,
-
-                           (0, True): pickle.INT,
-                           (1, True): pickle.INT,
-                           (2, True): pickle.NEWTRUE,
-                           (3, True): pickle.NEWTRUE,
-
-                           (0, False): pickle.INT,
-                           (1, False): pickle.INT,
-                           (2, False): pickle.NEWFALSE,
-                           (3, False): pickle.NEWFALSE,
-                          }
-        for proto in protocols:
-            for x in None, False, True:
-                s = self.dumps(x, proto)
-                y = self.loads(s)
-                self.assertTrue(x is y, (proto, x, s, y))
-                expected = expected_opcode[proto, x]
-                self.assertEqual(opcode_in_pickle(expected, s), True)
-
-    def test_newobj_tuple(self):
-        x = MyTuple([1, 2, 3])
-        x.foo = 42
-        x.bar = "hello"
-        for proto in protocols:
-            s = self.dumps(x, proto)
-            y = self.loads(s)
-            self.assertEqual(tuple(x), tuple(y))
-            self.assertEqual(x.__dict__, y.__dict__)
-
-    def test_newobj_list(self):
-        x = MyList([1, 2, 3])
-        x.foo = 42
-        x.bar = "hello"
-        for proto in protocols:
-            s = self.dumps(x, proto)
-            y = self.loads(s)
-            self.assertEqual(list(x), list(y))
-            self.assertEqual(x.__dict__, y.__dict__)
-
-    def test_newobj_generic(self):
-        for proto in protocols:
-            for C in myclasses:
-                B = C.__base__
-                x = C(C.sample)
-                x.foo = 42
-                s = self.dumps(x, proto)
-                y = self.loads(s)
-                detail = (proto, C, B, x, y, type(y))
-                self.assertEqual(B(x), B(y), detail)
-                self.assertEqual(x.__dict__, y.__dict__, detail)
-
-    def test_newobj_proxies(self):
-        # NEWOBJ should use the __class__ rather than the raw type
-        classes = myclasses[:]
-        # Cannot create weakproxies to these classes
-        for c in (MyInt, MyTuple):
-            classes.remove(c)
-        for proto in protocols:
-            for C in classes:
-                B = C.__base__
-                x = C(C.sample)
-                x.foo = 42
-                p = weakref.proxy(x)
-                s = self.dumps(p, proto)
-                y = self.loads(s)
-                self.assertEqual(type(y), type(x))  # rather than type(p)
-                detail = (proto, C, B, x, y, type(y))
-                self.assertEqual(B(x), B(y), detail)
-                self.assertEqual(x.__dict__, y.__dict__, detail)
-
-    # Register a type with copyreg, with extension code extcode.  Pickle
-    # an object of that type.  Check that the resulting pickle uses opcode
-    # (EXT[124]) under proto 2, and not in proto 1.
-
-    def produce_global_ext(self, extcode, opcode):
-        e = ExtensionSaver(extcode)
-        try:
-            copyreg.add_extension(__name__, "MyList", extcode)
-            x = MyList([1, 2, 3])
-            x.foo = 42
-            x.bar = "hello"
-
-            # Dump using protocol 1 for comparison.
-            s1 = self.dumps(x, 1)
-            self.assertIn(__name__.encode("utf-8"), s1)
-            self.assertIn(b"MyList", s1)
-            self.assertEqual(opcode_in_pickle(opcode, s1), False)
-
-            y = self.loads(s1)
-            self.assertEqual(list(x), list(y))
-            self.assertEqual(x.__dict__, y.__dict__)
-
-            # Dump using protocol 2 for test.
-            s2 = self.dumps(x, 2)
-            self.assertNotIn(__name__.encode("utf-8"), s2)
-            self.assertNotIn(b"MyList", s2)
-            self.assertEqual(opcode_in_pickle(opcode, s2), True, repr(s2))
-
-            y = self.loads(s2)
-            self.assertEqual(list(x), list(y))
-            self.assertEqual(x.__dict__, y.__dict__)
-
-        finally:
-            e.restore()
-
-    def test_global_ext1(self):
-        self.produce_global_ext(0x00000001, pickle.EXT1)  # smallest EXT1 code
-        self.produce_global_ext(0x000000ff, pickle.EXT1)  # largest EXT1 code
-
-    def test_global_ext2(self):
-        self.produce_global_ext(0x00000100, pickle.EXT2)  # smallest EXT2 code
-        self.produce_global_ext(0x0000ffff, pickle.EXT2)  # largest EXT2 code
-        self.produce_global_ext(0x0000abcd, pickle.EXT2)  # check endianness
-
-    def test_global_ext4(self):
-        self.produce_global_ext(0x00010000, pickle.EXT4)  # smallest EXT4 code
-        self.produce_global_ext(0x7fffffff, pickle.EXT4)  # largest EXT4 code
-        self.produce_global_ext(0x12abcdef, pickle.EXT4)  # check endianness
-
-    def test_list_chunking(self):
-        n = 10  # too small to chunk
-        x = list(range(n))
-        for proto in protocols:
-            s = self.dumps(x, proto)
-            y = self.loads(s)
-            self.assertEqual(x, y)
-            num_appends = count_opcode(pickle.APPENDS, s)
-            self.assertEqual(num_appends, proto > 0)
-
-        n = 2500  # expect at least two chunks when proto > 0
-        x = list(range(n))
-        for proto in protocols:
-            s = self.dumps(x, proto)
-            y = self.loads(s)
-            self.assertEqual(x, y)
-            num_appends = count_opcode(pickle.APPENDS, s)
-            if proto == 0:
-                self.assertEqual(num_appends, 0)
-            else:
-                self.assertTrue(num_appends >= 2)
-
-    def test_dict_chunking(self):
-        n = 10  # too small to chunk
-        x = dict.fromkeys(range(n))
-        for proto in protocols:
-            s = self.dumps(x, proto)
-            self.assertIsInstance(s, bytes_types)
-            y = self.loads(s)
-            self.assertEqual(x, y)
-            num_setitems = count_opcode(pickle.SETITEMS, s)
-            self.assertEqual(num_setitems, proto > 0)
-
-        n = 2500  # expect at least two chunks when proto > 0
-        x = dict.fromkeys(range(n))
-        for proto in protocols:
-            s = self.dumps(x, proto)
-            y = self.loads(s)
-            self.assertEqual(x, y)
-            num_setitems = count_opcode(pickle.SETITEMS, s)
-            if proto == 0:
-                self.assertEqual(num_setitems, 0)
-            else:
-                self.assertTrue(num_setitems >= 2)
-
-    def test_simple_newobj(self):
-        x = object.__new__(SimpleNewObj)  # avoid __init__
-        x.abc = 666
-        for proto in protocols:
-            s = self.dumps(x, proto)
-            self.assertEqual(opcode_in_pickle(pickle.NEWOBJ, s), proto >= 2)
-            y = self.loads(s)   # will raise TypeError if __init__ called
-            self.assertEqual(y.abc, 666)
-            self.assertEqual(x.__dict__, y.__dict__)
-
-    def test_newobj_list_slots(self):
-        x = SlotList([1, 2, 3])
-        x.foo = 42
-        x.bar = "hello"
-        s = self.dumps(x, 2)
-        y = self.loads(s)
-        self.assertEqual(list(x), list(y))
-        self.assertEqual(x.__dict__, y.__dict__)
-        self.assertEqual(x.foo, y.foo)
-        self.assertEqual(x.bar, y.bar)
-
-    def test_reduce_overrides_default_reduce_ex(self):
-        for proto in protocols:
-            x = REX_one()
-            self.assertEqual(x._reduce_called, 0)
-            s = self.dumps(x, proto)
-            self.assertEqual(x._reduce_called, 1)
-            y = self.loads(s)
-            self.assertEqual(y._reduce_called, 0)
-
-    def test_reduce_ex_called(self):
-        for proto in protocols:
-            x = REX_two()
-            self.assertEqual(x._proto, None)
-            s = self.dumps(x, proto)
-            self.assertEqual(x._proto, proto)
-            y = self.loads(s)
-            self.assertEqual(y._proto, None)
-
-    def test_reduce_ex_overrides_reduce(self):
-        for proto in protocols:
-            x = REX_three()
-            self.assertEqual(x._proto, None)
-            s = self.dumps(x, proto)
-            self.assertEqual(x._proto, proto)
-            y = self.loads(s)
-            self.assertEqual(y._proto, None)
-
-    def test_reduce_ex_calls_base(self):
-        for proto in protocols:
-            x = REX_four()
-            self.assertEqual(x._proto, None)
-            s = self.dumps(x, proto)
-            self.assertEqual(x._proto, proto)
-            y = self.loads(s)
-            self.assertEqual(y._proto, proto)
-
-    def test_reduce_calls_base(self):
-        for proto in protocols:
-            x = REX_five()
-            self.assertEqual(x._reduce_called, 0)
-            s = self.dumps(x, proto)
-            self.assertEqual(x._reduce_called, 1)
-            y = self.loads(s)
-            self.assertEqual(y._reduce_called, 1)
-
-    @no_tracing
-    def test_bad_getattr(self):
-        x = BadGetattr()
-        for proto in 0, 1:
-            self.assertRaises(RuntimeError, self.dumps, x, proto)
-        # protocol 2 don't raise a RuntimeError.
-        d = self.dumps(x, 2)
-
-    def test_reduce_bad_iterator(self):
-        # Issue4176: crash when 4th and 5th items of __reduce__()
-        # are not iterators
-        class C(object):
-            def __reduce__(self):
-                # 4th item is not an iterator
-                return list, (), None, [], None
-        class D(object):
-            def __reduce__(self):
-                # 5th item is not an iterator
-                return dict, (), None, None, []
-
-        # Protocol 0 is less strict and also accept iterables.
-        for proto in protocols:
-            try:
-                self.dumps(C(), proto)
-            except (pickle.PickleError):
-                pass
-            try:
-                self.dumps(D(), proto)
-            except (pickle.PickleError):
-                pass
-
-    def test_many_puts_and_gets(self):
-        # Test that internal data structures correctly deal with lots of
-        # puts/gets.
-        keys = ("aaa" + str(i) for i in range(100))
-        large_dict = dict((k, [4, 5, 6]) for k in keys)
-        obj = [dict(large_dict), dict(large_dict), dict(large_dict)]
-
-        for proto in protocols:
-            dumped = self.dumps(obj, proto)
-            loaded = self.loads(dumped)
-            self.assertEqual(loaded, obj,
-                             "Failed protocol %d: %r != %r"
-                             % (proto, obj, loaded))
-
-    def test_attribute_name_interning(self):
-        # Test that attribute names of pickled objects are interned when
-        # unpickling.
-        for proto in protocols:
-            x = C()
-            x.foo = 42
-            x.bar = "hello"
-            s = self.dumps(x, proto)
-            y = self.loads(s)
-            x_keys = sorted(x.__dict__)
-            y_keys = sorted(y.__dict__)
-            for x_key, y_key in zip(x_keys, y_keys):
-                self.assertIs(x_key, y_key)
-
-    def test_unpickle_from_2x(self):
-        # Unpickle non-trivial data from Python 2.x.
-        loaded = self.loads(DATA3)
-        self.assertEqual(loaded, set([1, 2]))
-        loaded = self.loads(DATA4)
-        self.assertEqual(type(loaded), type(range(0)))
-        self.assertEqual(list(loaded), list(range(5)))
-        loaded = self.loads(DATA5)
-        self.assertEqual(type(loaded), SimpleCookie)
-        self.assertEqual(list(loaded.keys()), ["key"])
-        self.assertEqual(loaded["key"].value, "Set-Cookie: key=value")
-
-    def test_pickle_to_2x(self):
-        # Pickle non-trivial data with protocol 2, expecting that it yields
-        # the same result as Python 2.x did.
-        # NOTE: this test is a bit too strong since we can produce different
-        # bytecode that 2.x will still understand.
-        dumped = self.dumps(range(5), 2)
-        self.assertEqual(dumped, DATA4)
-        dumped = self.dumps(set([3]), 2)
-        self.assertEqual(dumped, DATA6)
-
-    def test_large_pickles(self):
-        # Test the correctness of internal buffering routines when handling
-        # large data.
-        for proto in protocols:
-            data = (1, min, b'xy' * (30 * 1024), len)
-            dumped = self.dumps(data, proto)
-            loaded = self.loads(dumped)
-            self.assertEqual(len(loaded), len(data))
-            self.assertEqual(loaded, data)
-
-    def test_empty_bytestring(self):
-        # issue 11286
-        empty = self.loads(b'\x80\x03U\x00q\x00.', encoding='koi8-r')
-        self.assertEqual(empty, '')
-
-    def test_int_pickling_efficiency(self):
-        # Test compacity of int representation (see issue #12744)
-        for proto in protocols:
-            sizes = [len(self.dumps(2**n, proto)) for n in range(70)]
-            # the size function is monotonic
-            self.assertEqual(sorted(sizes), sizes)
-            if proto >= 2:
-                self.assertLessEqual(sizes[-1], 14)
-
-    def check_negative_32b_binXXX(self, dumped):
-        if sys.maxsize > 2**32:
-            self.skipTest("test is only meaningful on 32-bit builds")
-        # XXX Pure Python pickle reads lengths as signed and passes
-        # them directly to read() (hence the EOFError)
-        with self.assertRaises((pickle.UnpicklingError, EOFError,
-                                ValueError, OverflowError)):
-            self.loads(dumped)
-
-    def test_negative_32b_binbytes(self):
-        # On 32-bit builds, a BINBYTES of 2**31 or more is refused
-        self.check_negative_32b_binXXX(b'\x80\x03B\xff\xff\xff\xffxyzq\x00.')
-
-    def test_negative_32b_binunicode(self):
-        # On 32-bit builds, a BINUNICODE of 2**31 or more is refused
-        self.check_negative_32b_binXXX(b'\x80\x03X\xff\xff\xff\xffxyzq\x00.')
-
-    def test_negative_put(self):
-        # Issue #12847
-        dumped = b'Va\np-1\n.'
-        self.assertRaises(ValueError, self.loads, dumped)
-
-    def test_negative_32b_binput(self):
-        # Issue #12847
-        if sys.maxsize > 2**32:
-            self.skipTest("test is only meaningful on 32-bit builds")
-        dumped = b'\x80\x03X\x01\x00\x00\x00ar\xff\xff\xff\xff.'
-        self.assertRaises(ValueError, self.loads, dumped)
-
-    def _check_pickling_with_opcode(self, obj, opcode, proto):
-        pickled = self.dumps(obj, proto)
-        self.assertTrue(opcode_in_pickle(opcode, pickled))
-        unpickled = self.loads(pickled)
-        self.assertEqual(obj, unpickled)
-
-    def test_appends_on_non_lists(self):
-        # Issue #17720
-        obj = REX_six([1, 2, 3])
-        for proto in protocols:
-            if proto == 0:
-                self._check_pickling_with_opcode(obj, pickle.APPEND, proto)
-            else:
-                self._check_pickling_with_opcode(obj, pickle.APPENDS, proto)
-
-    def test_setitems_on_non_dicts(self):
-        obj = REX_seven({1: -1, 2: -2, 3: -3})
-        for proto in protocols:
-            if proto == 0:
-                self._check_pickling_with_opcode(obj, pickle.SETITEM, proto)
-            else:
-                self._check_pickling_with_opcode(obj, pickle.SETITEMS, proto)
-
-
-@yp_unittest.skip( "TODO: convert to yp.py" )
-class BigmemPickleTests(yp_unittest.TestCase):
-
-    # Binary protocols can serialize longs of up to 2GB-1
-
-    @bigmemtest(size=_2G, memuse=1 + 1, dry_run=False)
-    def test_huge_long_32b(self, size):
-        data = 1 << (8 * size)
-        try:
-            for proto in protocols:
-                if proto < 2:
-                    continue
-                with self.assertRaises((ValueError, OverflowError)):
-                    self.dumps(data, protocol=proto)
-        finally:
-            data = None
-
-    # Protocol 3 can serialize up to 4GB-1 as a bytes object
-    # (older protocols don't have a dedicated opcode for bytes and are
-    # too inefficient)
-
-    @bigmemtest(size=_2G, memuse=1 + 1, dry_run=False)
-    def test_huge_bytes_32b(self, size):
-        data = b"abcd" * (size // 4)
-        try:
-            for proto in protocols:
-                if proto < 3:
-                    continue
-                try:
-                    pickled = self.dumps(data, protocol=proto)
-                    self.assertTrue(b"abcd" in pickled[:15])
-                    self.assertTrue(b"abcd" in pickled[-15:])
-                finally:
-                    pickled = None
-        finally:
-            data = None
-
-    @bigmemtest(size=_4G, memuse=1 + 1, dry_run=False)
-    def test_huge_bytes_64b(self, size):
-        data = b"a" * size
-        try:
-            for proto in protocols:
-                if proto < 3:
-                    continue
-                with self.assertRaises((ValueError, OverflowError)):
-                    self.dumps(data, protocol=proto)
-        finally:
-            data = None
-
-    # All protocols use 1-byte per printable ASCII character; we add another
-    # byte because the encoded form has to be copied into the internal buffer.
-
-    @bigmemtest(size=_2G, memuse=2 + ascii_char_size, dry_run=False)
-    def test_huge_str_32b(self, size):
-        data = "abcd" * (size // 4)
-        try:
-            for proto in protocols:
-                try:
-                    pickled = self.dumps(data, protocol=proto)
-                    self.assertTrue(b"abcd" in pickled[:15])
-                    self.assertTrue(b"abcd" in pickled[-15:])
-                finally:
-                    pickled = None
-        finally:
-            data = None
-
-    # BINUNICODE (protocols 1, 2 and 3) cannot carry more than
-    # 2**32 - 1 bytes of utf-8 encoded unicode.
-
-    @bigmemtest(size=_4G, memuse=1 + ascii_char_size, dry_run=False)
-    def test_huge_str_64b(self, size):
-        data = "a" * size
-        try:
-            for proto in protocols:
-                if proto == 0:
-                    continue
-                with self.assertRaises((ValueError, OverflowError)):
-                    self.dumps(data, protocol=proto)
-        finally:
-            data = None
-
-
-# Test classes for reduce_ex
-
-class REX_one(object):
-    """No __reduce_ex__ here, but inheriting it from object"""
-    _reduce_called = 0
-    def __reduce__(self):
-        self._reduce_called = 1
-        return REX_one, ()
-
-class REX_two(object):
-    """No __reduce__ here, but inheriting it from object"""
-    _proto = None
-    def __reduce_ex__(self, proto):
-        self._proto = proto
-        return REX_two, ()
-
-class REX_three(object):
-    _proto = None
-    def __reduce_ex__(self, proto):
-        self._proto = proto
-        return REX_two, ()
-    def __reduce__(self):
-        raise TestFailed("This __reduce__ shouldn't be called")
-
-class REX_four(object):
-    """Calling base class method should succeed"""
-    _proto = None
-    def __reduce_ex__(self, proto):
-        self._proto = proto
-        return object.__reduce_ex__(self, proto)
-
-class REX_five(object):
-    """This one used to fail with infinite recursion"""
-    _reduce_called = 0
-    def __reduce__(self):
-        self._reduce_called = 1
-        return object.__reduce__(self)
-
-class REX_six(object):
-    """This class is used to check the 4th argument (list iterator) of the reduce
-    protocol.
-    """
-    def __init__(self, items=None):
-        self.items = items if items is not None else []
-    def __eq__(self, other):
-        return type(self) is type(other) and self.items == self.items
-    def append(self, item):
-        self.items.append(item)
-    def __reduce__(self):
-        return type(self), (), None, iter(self.items), None
-
-class REX_seven(object):
-    """This class is used to check the 5th argument (dict iterator) of the reduce
-    protocol.
-    """
-    def __init__(self, table=None):
-        self.table = table if table is not None else {}
-    def __eq__(self, other):
-        return type(self) is type(other) and self.table == self.table
-    def __setitem__(self, key, value):
-        self.table[key] = value
-    def __reduce__(self):
-        return type(self), (), None, None, iter(self.table.items())
-
-
-# Test classes for newobj
-
-class MyInt(int):
-    sample = 1
-
-class MyFloat(float):
-    sample = 1.0
-
-class MyComplex(complex):
-    sample = 1.0 + 0.0j
-
-class MyStr(str):
-    sample = "hello"
-
-class MyUnicode(str):
-    sample = "hello \u1234"
-
-class MyTuple(tuple):
-    sample = (1, 2, 3)
-
-class MyList(list):
-    sample = [1, 2, 3]
-
-class MyDict(dict):
-    sample = {"a": 1, "b": 2}
-
-myclasses = [MyInt, MyFloat,
-             MyComplex,
-             MyStr, MyUnicode,
-             MyTuple, MyList, MyDict]
-
-
-class SlotList(MyList):
-    __slots__ = ["foo"]
-
-class SimpleNewObj(object):
-    def __init__(self, a, b, c):
-        # raise an error, to make sure this isn't called
-        raise TypeError("SimpleNewObj.__init__() didn't expect to get called")
-
-class BadGetattr:
-    def __getattr__(self, key):
-        self.foo
-
-
-@yp_unittest.skip( "TODO: convert to yp.py" )
-class AbstractPickleModuleTests(yp_unittest.TestCase):
-
-    def test_dump_closed_file(self):
-        import os
-        f = open(TESTFN, "wb")
-        try:
-            f.close()
-            self.assertRaises(ValueError, pickle.dump, 123, f)
-        finally:
-            os.remove(TESTFN)
-
-    def test_load_closed_file(self):
-        import os
-        f = open(TESTFN, "wb")
-        try:
-            f.close()
-            self.assertRaises(ValueError, pickle.dump, 123, f)
-        finally:
-            os.remove(TESTFN)
-
-    def test_load_from_and_dump_to_file(self):
-        stream = io.BytesIO()
-        data = [123, {}, 124]
-        pickle.dump(data, stream)
-        stream.seek(0)
-        unpickled = pickle.load(stream)
-        self.assertEqual(unpickled, data)
-
-    def test_highest_protocol(self):
-        # Of course this needs to be changed when HIGHEST_PROTOCOL changes.
-        self.assertEqual(pickle.HIGHEST_PROTOCOL, 3)
-
-    def test_callapi(self):
-        f = io.BytesIO()
-        # With and without keyword arguments
-        pickle.dump(123, f, -1)
-        pickle.dump(123, file=f, protocol=-1)
-        pickle.dumps(123, -1)
-        pickle.dumps(123, protocol=-1)
-        pickle.Pickler(f, -1)
-        pickle.Pickler(f, protocol=-1)
-
-    def test_bad_init(self):
-        # Test issue3664 (pickle can segfault from a badly initialized Pickler).
-        # Override initialization without calling __init__() of the superclass.
-        class BadPickler(pickle.Pickler):
-            def __init__(self): pass
-
-        class BadUnpickler(pickle.Unpickler):
-            def __init__(self): pass
-
-        self.assertRaises(pickle.PicklingError, BadPickler().dump, 0)
-        self.assertRaises(pickle.UnpicklingError, BadUnpickler().load)
-
-    def test_bad_input(self):
-        # Test issue4298
-        s = bytes([0x58, 0, 0, 0, 0x54])
-        self.assertRaises(EOFError, pickle.loads, s)
-
-
-@yp_unittest.skip( "TODO: convert to yp.py" )
-class AbstractPersistentPicklerTests(yp_unittest.TestCase):
-
-    # This class defines persistent_id() and persistent_load()
-    # functions that should be used by the pickler.  All even integers
-    # are pickled using persistent ids.
-
-    def persistent_id(self, object):
-        if isinstance(object, int) and object % 2 == 0:
-            self.id_count += 1
-            return str(object)
-        else:
-            return None
-
-    def persistent_load(self, oid):
-        self.load_count += 1
-        object = int(oid)
-        assert object % 2 == 0
-        return object
-
-    def test_persistence(self):
-        self.id_count = 0
-        self.load_count = 0
-        L = list(range(10))
-        self.assertEqual(self.loads(self.dumps(L)), L)
-        self.assertEqual(self.id_count, 5)
-        self.assertEqual(self.load_count, 5)
-
-    def test_bin_persistence(self):
-        self.id_count = 0
-        self.load_count = 0
-        L = list(range(10))
-        self.assertEqual(self.loads(self.dumps(L, 1)), L)
-        self.assertEqual(self.id_count, 5)
-        self.assertEqual(self.load_count, 5)
-
-
-@yp_unittest.skip( "TODO: convert to yp.py" )
-class AbstractPicklerUnpicklerObjectTests(yp_unittest.TestCase):
-
-    pickler_class = None
-    unpickler_class = None
-
-    def setUp(self):
-        assert self.pickler_class
-        assert self.unpickler_class
-
-    def test_clear_pickler_memo(self):
-        # To test whether clear_memo() has any effect, we pickle an object,
-        # then pickle it again without clearing the memo; the two serialized
-        # forms should be different. If we clear_memo() and then pickle the
-        # object again, the third serialized form should be identical to the
-        # first one we obtained.
-        data = ["abcdefg", "abcdefg", 44]
-        f = io.BytesIO()
-        pickler = self.pickler_class(f)
-
-        pickler.dump(data)
-        first_pickled = f.getvalue()
-
-        # Reset StringIO object.
-        f.seek(0)
-        f.truncate()
-
-        pickler.dump(data)
-        second_pickled = f.getvalue()
-
-        # Reset the Pickler and StringIO objects.
-        pickler.clear_memo()
-        f.seek(0)
-        f.truncate()
-
-        pickler.dump(data)
-        third_pickled = f.getvalue()
-
-        self.assertNotEqual(first_pickled, second_pickled)
-        self.assertEqual(first_pickled, third_pickled)
-
-    def test_priming_pickler_memo(self):
-        # Verify that we can set the Pickler's memo attribute.
-        data = ["abcdefg", "abcdefg", 44]
-        f = io.BytesIO()
-        pickler = self.pickler_class(f)
-
-        pickler.dump(data)
-        first_pickled = f.getvalue()
-
-        f = io.BytesIO()
-        primed = self.pickler_class(f)
-        primed.memo = pickler.memo
-
-        primed.dump(data)
-        primed_pickled = f.getvalue()
-
-        self.assertNotEqual(first_pickled, primed_pickled)
-
-    def test_priming_unpickler_memo(self):
-        # Verify that we can set the Unpickler's memo attribute.
-        data = ["abcdefg", "abcdefg", 44]
-        f = io.BytesIO()
-        pickler = self.pickler_class(f)
-
-        pickler.dump(data)
-        first_pickled = f.getvalue()
-
-        f = io.BytesIO()
-        primed = self.pickler_class(f)
-        primed.memo = pickler.memo
-
-        primed.dump(data)
-        primed_pickled = f.getvalue()
-
-        unpickler = self.unpickler_class(io.BytesIO(first_pickled))
-        unpickled_data1 = unpickler.load()
-
-        self.assertEqual(unpickled_data1, data)
-
-        primed = self.unpickler_class(io.BytesIO(primed_pickled))
-        primed.memo = unpickler.memo
-        unpickled_data2 = primed.load()
-
-        primed.memo.clear()
-
-        self.assertEqual(unpickled_data2, data)
-        self.assertTrue(unpickled_data2 is unpickled_data1)
-
-    def test_reusing_unpickler_objects(self):
-        data1 = ["abcdefg", "abcdefg", 44]
-        f = io.BytesIO()
-        pickler = self.pickler_class(f)
-        pickler.dump(data1)
-        pickled1 = f.getvalue()
-
-        data2 = ["abcdefg", 44, 44]
-        f = io.BytesIO()
-        pickler = self.pickler_class(f)
-        pickler.dump(data2)
-        pickled2 = f.getvalue()
-
-        f = io.BytesIO()
-        f.write(pickled1)
-        f.seek(0)
-        unpickler = self.unpickler_class(f)
-        self.assertEqual(unpickler.load(), data1)
-
-        f.seek(0)
-        f.truncate()
-        f.write(pickled2)
-        f.seek(0)
-        self.assertEqual(unpickler.load(), data2)
-
-    def _check_multiple_unpicklings(self, ioclass):
-        for proto in protocols:
-            data1 = [(x, str(x)) for x in range(2000)] + [b"abcde", len]
-            f = ioclass()
-            pickler = self.pickler_class(f, protocol=proto)
-            pickler.dump(data1)
-            pickled = f.getvalue()
-
-            N = 5
-            f = ioclass(pickled * N)
-            unpickler = self.unpickler_class(f)
-            for i in range(N):
-                if f.seekable():
-                    pos = f.tell()
-                self.assertEqual(unpickler.load(), data1)
-                if f.seekable():
-                    self.assertEqual(f.tell(), pos + len(pickled))
-            self.assertRaises(EOFError, unpickler.load)
-
-    def test_multiple_unpicklings_seekable(self):
-        self._check_multiple_unpicklings(io.BytesIO)
-
-    def test_multiple_unpicklings_unseekable(self):
-        self._check_multiple_unpicklings(UnseekableIO)
-
-    def test_unpickling_buffering_readline(self):
-        # Issue #12687: the unpickler's buffering logic could fail with
-        # text mode opcodes.
-        data = list(range(10))
-        for proto in protocols:
-            for buf_size in range(1, 11):
-                f = io.BufferedRandom(io.BytesIO(), buffer_size=buf_size)
-                pickler = self.pickler_class(f, protocol=proto)
-                pickler.dump(data)
-                f.seek(0)
-                unpickler = self.unpickler_class(f)
-                self.assertEqual(unpickler.load(), data)
-
-
-# Tests for dispatch_table attribute
-
-REDUCE_A = 'reduce_A'
-
-class AAA(object):
-    def __reduce__(self):
-        return str, (REDUCE_A,)
-
-class BBB(object):
-    pass
-
-@yp_unittest.skip( "TODO: convert to yp.py" )
-class AbstractDispatchTableTests(yp_unittest.TestCase):
-
-    def test_default_dispatch_table(self):
-        # No dispatch_table attribute by default
-        f = io.BytesIO()
-        p = self.pickler_class(f, 0)
-        with self.assertRaises(AttributeError):
-            p.dispatch_table
-        self.assertFalse(hasattr(p, 'dispatch_table'))
-
-    def test_class_dispatch_table(self):
-        # A dispatch_table attribute can be specified class-wide
-        dt = self.get_dispatch_table()
-
-        class MyPickler(self.pickler_class):
-            dispatch_table = dt
-
-        def dumps(obj, protocol=None):
-            f = io.BytesIO()
-            p = MyPickler(f, protocol)
-            self.assertEqual(p.dispatch_table, dt)
-            p.dump(obj)
-            return f.getvalue()
-
-        self._test_dispatch_table(dumps, dt)
-
-    def test_instance_dispatch_table(self):
-        # A dispatch_table attribute can also be specified instance-wide
-        dt = self.get_dispatch_table()
-
-        def dumps(obj, protocol=None):
-            f = io.BytesIO()
-            p = self.pickler_class(f, protocol)
-            p.dispatch_table = dt
-            self.assertEqual(p.dispatch_table, dt)
-            p.dump(obj)
-            return f.getvalue()
-
-        self._test_dispatch_table(dumps, dt)
-
-    def _test_dispatch_table(self, dumps, dispatch_table):
-        def custom_load_dump(obj):
-            return pickle.loads(dumps(obj, 0))
-
-        def default_load_dump(obj):
-            return pickle.loads(pickle.dumps(obj, 0))
-
-        # pickling complex numbers using protocol 0 relies on copyreg
-        # so check pickling a complex number still works
-        z = 1 + 2j
-        self.assertEqual(custom_load_dump(z), z)
-        self.assertEqual(default_load_dump(z), z)
-
-        # modify pickling of complex
-        REDUCE_1 = 'reduce_1'
-        def reduce_1(obj):
-            return str, (REDUCE_1,)
-        dispatch_table[complex] = reduce_1
-        self.assertEqual(custom_load_dump(z), REDUCE_1)
-        self.assertEqual(default_load_dump(z), z)
-
-        # check picklability of AAA and BBB
-        a = AAA()
-        b = BBB()
-        self.assertEqual(custom_load_dump(a), REDUCE_A)
-        self.assertIsInstance(custom_load_dump(b), BBB)
-        self.assertEqual(default_load_dump(a), REDUCE_A)
-        self.assertIsInstance(default_load_dump(b), BBB)
-
-        # modify pickling of BBB
-        dispatch_table[BBB] = reduce_1
-        self.assertEqual(custom_load_dump(a), REDUCE_A)
-        self.assertEqual(custom_load_dump(b), REDUCE_1)
-        self.assertEqual(default_load_dump(a), REDUCE_A)
-        self.assertIsInstance(default_load_dump(b), BBB)
-
-        # revert pickling of BBB and modify pickling of AAA
-        REDUCE_2 = 'reduce_2'
-        def reduce_2(obj):
-            return str, (REDUCE_2,)
-        dispatch_table[AAA] = reduce_2
-        del dispatch_table[BBB]
-        self.assertEqual(custom_load_dump(a), REDUCE_2)
-        self.assertIsInstance(custom_load_dump(b), BBB)
-        self.assertEqual(default_load_dump(a), REDUCE_A)
-        self.assertIsInstance(default_load_dump(b), BBB)
-
-
-if __name__ == "__main__":
-    # Print some stuff that can be used to rewrite DATA{0,1,2}
-    from pickletools import dis
-    x = create_data()
-    for i in range(3):
-        p = pickle.dumps(x, i)
-        print("DATA{0} = (".format(i))
-        for j in range(0, len(p), 20):
-            b = bytes(p[j:j+20])
-            print("    {0!r}".format(b))
-        print(")")
-        print()
-        print("# Disassembly of DATA{0}".format(i))
-        print("DATA{0}_DIS = \"\"\"\\".format(i))
-        dis(p)
-        print("\"\"\"")
-        print()
-=======
-import copyreg
-import io
-import pickle
-import pickletools
-import random
-import struct
-import sys
-import unittest
-import weakref
-from http.cookies import SimpleCookie
-
-from test.support import (
-    TestFailed, TESTFN, run_with_locale, no_tracing,
-    _2G, _4G, bigmemtest,
-    )
-
-from pickle import bytes_types
-
-# Tests that try a number of pickle protocols should have a
-#     for proto in protocols:
-# kind of outer loop.
-protocols = range(pickle.HIGHEST_PROTOCOL + 1)
-
-
-# Return True if opcode code appears in the pickle, else False.
-def opcode_in_pickle(code, pickle):
-    for op, dummy, dummy in pickletools.genops(pickle):
-        if op.code == code.decode("latin-1"):
-            return True
-    return False
-
-# Return the number of times opcode code appears in pickle.
-def count_opcode(code, pickle):
-    n = 0
-    for op, dummy, dummy in pickletools.genops(pickle):
-        if op.code == code.decode("latin-1"):
-            n += 1
-    return n
-
-
-class UnseekableIO(io.BytesIO):
-    def peek(self, *args):
-        raise NotImplementedError
-
-    def seekable(self):
-        return False
-
-    def seek(self, *args):
-        raise io.UnsupportedOperation
-
-    def tell(self):
-        raise io.UnsupportedOperation
-
-
-# We can't very well test the extension registry without putting known stuff
-# in it, but we have to be careful to restore its original state.  Code
-# should do this:
-#
-#     e = ExtensionSaver(extension_code)
-#     try:
-#         fiddle w/ the extension registry's stuff for extension_code
-#     finally:
-#         e.restore()
-
-class ExtensionSaver:
-    # Remember current registration for code (if any), and remove it (if
-    # there is one).
-    def __init__(self, code):
-        self.code = code
-        if code in copyreg._inverted_registry:
-            self.pair = copyreg._inverted_registry[code]
-            copyreg.remove_extension(self.pair[0], self.pair[1], code)
-        else:
-            self.pair = None
-
-    # Restore previous registration for code.
-    def restore(self):
-        code = self.code
-        curpair = copyreg._inverted_registry.get(code)
-        if curpair is not None:
-            copyreg.remove_extension(curpair[0], curpair[1], code)
-        pair = self.pair
-        if pair is not None:
-            copyreg.add_extension(pair[0], pair[1], code)
-
-class C:
-    def __eq__(self, other):
-        return self.__dict__ == other.__dict__
-
-class D(C):
-    def __init__(self, arg):
-        pass
-
-class E(C):
-    def __getinitargs__(self):
-        return ()
-
-class H(object):
-    pass
-
-import __main__
-__main__.C = C
-C.__module__ = "__main__"
-__main__.D = D
-D.__module__ = "__main__"
-__main__.E = E
-E.__module__ = "__main__"
-__main__.H = H
-H.__module__ = "__main__"
-
-class myint(int):
-    def __init__(self, x):
-        self.str = str(x)
-
-class initarg(C):
-
-    def __init__(self, a, b):
-        self.a = a
-        self.b = b
-
-    def __getinitargs__(self):
-        return self.a, self.b
-
-class metaclass(type):
-    pass
-
-class use_metaclass(object, metaclass=metaclass):
-    pass
-
-class pickling_metaclass(type):
-    def __eq__(self, other):
-        return (type(self) == type(other) and
-                self.reduce_args == other.reduce_args)
-
-    def __reduce__(self):
-        return (create_dynamic_class, self.reduce_args)
-
-def create_dynamic_class(name, bases):
-    result = pickling_metaclass(name, bases, dict())
-    result.reduce_args = (name, bases)
-    return result
-
-# DATA0 .. DATA2 are the pickles we expect under the various protocols, for
-# the object returned by create_data().
-
-DATA0 = (
-    b'(lp0\nL0L\naL1L\naF2.0\nac'
-    b'builtins\ncomplex\n'
-    b'p1\n(F3.0\nF0.0\ntp2\nRp'
-    b'3\naL1L\naL-1L\naL255L\naL-'
-    b'255L\naL-256L\naL65535L\na'
-    b'L-65535L\naL-65536L\naL2'
-    b'147483647L\naL-2147483'
-    b'647L\naL-2147483648L\na('
-    b'Vabc\np4\ng4\nccopyreg'
-    b'\n_reconstructor\np5\n('
-    b'c__main__\nC\np6\ncbu'
-    b'iltins\nobject\np7\nNt'
-    b'p8\nRp9\n(dp10\nVfoo\np1'
-    b'1\nL1L\nsVbar\np12\nL2L\nsb'
-    b'g9\ntp13\nag13\naL5L\na.'
-)
-
-# Disassembly of DATA0
-DATA0_DIS = """\
-    0: (    MARK
-    1: l        LIST       (MARK at 0)
-    2: p    PUT        0
-    5: L    LONG       0
-    9: a    APPEND
-   10: L    LONG       1
-   14: a    APPEND
-   15: F    FLOAT      2.0
-   20: a    APPEND
-   21: c    GLOBAL     'builtins complex'
-   39: p    PUT        1
-   42: (    MARK
-   43: F        FLOAT      3.0
-   48: F        FLOAT      0.0
-   53: t        TUPLE      (MARK at 42)
-   54: p    PUT        2
-   57: R    REDUCE
-   58: p    PUT        3
-   61: a    APPEND
-   62: L    LONG       1
-   66: a    APPEND
-   67: L    LONG       -1
-   72: a    APPEND
-   73: L    LONG       255
-   79: a    APPEND
-   80: L    LONG       -255
-   87: a    APPEND
-   88: L    LONG       -256
-   95: a    APPEND
-   96: L    LONG       65535
-  104: a    APPEND
-  105: L    LONG       -65535
-  114: a    APPEND
-  115: L    LONG       -65536
-  124: a    APPEND
-  125: L    LONG       2147483647
-  138: a    APPEND
-  139: L    LONG       -2147483647
-  153: a    APPEND
-  154: L    LONG       -2147483648
-  168: a    APPEND
-  169: (    MARK
-  170: V        UNICODE    'abc'
-  175: p        PUT        4
-  178: g        GET        4
-  181: c        GLOBAL     'copyreg _reconstructor'
-  205: p        PUT        5
-  208: (        MARK
-  209: c            GLOBAL     '__main__ C'
-  221: p            PUT        6
-  224: c            GLOBAL     'builtins object'
-  241: p            PUT        7
-  244: N            NONE
-  245: t            TUPLE      (MARK at 208)
-  246: p        PUT        8
-  249: R        REDUCE
-  250: p        PUT        9
-  253: (        MARK
-  254: d            DICT       (MARK at 253)
-  255: p        PUT        10
-  259: V        UNICODE    'foo'
-  264: p        PUT        11
-  268: L        LONG       1
-  272: s        SETITEM
-  273: V        UNICODE    'bar'
-  278: p        PUT        12
-  282: L        LONG       2
-  286: s        SETITEM
-  287: b        BUILD
-  288: g        GET        9
-  291: t        TUPLE      (MARK at 169)
-  292: p    PUT        13
-  296: a    APPEND
-  297: g    GET        13
-  301: a    APPEND
-  302: L    LONG       5
-  306: a    APPEND
-  307: .    STOP
-highest protocol among opcodes = 0
-"""
-
-DATA1 = (
-    b']q\x00(K\x00K\x01G@\x00\x00\x00\x00\x00\x00\x00c'
-    b'builtins\ncomplex\nq\x01'
-    b'(G@\x08\x00\x00\x00\x00\x00\x00G\x00\x00\x00\x00\x00\x00\x00\x00t'
-    b'q\x02Rq\x03K\x01J\xff\xff\xff\xffK\xffJ\x01\xff\xff\xffJ'
-    b'\x00\xff\xff\xffM\xff\xffJ\x01\x00\xff\xffJ\x00\x00\xff\xffJ\xff\xff'
-    b'\xff\x7fJ\x01\x00\x00\x80J\x00\x00\x00\x80(X\x03\x00\x00\x00ab'
-    b'cq\x04h\x04ccopyreg\n_reco'
-    b'nstructor\nq\x05(c__main'
-    b'__\nC\nq\x06cbuiltins\n'
-    b'object\nq\x07Ntq\x08Rq\t}q\n('
-    b'X\x03\x00\x00\x00fooq\x0bK\x01X\x03\x00\x00\x00bar'
-    b'q\x0cK\x02ubh\ttq\rh\rK\x05e.'
-)
-
-# Disassembly of DATA1
-DATA1_DIS = """\
-    0: ]    EMPTY_LIST
-    1: q    BINPUT     0
-    3: (    MARK
-    4: K        BININT1    0
-    6: K        BININT1    1
-    8: G        BINFLOAT   2.0
-   17: c        GLOBAL     'builtins complex'
-   35: q        BINPUT     1
-   37: (        MARK
-   38: G            BINFLOAT   3.0
-   47: G            BINFLOAT   0.0
-   56: t            TUPLE      (MARK at 37)
-   57: q        BINPUT     2
-   59: R        REDUCE
-   60: q        BINPUT     3
-   62: K        BININT1    1
-   64: J        BININT     -1
-   69: K        BININT1    255
-   71: J        BININT     -255
-   76: J        BININT     -256
-   81: M        BININT2    65535
-   84: J        BININT     -65535
-   89: J        BININT     -65536
-   94: J        BININT     2147483647
-   99: J        BININT     -2147483647
-  104: J        BININT     -2147483648
-  109: (        MARK
-  110: X            BINUNICODE 'abc'
-  118: q            BINPUT     4
-  120: h            BINGET     4
-  122: c            GLOBAL     'copyreg _reconstructor'
-  146: q            BINPUT     5
-  148: (            MARK
-  149: c                GLOBAL     '__main__ C'
-  161: q                BINPUT     6
-  163: c                GLOBAL     'builtins object'
-  180: q                BINPUT     7
-  182: N                NONE
-  183: t                TUPLE      (MARK at 148)
-  184: q            BINPUT     8
-  186: R            REDUCE
-  187: q            BINPUT     9
-  189: }            EMPTY_DICT
-  190: q            BINPUT     10
-  192: (            MARK
-  193: X                BINUNICODE 'foo'
-  201: q                BINPUT     11
-  203: K                BININT1    1
-  205: X                BINUNICODE 'bar'
-  213: q                BINPUT     12
-  215: K                BININT1    2
-  217: u                SETITEMS   (MARK at 192)
-  218: b            BUILD
-  219: h            BINGET     9
-  221: t            TUPLE      (MARK at 109)
-  222: q        BINPUT     13
-  224: h        BINGET     13
-  226: K        BININT1    5
-  228: e        APPENDS    (MARK at 3)
-  229: .    STOP
-highest protocol among opcodes = 1
-"""
-
-DATA2 = (
-    b'\x80\x02]q\x00(K\x00K\x01G@\x00\x00\x00\x00\x00\x00\x00c'
-    b'builtins\ncomplex\n'
-    b'q\x01G@\x08\x00\x00\x00\x00\x00\x00G\x00\x00\x00\x00\x00\x00\x00\x00'
-    b'\x86q\x02Rq\x03K\x01J\xff\xff\xff\xffK\xffJ\x01\xff\xff\xff'
-    b'J\x00\xff\xff\xffM\xff\xffJ\x01\x00\xff\xffJ\x00\x00\xff\xffJ\xff'
-    b'\xff\xff\x7fJ\x01\x00\x00\x80J\x00\x00\x00\x80(X\x03\x00\x00\x00a'
-    b'bcq\x04h\x04c__main__\nC\nq\x05'
-    b')\x81q\x06}q\x07(X\x03\x00\x00\x00fooq\x08K\x01'
-    b'X\x03\x00\x00\x00barq\tK\x02ubh\x06tq\nh'
-    b'\nK\x05e.'
-)
-
-# Disassembly of DATA2
-DATA2_DIS = """\
-    0: \x80 PROTO      2
-    2: ]    EMPTY_LIST
-    3: q    BINPUT     0
-    5: (    MARK
-    6: K        BININT1    0
-    8: K        BININT1    1
-   10: G        BINFLOAT   2.0
-   19: c        GLOBAL     'builtins complex'
-   37: q        BINPUT     1
-   39: G        BINFLOAT   3.0
-   48: G        BINFLOAT   0.0
-   57: \x86     TUPLE2
-   58: q        BINPUT     2
-   60: R        REDUCE
-   61: q        BINPUT     3
-   63: K        BININT1    1
-   65: J        BININT     -1
-   70: K        BININT1    255
-   72: J        BININT     -255
-   77: J        BININT     -256
-   82: M        BININT2    65535
-   85: J        BININT     -65535
-   90: J        BININT     -65536
-   95: J        BININT     2147483647
-  100: J        BININT     -2147483647
-  105: J        BININT     -2147483648
-  110: (        MARK
-  111: X            BINUNICODE 'abc'
-  119: q            BINPUT     4
-  121: h            BINGET     4
-  123: c            GLOBAL     '__main__ C'
-  135: q            BINPUT     5
-  137: )            EMPTY_TUPLE
-  138: \x81         NEWOBJ
-  139: q            BINPUT     6
-  141: }            EMPTY_DICT
-  142: q            BINPUT     7
-  144: (            MARK
-  145: X                BINUNICODE 'foo'
-  153: q                BINPUT     8
-  155: K                BININT1    1
-  157: X                BINUNICODE 'bar'
-  165: q                BINPUT     9
-  167: K                BININT1    2
-  169: u                SETITEMS   (MARK at 144)
-  170: b            BUILD
-  171: h            BINGET     6
-  173: t            TUPLE      (MARK at 110)
-  174: q        BINPUT     10
-  176: h        BINGET     10
-  178: K        BININT1    5
-  180: e        APPENDS    (MARK at 5)
-  181: .    STOP
-highest protocol among opcodes = 2
-"""
-
-# set([1,2]) pickled from 2.x with protocol 2
-DATA3 = b'\x80\x02c__builtin__\nset\nq\x00]q\x01(K\x01K\x02e\x85q\x02Rq\x03.'
-
-# xrange(5) pickled from 2.x with protocol 2
-DATA4 = b'\x80\x02c__builtin__\nxrange\nq\x00K\x00K\x05K\x01\x87q\x01Rq\x02.'
-
-# a SimpleCookie() object pickled from 2.x with protocol 2
-DATA5 = (b'\x80\x02cCookie\nSimpleCookie\nq\x00)\x81q\x01U\x03key'
-         b'q\x02cCookie\nMorsel\nq\x03)\x81q\x04(U\x07commentq\x05U'
-         b'\x00q\x06U\x06domainq\x07h\x06U\x06secureq\x08h\x06U\x07'
-         b'expiresq\th\x06U\x07max-ageq\nh\x06U\x07versionq\x0bh\x06U'
-         b'\x04pathq\x0ch\x06U\x08httponlyq\rh\x06u}q\x0e(U\x0b'
-         b'coded_valueq\x0fU\x05valueq\x10h\x10h\x10h\x02h\x02ubs}q\x11b.')
-
-# set([3]) pickled from 2.x with protocol 2
-DATA6 = b'\x80\x02c__builtin__\nset\nq\x00]q\x01K\x03a\x85q\x02Rq\x03.'
-
-python2_exceptions_without_args = (
-    ArithmeticError,
-    AssertionError,
-    AttributeError,
-    BaseException,
-    BufferError,
-    BytesWarning,
-    DeprecationWarning,
-    EOFError,
-    EnvironmentError,
-    Exception,
-    FloatingPointError,
-    FutureWarning,
-    GeneratorExit,
-    IOError,
-    ImportError,
-    ImportWarning,
-    IndentationError,
-    IndexError,
-    KeyError,
-    KeyboardInterrupt,
-    LookupError,
-    MemoryError,
-    NameError,
-    NotImplementedError,
-    OSError,
-    OverflowError,
-    PendingDeprecationWarning,
-    ReferenceError,
-    RuntimeError,
-    RuntimeWarning,
-    # StandardError is gone in Python 3, we map it to Exception
-    StopIteration,
-    SyntaxError,
-    SyntaxWarning,
-    SystemError,
-    SystemExit,
-    TabError,
-    TypeError,
-    UnboundLocalError,
-    UnicodeError,
-    UnicodeWarning,
-    UserWarning,
-    ValueError,
-    Warning,
-    ZeroDivisionError,
-)
-
-exception_pickle = b'\x80\x02cexceptions\n?\nq\x00)Rq\x01.'
-
-# Exception objects without arguments pickled from 2.x with protocol 2
-DATA7 = {
-    exception :
-    exception_pickle.replace(b'?', exception.__name__.encode("ascii"))
-    for exception in python2_exceptions_without_args
-}
-
-# StandardError is mapped to Exception, test that separately
-DATA8 = exception_pickle.replace(b'?', b'StandardError')
-
-# UnicodeEncodeError object pickled from 2.x with protocol 2
-DATA9 = (b'\x80\x02cexceptions\nUnicodeEncodeError\n'
-         b'q\x00(U\x05asciiq\x01X\x03\x00\x00\x00fooq\x02K\x00K\x01'
-         b'U\x03badq\x03tq\x04Rq\x05.')
-
-
-def create_data():
-    c = C()
-    c.foo = 1
-    c.bar = 2
-    x = [0, 1, 2.0, 3.0+0j]
-    # Append some integer test cases at cPickle.c's internal size
-    # cutoffs.
-    uint1max = 0xff
-    uint2max = 0xffff
-    int4max = 0x7fffffff
-    x.extend([1, -1,
-              uint1max, -uint1max, -uint1max-1,
-              uint2max, -uint2max, -uint2max-1,
-               int4max,  -int4max,  -int4max-1])
-    y = ('abc', 'abc', c, c)
-    x.append(y)
-    x.append(y)
-    x.append(5)
-    return x
-
-
-class AbstractPickleTests(unittest.TestCase):
-    # Subclass must define self.dumps, self.loads.
-
-    optimized = False
-
-    _testdata = create_data()
-
-    def setUp(self):
-        pass
-
-    def assert_is_copy(self, obj, objcopy, msg=None):
-        """Utility method to verify if two objects are copies of each others.
-        """
-        if msg is None:
-            msg = "{!r} is not a copy of {!r}".format(obj, objcopy)
-        self.assertEqual(obj, objcopy, msg=msg)
-        self.assertIs(type(obj), type(objcopy), msg=msg)
-        if hasattr(obj, '__dict__'):
-            self.assertDictEqual(obj.__dict__, objcopy.__dict__, msg=msg)
-            self.assertIsNot(obj.__dict__, objcopy.__dict__, msg=msg)
-        if hasattr(obj, '__slots__'):
-            self.assertListEqual(obj.__slots__, objcopy.__slots__, msg=msg)
-            for slot in obj.__slots__:
-                self.assertEqual(
-                    hasattr(obj, slot), hasattr(objcopy, slot), msg=msg)
-                self.assertEqual(getattr(obj, slot, None),
-                                 getattr(objcopy, slot, None), msg=msg)
-
-    def test_misc(self):
-        # test various datatypes not tested by testdata
-        for proto in protocols:
-            x = myint(4)
-            s = self.dumps(x, proto)
-            y = self.loads(s)
-            self.assert_is_copy(x, y)
-
-            x = (1, ())
-            s = self.dumps(x, proto)
-            y = self.loads(s)
-            self.assert_is_copy(x, y)
-
-            x = initarg(1, x)
-            s = self.dumps(x, proto)
-            y = self.loads(s)
-            self.assert_is_copy(x, y)
-
-        # XXX test __reduce__ protocol?
-
-    def test_roundtrip_equality(self):
-        expected = self._testdata
-        for proto in protocols:
-            s = self.dumps(expected, proto)
-            got = self.loads(s)
-            self.assert_is_copy(expected, got)
-
-    def test_load_from_data0(self):
-        self.assert_is_copy(self._testdata, self.loads(DATA0))
-
-    def test_load_from_data1(self):
-        self.assert_is_copy(self._testdata, self.loads(DATA1))
-
-    def test_load_from_data2(self):
-        self.assert_is_copy(self._testdata, self.loads(DATA2))
-
-    def test_load_classic_instance(self):
-        # See issue5180.  Test loading 2.x pickles that
-        # contain an instance of old style class.
-        for X, args in [(C, ()), (D, ('x',)), (E, ())]:
-            xname = X.__name__.encode('ascii')
-            # Protocol 0 (text mode pickle):
-            """
-            0: (    MARK
-            1: i        INST       '__main__ X' (MARK at 0)
-            15: p    PUT        0
-            18: (    MARK
-            19: d        DICT       (MARK at 18)
-            20: p    PUT        1
-            23: b    BUILD
-            24: .    STOP
-            """
-            pickle0 = (b"(i__main__\n"
-                       b"X\n"
-                       b"p0\n"
-                       b"(dp1\nb.").replace(b'X', xname)
-            self.assert_is_copy(X(*args), self.loads(pickle0))
-
-            # Protocol 1 (binary mode pickle)
-            """
-            0: (    MARK
-            1: c        GLOBAL     '__main__ X'
-            15: q        BINPUT     0
-            17: o        OBJ        (MARK at 0)
-            18: q    BINPUT     1
-            20: }    EMPTY_DICT
-            21: q    BINPUT     2
-            23: b    BUILD
-            24: .    STOP
-            """
-            pickle1 = (b'(c__main__\n'
-                       b'X\n'
-                       b'q\x00oq\x01}q\x02b.').replace(b'X', xname)
-            self.assert_is_copy(X(*args), self.loads(pickle1))
-
-            # Protocol 2 (pickle2 = b'\x80\x02' + pickle1)
-            """
-            0: \x80 PROTO      2
-            2: (    MARK
-            3: c        GLOBAL     '__main__ X'
-            17: q        BINPUT     0
-            19: o        OBJ        (MARK at 2)
-            20: q    BINPUT     1
-            22: }    EMPTY_DICT
-            23: q    BINPUT     2
-            25: b    BUILD
-            26: .    STOP
-            """
-            pickle2 = (b'\x80\x02(c__main__\n'
-                       b'X\n'
-                       b'q\x00oq\x01}q\x02b.').replace(b'X', xname)
-            self.assert_is_copy(X(*args), self.loads(pickle2))
-
-    # There are gratuitous differences between pickles produced by
-    # pickle and cPickle, largely because cPickle starts PUT indices at
-    # 1 and pickle starts them at 0.  See XXX comment in cPickle's put2() --
-    # there's a comment with an exclamation point there whose meaning
-    # is a mystery.  cPickle also suppresses PUT for objects with a refcount
-    # of 1.
-    def dont_test_disassembly(self):
-        from io import StringIO
-        from pickletools import dis
-
-        for proto, expected in (0, DATA0_DIS), (1, DATA1_DIS):
-            s = self.dumps(self._testdata, proto)
-            filelike = StringIO()
-            dis(s, out=filelike)
-            got = filelike.getvalue()
-            self.assertEqual(expected, got)
-
-    def test_recursive_list(self):
-        l = []
-        l.append(l)
-        for proto in protocols:
-            s = self.dumps(l, proto)
-            x = self.loads(s)
-            self.assertIsInstance(x, list)
-            self.assertEqual(len(x), 1)
-            self.assertTrue(x is x[0])
-
-    def test_recursive_tuple(self):
-        t = ([],)
-        t[0].append(t)
-        for proto in protocols:
-            s = self.dumps(t, proto)
-            x = self.loads(s)
-            self.assertIsInstance(x, tuple)
-            self.assertEqual(len(x), 1)
-            self.assertEqual(len(x[0]), 1)
-            self.assertTrue(x is x[0][0])
-
-    def test_recursive_dict(self):
-        d = {}
-        d[1] = d
-        for proto in protocols:
-            s = self.dumps(d, proto)
-            x = self.loads(s)
-            self.assertIsInstance(x, dict)
-            self.assertEqual(list(x.keys()), [1])
-            self.assertTrue(x[1] is x)
-
-    def test_recursive_set(self):
-        h = H()
-        y = set({h})
-        h.attr = y
-        for proto in protocols:
-            s = self.dumps(y, proto)
-            x = self.loads(s)
-            self.assertIsInstance(x, set)
-            self.assertIs(list(x)[0].attr, x)
-            self.assertEqual(len(x), 1)
-
-    def test_recursive_frozenset(self):
-        h = H()
-        y = frozenset({h})
-        h.attr = y
-        for proto in protocols:
-            s = self.dumps(y, proto)
-            x = self.loads(s)
-            self.assertIsInstance(x, frozenset)
-            self.assertIs(list(x)[0].attr, x)
-            self.assertEqual(len(x), 1)
-
-    def test_recursive_inst(self):
-        i = C()
-        i.attr = i
-        for proto in protocols:
-            s = self.dumps(i, proto)
-            x = self.loads(s)
-            self.assertIsInstance(x, C)
-            self.assertEqual(dir(x), dir(i))
-            self.assertIs(x.attr, x)
-
-    def test_recursive_multi(self):
-        l = []
-        d = {1:l}
-        i = C()
-        i.attr = d
-        l.append(i)
-        for proto in protocols:
-            s = self.dumps(l, proto)
-            x = self.loads(s)
-            self.assertIsInstance(x, list)
-            self.assertEqual(len(x), 1)
-            self.assertEqual(dir(x[0]), dir(i))
-            self.assertEqual(list(x[0].attr.keys()), [1])
-            self.assertTrue(x[0].attr[1] is x)
-
-    def test_get(self):
-        self.assertRaises(KeyError, self.loads, b'g0\np0')
-        self.assert_is_copy([(100,), (100,)],
-                            self.loads(b'((Kdtp0\nh\x00l.))'))
-
-    def test_unicode(self):
-        endcases = ['', '<\\u>', '<\\\u1234>', '<\n>',
-                    '<\\>', '<\\\U00012345>',
-                    # surrogates
-                    '<\udc80>']
-        for proto in protocols:
-            for u in endcases:
-                p = self.dumps(u, proto)
-                u2 = self.loads(p)
-                self.assert_is_copy(u, u2)
-
-    def test_unicode_high_plane(self):
-        t = '\U00012345'
-        for proto in protocols:
-            p = self.dumps(t, proto)
-            t2 = self.loads(p)
-            self.assert_is_copy(t, t2)
-
-    def test_bytes(self):
-        for proto in protocols:
-            for s in b'', b'xyz', b'xyz'*100:
-                p = self.dumps(s, proto)
-                self.assert_is_copy(s, self.loads(p))
-            for s in [bytes([i]) for i in range(256)]:
-                p = self.dumps(s, proto)
-                self.assert_is_copy(s, self.loads(p))
-            for s in [bytes([i, i]) for i in range(256)]:
-                p = self.dumps(s, proto)
-                self.assert_is_copy(s, self.loads(p))
-
-    def test_ints(self):
-        import sys
-        for proto in protocols:
-            n = sys.maxsize
-            while n:
-                for expected in (-n, n):
-                    s = self.dumps(expected, proto)
-                    n2 = self.loads(s)
-                    self.assert_is_copy(expected, n2)
-                n = n >> 1
-
-    def test_maxint64(self):
-        maxint64 = (1 << 63) - 1
-        data = b'I' + str(maxint64).encode("ascii") + b'\n.'
-        got = self.loads(data)
-        self.assert_is_copy(maxint64, got)
-
-        # Try too with a bogus literal.
-        data = b'I' + str(maxint64).encode("ascii") + b'JUNK\n.'
-        self.assertRaises(ValueError, self.loads, data)
-
-    def test_long(self):
-        for proto in protocols:
-            # 256 bytes is where LONG4 begins.
-            for nbits in 1, 8, 8*254, 8*255, 8*256, 8*257:
-                nbase = 1 << nbits
-                for npos in nbase-1, nbase, nbase+1:
-                    for n in npos, -npos:
-                        pickle = self.dumps(n, proto)
-                        got = self.loads(pickle)
-                        self.assert_is_copy(n, got)
-        # Try a monster.  This is quadratic-time in protos 0 & 1, so don't
-        # bother with those.
-        nbase = int("deadbeeffeedface", 16)
-        nbase += nbase << 1000000
-        for n in nbase, -nbase:
-            p = self.dumps(n, 2)
-            got = self.loads(p)
-            # assert_is_copy is very expensive here as it precomputes
-            # a failure message by computing the repr() of n and got,
-            # we just do the check ourselves.
-            self.assertIs(type(got), int)
-            self.assertEqual(n, got)
-
-    def test_float(self):
-        test_values = [0.0, 4.94e-324, 1e-310, 7e-308, 6.626e-34, 0.1, 0.5,
-                       3.14, 263.44582062374053, 6.022e23, 1e30]
-        test_values = test_values + [-x for x in test_values]
-        for proto in protocols:
-            for value in test_values:
-                pickle = self.dumps(value, proto)
-                got = self.loads(pickle)
-                self.assert_is_copy(value, got)
-
-    @run_with_locale('LC_ALL', 'de_DE', 'fr_FR')
-    def test_float_format(self):
-        # make sure that floats are formatted locale independent with proto 0
-        self.assertEqual(self.dumps(1.2, 0)[0:3], b'F1.')
-
-    def test_reduce(self):
-        for proto in protocols:
-            inst = AAA()
-            dumped = self.dumps(inst, proto)
-            loaded = self.loads(dumped)
-            self.assertEqual(loaded, REDUCE_A)
-
-    def test_getinitargs(self):
-        for proto in protocols:
-            inst = initarg(1, 2)
-            dumped = self.dumps(inst, proto)
-            loaded = self.loads(dumped)
-            self.assert_is_copy(inst, loaded)
-
-    def test_pop_empty_stack(self):
-        # Test issue7455
-        s = b'0'
-        self.assertRaises((pickle.UnpicklingError, IndexError), self.loads, s)
-
-    def test_metaclass(self):
-        a = use_metaclass()
-        for proto in protocols:
-            s = self.dumps(a, proto)
-            b = self.loads(s)
-            self.assertEqual(a.__class__, b.__class__)
-
-    def test_dynamic_class(self):
-        a = create_dynamic_class("my_dynamic_class", (object,))
-        copyreg.pickle(pickling_metaclass, pickling_metaclass.__reduce__)
-        for proto in protocols:
-            s = self.dumps(a, proto)
-            b = self.loads(s)
-            self.assertEqual(a, b)
-            self.assertIs(type(a), type(b))
-
-    def test_structseq(self):
-        import time
-        import os
-
-        t = time.localtime()
-        for proto in protocols:
-            s = self.dumps(t, proto)
-            u = self.loads(s)
-            self.assert_is_copy(t, u)
-            if hasattr(os, "stat"):
-                t = os.stat(os.curdir)
-                s = self.dumps(t, proto)
-                u = self.loads(s)
-                self.assert_is_copy(t, u)
-            if hasattr(os, "statvfs"):
-                t = os.statvfs(os.curdir)
-                s = self.dumps(t, proto)
-                u = self.loads(s)
-                self.assert_is_copy(t, u)
-
-    def test_ellipsis(self):
-        for proto in protocols:
-            s = self.dumps(..., proto)
-            u = self.loads(s)
-            self.assertIs(..., u)
-
-    def test_notimplemented(self):
-        for proto in protocols:
-            s = self.dumps(NotImplemented, proto)
-            u = self.loads(s)
-            self.assertIs(NotImplemented, u)
-
-    def test_singleton_types(self):
-        # Issue #6477: Test that types of built-in singletons can be pickled.
-        singletons = [None, ..., NotImplemented]
-        for singleton in singletons:
-            for proto in protocols:
-                s = self.dumps(type(singleton), proto)
-                u = self.loads(s)
-                self.assertIs(type(singleton), u)
-
-    # Tests for protocol 2
-
-    def test_proto(self):
-        for proto in protocols:
-            pickled = self.dumps(None, proto)
-            if proto >= 2:
-                proto_header = pickle.PROTO + bytes([proto])
-                self.assertTrue(pickled.startswith(proto_header))
-            else:
-                self.assertEqual(count_opcode(pickle.PROTO, pickled), 0)
-
-        oob = protocols[-1] + 1     # a future protocol
-        build_none = pickle.NONE + pickle.STOP
-        badpickle = pickle.PROTO + bytes([oob]) + build_none
-        try:
-            self.loads(badpickle)
-        except ValueError as err:
-            self.assertIn("unsupported pickle protocol", str(err))
-        else:
-            self.fail("expected bad protocol number to raise ValueError")
-
-    def test_long1(self):
-        x = 12345678910111213141516178920
-        for proto in protocols:
-            s = self.dumps(x, proto)
-            y = self.loads(s)
-            self.assert_is_copy(x, y)
-            self.assertEqual(opcode_in_pickle(pickle.LONG1, s), proto >= 2)
-
-    def test_long4(self):
-        x = 12345678910111213141516178920 << (256*8)
-        for proto in protocols:
-            s = self.dumps(x, proto)
-            y = self.loads(s)
-            self.assert_is_copy(x, y)
-            self.assertEqual(opcode_in_pickle(pickle.LONG4, s), proto >= 2)
-
-    def test_short_tuples(self):
-        # Map (proto, len(tuple)) to expected opcode.
-        expected_opcode = {(0, 0): pickle.TUPLE,
-                           (0, 1): pickle.TUPLE,
-                           (0, 2): pickle.TUPLE,
-                           (0, 3): pickle.TUPLE,
-                           (0, 4): pickle.TUPLE,
-
-                           (1, 0): pickle.EMPTY_TUPLE,
-                           (1, 1): pickle.TUPLE,
-                           (1, 2): pickle.TUPLE,
-                           (1, 3): pickle.TUPLE,
-                           (1, 4): pickle.TUPLE,
-
-                           (2, 0): pickle.EMPTY_TUPLE,
-                           (2, 1): pickle.TUPLE1,
-                           (2, 2): pickle.TUPLE2,
-                           (2, 3): pickle.TUPLE3,
-                           (2, 4): pickle.TUPLE,
-
-                           (3, 0): pickle.EMPTY_TUPLE,
-                           (3, 1): pickle.TUPLE1,
-                           (3, 2): pickle.TUPLE2,
-                           (3, 3): pickle.TUPLE3,
-                           (3, 4): pickle.TUPLE,
-                          }
-        a = ()
-        b = (1,)
-        c = (1, 2)
-        d = (1, 2, 3)
-        e = (1, 2, 3, 4)
-        for proto in protocols:
-            for x in a, b, c, d, e:
-                s = self.dumps(x, proto)
-                y = self.loads(s)
-                self.assert_is_copy(x, y)
-                expected = expected_opcode[min(proto, 3), len(x)]
-                self.assertTrue(opcode_in_pickle(expected, s))
-
-    def test_singletons(self):
-        # Map (proto, singleton) to expected opcode.
-        expected_opcode = {(0, None): pickle.NONE,
-                           (1, None): pickle.NONE,
-                           (2, None): pickle.NONE,
-                           (3, None): pickle.NONE,
-
-                           (0, True): pickle.INT,
-                           (1, True): pickle.INT,
-                           (2, True): pickle.NEWTRUE,
-                           (3, True): pickle.NEWTRUE,
-
-                           (0, False): pickle.INT,
-                           (1, False): pickle.INT,
-                           (2, False): pickle.NEWFALSE,
-                           (3, False): pickle.NEWFALSE,
-                          }
-        for proto in protocols:
-            for x in None, False, True:
-                s = self.dumps(x, proto)
-                y = self.loads(s)
-                self.assertTrue(x is y, (proto, x, s, y))
-                expected = expected_opcode[min(proto, 3), x]
-                self.assertTrue(opcode_in_pickle(expected, s))
-
-    def test_newobj_tuple(self):
-        x = MyTuple([1, 2, 3])
-        x.foo = 42
-        x.bar = "hello"
-        for proto in protocols:
-            s = self.dumps(x, proto)
-            y = self.loads(s)
-            self.assert_is_copy(x, y)
-
-    def test_newobj_list(self):
-        x = MyList([1, 2, 3])
-        x.foo = 42
-        x.bar = "hello"
-        for proto in protocols:
-            s = self.dumps(x, proto)
-            y = self.loads(s)
-            self.assert_is_copy(x, y)
-
-    def test_newobj_generic(self):
-        for proto in protocols:
-            for C in myclasses:
-                B = C.__base__
-                x = C(C.sample)
-                x.foo = 42
-                s = self.dumps(x, proto)
-                y = self.loads(s)
-                detail = (proto, C, B, x, y, type(y))
-                self.assert_is_copy(x, y) # XXX revisit
-                self.assertEqual(B(x), B(y), detail)
-                self.assertEqual(x.__dict__, y.__dict__, detail)
-
-    def test_newobj_proxies(self):
-        # NEWOBJ should use the __class__ rather than the raw type
-        classes = myclasses[:]
-        # Cannot create weakproxies to these classes
-        for c in (MyInt, MyTuple):
-            classes.remove(c)
-        for proto in protocols:
-            for C in classes:
-                B = C.__base__
-                x = C(C.sample)
-                x.foo = 42
-                p = weakref.proxy(x)
-                s = self.dumps(p, proto)
-                y = self.loads(s)
-                self.assertEqual(type(y), type(x))  # rather than type(p)
-                detail = (proto, C, B, x, y, type(y))
-                self.assertEqual(B(x), B(y), detail)
-                self.assertEqual(x.__dict__, y.__dict__, detail)
-
-    # Register a type with copyreg, with extension code extcode.  Pickle
-    # an object of that type.  Check that the resulting pickle uses opcode
-    # (EXT[124]) under proto 2, and not in proto 1.
-
-    def produce_global_ext(self, extcode, opcode):
-        e = ExtensionSaver(extcode)
-        try:
-            copyreg.add_extension(__name__, "MyList", extcode)
-            x = MyList([1, 2, 3])
-            x.foo = 42
-            x.bar = "hello"
-
-            # Dump using protocol 1 for comparison.
-            s1 = self.dumps(x, 1)
-            self.assertIn(__name__.encode("utf-8"), s1)
-            self.assertIn(b"MyList", s1)
-            self.assertFalse(opcode_in_pickle(opcode, s1))
-
-            y = self.loads(s1)
-            self.assert_is_copy(x, y)
-
-            # Dump using protocol 2 for test.
-            s2 = self.dumps(x, 2)
-            self.assertNotIn(__name__.encode("utf-8"), s2)
-            self.assertNotIn(b"MyList", s2)
-            self.assertEqual(opcode_in_pickle(opcode, s2), True, repr(s2))
-
-            y = self.loads(s2)
-            self.assert_is_copy(x, y)
-        finally:
-            e.restore()
-
-    def test_global_ext1(self):
-        self.produce_global_ext(0x00000001, pickle.EXT1)  # smallest EXT1 code
-        self.produce_global_ext(0x000000ff, pickle.EXT1)  # largest EXT1 code
-
-    def test_global_ext2(self):
-        self.produce_global_ext(0x00000100, pickle.EXT2)  # smallest EXT2 code
-        self.produce_global_ext(0x0000ffff, pickle.EXT2)  # largest EXT2 code
-        self.produce_global_ext(0x0000abcd, pickle.EXT2)  # check endianness
-
-    def test_global_ext4(self):
-        self.produce_global_ext(0x00010000, pickle.EXT4)  # smallest EXT4 code
-        self.produce_global_ext(0x7fffffff, pickle.EXT4)  # largest EXT4 code
-        self.produce_global_ext(0x12abcdef, pickle.EXT4)  # check endianness
-
-    def test_list_chunking(self):
-        n = 10  # too small to chunk
-        x = list(range(n))
-        for proto in protocols:
-            s = self.dumps(x, proto)
-            y = self.loads(s)
-            self.assert_is_copy(x, y)
-            num_appends = count_opcode(pickle.APPENDS, s)
-            self.assertEqual(num_appends, proto > 0)
-
-        n = 2500  # expect at least two chunks when proto > 0
-        x = list(range(n))
-        for proto in protocols:
-            s = self.dumps(x, proto)
-            y = self.loads(s)
-            self.assert_is_copy(x, y)
-            num_appends = count_opcode(pickle.APPENDS, s)
-            if proto == 0:
-                self.assertEqual(num_appends, 0)
-            else:
-                self.assertTrue(num_appends >= 2)
-
-    def test_dict_chunking(self):
-        n = 10  # too small to chunk
-        x = dict.fromkeys(range(n))
-        for proto in protocols:
-            s = self.dumps(x, proto)
-            self.assertIsInstance(s, bytes_types)
-            y = self.loads(s)
-            self.assert_is_copy(x, y)
-            num_setitems = count_opcode(pickle.SETITEMS, s)
-            self.assertEqual(num_setitems, proto > 0)
-
-        n = 2500  # expect at least two chunks when proto > 0
-        x = dict.fromkeys(range(n))
-        for proto in protocols:
-            s = self.dumps(x, proto)
-            y = self.loads(s)
-            self.assert_is_copy(x, y)
-            num_setitems = count_opcode(pickle.SETITEMS, s)
-            if proto == 0:
-                self.assertEqual(num_setitems, 0)
-            else:
-                self.assertTrue(num_setitems >= 2)
-
-    def test_set_chunking(self):
-        n = 10  # too small to chunk
-        x = set(range(n))
-        for proto in protocols:
-            s = self.dumps(x, proto)
-            y = self.loads(s)
-            self.assert_is_copy(x, y)
-            num_additems = count_opcode(pickle.ADDITEMS, s)
-            if proto < 4:
-                self.assertEqual(num_additems, 0)
-            else:
-                self.assertEqual(num_additems, 1)
-
-        n = 2500  # expect at least two chunks when proto >= 4
-        x = set(range(n))
-        for proto in protocols:
-            s = self.dumps(x, proto)
-            y = self.loads(s)
-            self.assert_is_copy(x, y)
-            num_additems = count_opcode(pickle.ADDITEMS, s)
-            if proto < 4:
-                self.assertEqual(num_additems, 0)
-            else:
-                self.assertGreaterEqual(num_additems, 2)
-
-    def test_simple_newobj(self):
-        x = object.__new__(SimpleNewObj)  # avoid __init__
-        x.abc = 666
-        for proto in protocols:
-            s = self.dumps(x, proto)
-            self.assertEqual(opcode_in_pickle(pickle.NEWOBJ, s),
-                             2 <= proto < 4)
-            self.assertEqual(opcode_in_pickle(pickle.NEWOBJ_EX, s),
-                             proto >= 4)
-            y = self.loads(s)   # will raise TypeError if __init__ called
-            self.assert_is_copy(x, y)
-
-    def test_newobj_list_slots(self):
-        x = SlotList([1, 2, 3])
-        x.foo = 42
-        x.bar = "hello"
-        s = self.dumps(x, 2)
-        y = self.loads(s)
-        self.assert_is_copy(x, y)
-
-    def test_reduce_overrides_default_reduce_ex(self):
-        for proto in protocols:
-            x = REX_one()
-            self.assertEqual(x._reduce_called, 0)
-            s = self.dumps(x, proto)
-            self.assertEqual(x._reduce_called, 1)
-            y = self.loads(s)
-            self.assertEqual(y._reduce_called, 0)
-
-    def test_reduce_ex_called(self):
-        for proto in protocols:
-            x = REX_two()
-            self.assertEqual(x._proto, None)
-            s = self.dumps(x, proto)
-            self.assertEqual(x._proto, proto)
-            y = self.loads(s)
-            self.assertEqual(y._proto, None)
-
-    def test_reduce_ex_overrides_reduce(self):
-        for proto in protocols:
-            x = REX_three()
-            self.assertEqual(x._proto, None)
-            s = self.dumps(x, proto)
-            self.assertEqual(x._proto, proto)
-            y = self.loads(s)
-            self.assertEqual(y._proto, None)
-
-    def test_reduce_ex_calls_base(self):
-        for proto in protocols:
-            x = REX_four()
-            self.assertEqual(x._proto, None)
-            s = self.dumps(x, proto)
-            self.assertEqual(x._proto, proto)
-            y = self.loads(s)
-            self.assertEqual(y._proto, proto)
-
-    def test_reduce_calls_base(self):
-        for proto in protocols:
-            x = REX_five()
-            self.assertEqual(x._reduce_called, 0)
-            s = self.dumps(x, proto)
-            self.assertEqual(x._reduce_called, 1)
-            y = self.loads(s)
-            self.assertEqual(y._reduce_called, 1)
-
-    @no_tracing
-    def test_bad_getattr(self):
-        # Issue #3514: crash when there is an infinite loop in __getattr__
-        x = BadGetattr()
-        for proto in protocols:
-            self.assertRaises(RuntimeError, self.dumps, x, proto)
-
-    def test_reduce_bad_iterator(self):
-        # Issue4176: crash when 4th and 5th items of __reduce__()
-        # are not iterators
-        class C(object):
-            def __reduce__(self):
-                # 4th item is not an iterator
-                return list, (), None, [], None
-        class D(object):
-            def __reduce__(self):
-                # 5th item is not an iterator
-                return dict, (), None, None, []
-
-        # Protocol 0 is less strict and also accept iterables.
-        for proto in protocols:
-            try:
-                self.dumps(C(), proto)
-            except (pickle.PickleError):
-                pass
-            try:
-                self.dumps(D(), proto)
-            except (pickle.PickleError):
-                pass
-
-    def test_many_puts_and_gets(self):
-        # Test that internal data structures correctly deal with lots of
-        # puts/gets.
-        keys = ("aaa" + str(i) for i in range(100))
-        large_dict = dict((k, [4, 5, 6]) for k in keys)
-        obj = [dict(large_dict), dict(large_dict), dict(large_dict)]
-
-        for proto in protocols:
-            with self.subTest(proto=proto):
-                dumped = self.dumps(obj, proto)
-                loaded = self.loads(dumped)
-                self.assert_is_copy(obj, loaded)
-
-    def test_attribute_name_interning(self):
-        # Test that attribute names of pickled objects are interned when
-        # unpickling.
-        for proto in protocols:
-            x = C()
-            x.foo = 42
-            x.bar = "hello"
-            s = self.dumps(x, proto)
-            y = self.loads(s)
-            x_keys = sorted(x.__dict__)
-            y_keys = sorted(y.__dict__)
-            for x_key, y_key in zip(x_keys, y_keys):
-                self.assertIs(x_key, y_key)
-
-    def test_unpickle_from_2x(self):
-        # Unpickle non-trivial data from Python 2.x.
-        loaded = self.loads(DATA3)
-        self.assertEqual(loaded, set([1, 2]))
-        loaded = self.loads(DATA4)
-        self.assertEqual(type(loaded), type(range(0)))
-        self.assertEqual(list(loaded), list(range(5)))
-        loaded = self.loads(DATA5)
-        self.assertEqual(type(loaded), SimpleCookie)
-        self.assertEqual(list(loaded.keys()), ["key"])
-        self.assertEqual(loaded["key"].value, "value")
-
-        for (exc, data) in DATA7.items():
-            loaded = self.loads(data)
-            self.assertIs(type(loaded), exc)
-
-        loaded = self.loads(DATA8)
-        self.assertIs(type(loaded), Exception)
-
-        loaded = self.loads(DATA9)
-        self.assertIs(type(loaded), UnicodeEncodeError)
-        self.assertEqual(loaded.object, "foo")
-        self.assertEqual(loaded.encoding, "ascii")
-        self.assertEqual(loaded.start, 0)
-        self.assertEqual(loaded.end, 1)
-        self.assertEqual(loaded.reason, "bad")
-
-    def test_pickle_to_2x(self):
-        # Pickle non-trivial data with protocol 2, expecting that it yields
-        # the same result as Python 2.x did.
-        # NOTE: this test is a bit too strong since we can produce different
-        # bytecode that 2.x will still understand.
-        dumped = self.dumps(range(5), 2)
-        self.assertEqual(dumped, DATA4)
-        dumped = self.dumps(set([3]), 2)
-        self.assertEqual(dumped, DATA6)
-
-    def test_load_python2_str_as_bytes(self):
-        # From Python 2: pickle.dumps('a\x00\xa0', protocol=0)
-        self.assertEqual(self.loads(b"S'a\\x00\\xa0'\n.",
-                                    encoding="bytes"), b'a\x00\xa0')
-        # From Python 2: pickle.dumps('a\x00\xa0', protocol=1)
-        self.assertEqual(self.loads(b'U\x03a\x00\xa0.',
-                                    encoding="bytes"), b'a\x00\xa0')
-        # From Python 2: pickle.dumps('a\x00\xa0', protocol=2)
-        self.assertEqual(self.loads(b'\x80\x02U\x03a\x00\xa0.',
-                                    encoding="bytes"), b'a\x00\xa0')
-
-    def test_load_python2_unicode_as_str(self):
-        # From Python 2: pickle.dumps(u'π', protocol=0)
-        self.assertEqual(self.loads(b'V\\u03c0\n.',
-                                    encoding='bytes'), 'π')
-        # From Python 2: pickle.dumps(u'π', protocol=1)
-        self.assertEqual(self.loads(b'X\x02\x00\x00\x00\xcf\x80.',
-                                    encoding="bytes"), 'π')
-        # From Python 2: pickle.dumps(u'π', protocol=2)
-        self.assertEqual(self.loads(b'\x80\x02X\x02\x00\x00\x00\xcf\x80.',
-                                    encoding="bytes"), 'π')
-
-    def test_load_long_python2_str_as_bytes(self):
-        # From Python 2: pickle.dumps('x' * 300, protocol=1)
-        self.assertEqual(self.loads(pickle.BINSTRING +
-                                    struct.pack("<I", 300) +
-                                    b'x' * 300 + pickle.STOP,
-                                    encoding='bytes'), b'x' * 300)
-
-    def test_large_pickles(self):
-        # Test the correctness of internal buffering routines when handling
-        # large data.
-        for proto in protocols:
-            data = (1, min, b'xy' * (30 * 1024), len)
-            dumped = self.dumps(data, proto)
-            loaded = self.loads(dumped)
-            self.assertEqual(len(loaded), len(data))
-            self.assertEqual(loaded, data)
-
-    def test_empty_bytestring(self):
-        # issue 11286
-        empty = self.loads(b'\x80\x03U\x00q\x00.', encoding='koi8-r')
-        self.assertEqual(empty, '')
-
-    def test_int_pickling_efficiency(self):
-        # Test compacity of int representation (see issue #12744)
-        for proto in protocols:
-            with self.subTest(proto=proto):
-                pickles = [self.dumps(2**n, proto) for n in range(70)]
-                sizes = list(map(len, pickles))
-                # the size function is monotonic
-                self.assertEqual(sorted(sizes), sizes)
-                if proto >= 2:
-                    for p in pickles:
-                        self.assertFalse(opcode_in_pickle(pickle.LONG, p))
-
-    def check_negative_32b_binXXX(self, dumped):
-        if sys.maxsize > 2**32:
-            self.skipTest("test is only meaningful on 32-bit builds")
-        # XXX Pure Python pickle reads lengths as signed and passes
-        # them directly to read() (hence the EOFError)
-        with self.assertRaises((pickle.UnpicklingError, EOFError,
-                                ValueError, OverflowError)):
-            self.loads(dumped)
-
-    def test_negative_32b_binbytes(self):
-        # On 32-bit builds, a BINBYTES of 2**31 or more is refused
-        self.check_negative_32b_binXXX(b'\x80\x03B\xff\xff\xff\xffxyzq\x00.')
-
-    def test_negative_32b_binunicode(self):
-        # On 32-bit builds, a BINUNICODE of 2**31 or more is refused
-        self.check_negative_32b_binXXX(b'\x80\x03X\xff\xff\xff\xffxyzq\x00.')
-
-    def test_negative_put(self):
-        # Issue #12847
-        dumped = b'Va\np-1\n.'
-        self.assertRaises(ValueError, self.loads, dumped)
-
-    def test_negative_32b_binput(self):
-        # Issue #12847
-        if sys.maxsize > 2**32:
-            self.skipTest("test is only meaningful on 32-bit builds")
-        dumped = b'\x80\x03X\x01\x00\x00\x00ar\xff\xff\xff\xff.'
-        self.assertRaises(ValueError, self.loads, dumped)
-
-    def test_badly_escaped_string(self):
-        self.assertRaises(ValueError, self.loads, b"S'\\'\n.")
-
-    def test_badly_quoted_string(self):
-        # Issue #17710
-        badpickles = [b"S'\n.",
-                      b'S"\n.',
-                      b'S\' \n.',
-                      b'S" \n.',
-                      b'S\'"\n.',
-                      b'S"\'\n.',
-                      b"S' ' \n.",
-                      b'S" " \n.',
-                      b"S ''\n.",
-                      b'S ""\n.',
-                      b'S \n.',
-                      b'S\n.',
-                      b'S.']
-        for p in badpickles:
-            self.assertRaises(pickle.UnpicklingError, self.loads, p)
-
-    def test_correctly_quoted_string(self):
-        goodpickles = [(b"S''\n.", ''),
-                       (b'S""\n.', ''),
-                       (b'S"\\n"\n.', '\n'),
-                       (b"S'\\n'\n.", '\n')]
-        for p, expected in goodpickles:
-            self.assertEqual(self.loads(p), expected)
-
-    def _check_pickling_with_opcode(self, obj, opcode, proto):
-        pickled = self.dumps(obj, proto)
-        self.assertTrue(opcode_in_pickle(opcode, pickled))
-        unpickled = self.loads(pickled)
-        self.assertEqual(obj, unpickled)
-
-    def test_appends_on_non_lists(self):
-        # Issue #17720
-        obj = REX_six([1, 2, 3])
-        for proto in protocols:
-            if proto == 0:
-                self._check_pickling_with_opcode(obj, pickle.APPEND, proto)
-            else:
-                self._check_pickling_with_opcode(obj, pickle.APPENDS, proto)
-
-    def test_setitems_on_non_dicts(self):
-        obj = REX_seven({1: -1, 2: -2, 3: -3})
-        for proto in protocols:
-            if proto == 0:
-                self._check_pickling_with_opcode(obj, pickle.SETITEM, proto)
-            else:
-                self._check_pickling_with_opcode(obj, pickle.SETITEMS, proto)
-
-    # Exercise framing (proto >= 4) for significant workloads
-
-    FRAME_SIZE_TARGET = 64 * 1024
-
-    def check_frame_opcodes(self, pickled):
-        """
-        Check the arguments of FRAME opcodes in a protocol 4+ pickle.
-        """
-        frame_opcode_size = 9
-        last_arg = last_pos = None
-        for op, arg, pos in pickletools.genops(pickled):
-            if op.name != 'FRAME':
-                continue
-            if last_pos is not None:
-                # The previous frame's size should be equal to the number
-                # of bytes up to the current frame.
-                frame_size = pos - last_pos - frame_opcode_size
-                self.assertEqual(frame_size, last_arg)
-            last_arg, last_pos = arg, pos
-        # The last frame's size should be equal to the number of bytes up
-        # to the pickle's end.
-        frame_size = len(pickled) - last_pos - frame_opcode_size
-        self.assertEqual(frame_size, last_arg)
-
-    def test_framing_many_objects(self):
-        obj = list(range(10**5))
-        for proto in range(4, pickle.HIGHEST_PROTOCOL + 1):
-            with self.subTest(proto=proto):
-                pickled = self.dumps(obj, proto)
-                unpickled = self.loads(pickled)
-                self.assertEqual(obj, unpickled)
-                bytes_per_frame = (len(pickled) /
-                                   count_opcode(pickle.FRAME, pickled))
-                self.assertGreater(bytes_per_frame,
-                                   self.FRAME_SIZE_TARGET / 2)
-                self.assertLessEqual(bytes_per_frame,
-                                     self.FRAME_SIZE_TARGET * 1)
-                self.check_frame_opcodes(pickled)
-
-    def test_framing_large_objects(self):
-        N = 1024 * 1024
-        obj = [b'x' * N, b'y' * N, b'z' * N]
-        for proto in range(4, pickle.HIGHEST_PROTOCOL + 1):
-            with self.subTest(proto=proto):
-                pickled = self.dumps(obj, proto)
-                unpickled = self.loads(pickled)
-                self.assertEqual(obj, unpickled)
-                n_frames = count_opcode(pickle.FRAME, pickled)
-                self.assertGreaterEqual(n_frames, len(obj))
-                self.check_frame_opcodes(pickled)
-
-    def test_optional_frames(self):
-        if pickle.HIGHEST_PROTOCOL < 4:
-            return
-
-        def remove_frames(pickled, keep_frame=None):
-            """Remove frame opcodes from the given pickle."""
-            frame_starts = []
-            # 1 byte for the opcode and 8 for the argument
-            frame_opcode_size = 9
-            for opcode, _, pos in pickletools.genops(pickled):
-                if opcode.name == 'FRAME':
-                    frame_starts.append(pos)
-
-            newpickle = bytearray()
-            last_frame_end = 0
-            for i, pos in enumerate(frame_starts):
-                if keep_frame and keep_frame(i):
-                    continue
-                newpickle += pickled[last_frame_end:pos]
-                last_frame_end = pos + frame_opcode_size
-            newpickle += pickled[last_frame_end:]
-            return newpickle
-
-        frame_size = self.FRAME_SIZE_TARGET
-        num_frames = 20
-        obj = [bytes([i]) * frame_size for i in range(num_frames)]
-
-        for proto in range(4, pickle.HIGHEST_PROTOCOL + 1):
-            pickled = self.dumps(obj, proto)
-
-            frameless_pickle = remove_frames(pickled)
-            self.assertEqual(count_opcode(pickle.FRAME, frameless_pickle), 0)
-            self.assertEqual(obj, self.loads(frameless_pickle))
-
-            some_frames_pickle = remove_frames(pickled, lambda i: i % 2)
-            self.assertLess(count_opcode(pickle.FRAME, some_frames_pickle),
-                            count_opcode(pickle.FRAME, pickled))
-            self.assertEqual(obj, self.loads(some_frames_pickle))
-
-    def test_nested_names(self):
-        global Nested
-        class Nested:
-            class A:
-                class B:
-                    class C:
-                        pass
-
-        for proto in range(4, pickle.HIGHEST_PROTOCOL + 1):
-            for obj in [Nested.A, Nested.A.B, Nested.A.B.C]:
-                with self.subTest(proto=proto, obj=obj):
-                    unpickled = self.loads(self.dumps(obj, proto))
-                    self.assertIs(obj, unpickled)
-
-    def test_py_methods(self):
-        global PyMethodsTest
-        class PyMethodsTest:
-            @staticmethod
-            def cheese():
-                return "cheese"
-            @classmethod
-            def wine(cls):
-                assert cls is PyMethodsTest
-                return "wine"
-            def biscuits(self):
-                assert isinstance(self, PyMethodsTest)
-                return "biscuits"
-            class Nested:
-                "Nested class"
-                @staticmethod
-                def ketchup():
-                    return "ketchup"
-                @classmethod
-                def maple(cls):
-                    assert cls is PyMethodsTest.Nested
-                    return "maple"
-                def pie(self):
-                    assert isinstance(self, PyMethodsTest.Nested)
-                    return "pie"
-
-        py_methods = (
-            PyMethodsTest.cheese,
-            PyMethodsTest.wine,
-            PyMethodsTest().biscuits,
-            PyMethodsTest.Nested.ketchup,
-            PyMethodsTest.Nested.maple,
-            PyMethodsTest.Nested().pie
-        )
-        py_unbound_methods = (
-            (PyMethodsTest.biscuits, PyMethodsTest),
-            (PyMethodsTest.Nested.pie, PyMethodsTest.Nested)
-        )
-        for proto in range(4, pickle.HIGHEST_PROTOCOL + 1):
-            for method in py_methods:
-                with self.subTest(proto=proto, method=method):
-                    unpickled = self.loads(self.dumps(method, proto))
-                    self.assertEqual(method(), unpickled())
-            for method, cls in py_unbound_methods:
-                obj = cls()
-                with self.subTest(proto=proto, method=method):
-                    unpickled = self.loads(self.dumps(method, proto))
-                    self.assertEqual(method(obj), unpickled(obj))
-
-    def test_c_methods(self):
-        global Subclass
-        class Subclass(tuple):
-            class Nested(str):
-                pass
-
-        c_methods = (
-            # bound built-in method
-            ("abcd".index, ("c",)),
-            # unbound built-in method
-            (str.index, ("abcd", "c")),
-            # bound "slot" method
-            ([1, 2, 3].__len__, ()),
-            # unbound "slot" method
-            (list.__len__, ([1, 2, 3],)),
-            # bound "coexist" method
-            ({1, 2}.__contains__, (2,)),
-            # unbound "coexist" method
-            (set.__contains__, ({1, 2}, 2)),
-            # built-in class method
-            (dict.fromkeys, (("a", 1), ("b", 2))),
-            # built-in static method
-            (bytearray.maketrans, (b"abc", b"xyz")),
-            # subclass methods
-            (Subclass([1,2,2]).count, (2,)),
-            (Subclass.count, (Subclass([1,2,2]), 2)),
-            (Subclass.Nested("sweet").count, ("e",)),
-            (Subclass.Nested.count, (Subclass.Nested("sweet"), "e")),
-        )
-        for proto in range(4, pickle.HIGHEST_PROTOCOL + 1):
-            for method, args in c_methods:
-                with self.subTest(proto=proto, method=method):
-                    unpickled = self.loads(self.dumps(method, proto))
-                    self.assertEqual(method(*args), unpickled(*args))
-
-
-class BigmemPickleTests(unittest.TestCase):
-
-    # Binary protocols can serialize longs of up to 2GB-1
-
-    @bigmemtest(size=_2G, memuse=3.6, dry_run=False)
-    def test_huge_long_32b(self, size):
-        data = 1 << (8 * size)
-        try:
-            for proto in protocols:
-                if proto < 2:
-                    continue
-                with self.subTest(proto=proto):
-                    with self.assertRaises((ValueError, OverflowError)):
-                        self.dumps(data, protocol=proto)
-        finally:
-            data = None
-
-    # Protocol 3 can serialize up to 4GB-1 as a bytes object
-    # (older protocols don't have a dedicated opcode for bytes and are
-    # too inefficient)
-
-    @bigmemtest(size=_2G, memuse=2.5, dry_run=False)
-    def test_huge_bytes_32b(self, size):
-        data = b"abcd" * (size // 4)
-        try:
-            for proto in protocols:
-                if proto < 3:
-                    continue
-                with self.subTest(proto=proto):
-                    try:
-                        pickled = self.dumps(data, protocol=proto)
-                        header = (pickle.BINBYTES +
-                                  struct.pack("<I", len(data)))
-                        data_start = pickled.index(data)
-                        self.assertEqual(
-                            header,
-                            pickled[data_start-len(header):data_start])
-                    finally:
-                        pickled = None
-        finally:
-            data = None
-
-    @bigmemtest(size=_4G, memuse=2.5, dry_run=False)
-    def test_huge_bytes_64b(self, size):
-        data = b"acbd" * (size // 4)
-        try:
-            for proto in protocols:
-                if proto < 3:
-                    continue
-                with self.subTest(proto=proto):
-                    if proto == 3:
-                        # Protocol 3 does not support large bytes objects.
-                        # Verify that we do not crash when processing one.
-                        with self.assertRaises((ValueError, OverflowError)):
-                            self.dumps(data, protocol=proto)
-                        continue
-                    try:
-                        pickled = self.dumps(data, protocol=proto)
-                        header = (pickle.BINBYTES8 +
-                                  struct.pack("<Q", len(data)))
-                        data_start = pickled.index(data)
-                        self.assertEqual(
-                            header,
-                            pickled[data_start-len(header):data_start])
-                    finally:
-                        pickled = None
-        finally:
-            data = None
-
-    # All protocols use 1-byte per printable ASCII character; we add another
-    # byte because the encoded form has to be copied into the internal buffer.
-
-    @bigmemtest(size=_2G, memuse=8, dry_run=False)
-    def test_huge_str_32b(self, size):
-        data = "abcd" * (size // 4)
-        try:
-            for proto in protocols:
-                if proto == 0:
-                    continue
-                with self.subTest(proto=proto):
-                    try:
-                        pickled = self.dumps(data, protocol=proto)
-                        header = (pickle.BINUNICODE +
-                                  struct.pack("<I", len(data)))
-                        data_start = pickled.index(b'abcd')
-                        self.assertEqual(
-                            header,
-                            pickled[data_start-len(header):data_start])
-                        self.assertEqual((pickled.rindex(b"abcd") + len(b"abcd") -
-                                          pickled.index(b"abcd")), len(data))
-                    finally:
-                        pickled = None
-        finally:
-            data = None
-
-    # BINUNICODE (protocols 1, 2 and 3) cannot carry more than 2**32 - 1 bytes
-    # of utf-8 encoded unicode. BINUNICODE8 (protocol 4) supports these huge
-    # unicode strings however.
-
-    @bigmemtest(size=_4G, memuse=8, dry_run=False)
-    def test_huge_str_64b(self, size):
-        data = "abcd" * (size // 4)
-        try:
-            for proto in protocols:
-                if proto == 0:
-                    continue
-                with self.subTest(proto=proto):
-                    if proto < 4:
-                        with self.assertRaises((ValueError, OverflowError)):
-                            self.dumps(data, protocol=proto)
-                        continue
-                    try:
-                        pickled = self.dumps(data, protocol=proto)
-                        header = (pickle.BINUNICODE8 +
-                                  struct.pack("<Q", len(data)))
-                        data_start = pickled.index(b'abcd')
-                        self.assertEqual(
-                            header,
-                            pickled[data_start-len(header):data_start])
-                        self.assertEqual((pickled.rindex(b"abcd") + len(b"abcd") -
-                                          pickled.index(b"abcd")), len(data))
-                    finally:
-                        pickled = None
-        finally:
-            data = None
-
-
-# Test classes for reduce_ex
-
-class REX_one(object):
-    """No __reduce_ex__ here, but inheriting it from object"""
-    _reduce_called = 0
-    def __reduce__(self):
-        self._reduce_called = 1
-        return REX_one, ()
-
-class REX_two(object):
-    """No __reduce__ here, but inheriting it from object"""
-    _proto = None
-    def __reduce_ex__(self, proto):
-        self._proto = proto
-        return REX_two, ()
-
-class REX_three(object):
-    _proto = None
-    def __reduce_ex__(self, proto):
-        self._proto = proto
-        return REX_two, ()
-    def __reduce__(self):
-        raise TestFailed("This __reduce__ shouldn't be called")
-
-class REX_four(object):
-    """Calling base class method should succeed"""
-    _proto = None
-    def __reduce_ex__(self, proto):
-        self._proto = proto
-        return object.__reduce_ex__(self, proto)
-
-class REX_five(object):
-    """This one used to fail with infinite recursion"""
-    _reduce_called = 0
-    def __reduce__(self):
-        self._reduce_called = 1
-        return object.__reduce__(self)
-
-class REX_six(object):
-    """This class is used to check the 4th argument (list iterator) of
-    the reduce protocol.
-    """
-    def __init__(self, items=None):
-        self.items = items if items is not None else []
-    def __eq__(self, other):
-        return type(self) is type(other) and self.items == self.items
-    def append(self, item):
-        self.items.append(item)
-    def __reduce__(self):
-        return type(self), (), None, iter(self.items), None
-
-class REX_seven(object):
-    """This class is used to check the 5th argument (dict iterator) of
-    the reduce protocol.
-    """
-    def __init__(self, table=None):
-        self.table = table if table is not None else {}
-    def __eq__(self, other):
-        return type(self) is type(other) and self.table == self.table
-    def __setitem__(self, key, value):
-        self.table[key] = value
-    def __reduce__(self):
-        return type(self), (), None, None, iter(self.table.items())
-
-
-# Test classes for newobj
-
-class MyInt(int):
-    sample = 1
-
-class MyFloat(float):
-    sample = 1.0
-
-class MyComplex(complex):
-    sample = 1.0 + 0.0j
-
-class MyStr(str):
-    sample = "hello"
-
-class MyUnicode(str):
-    sample = "hello \u1234"
-
-class MyTuple(tuple):
-    sample = (1, 2, 3)
-
-class MyList(list):
-    sample = [1, 2, 3]
-
-class MyDict(dict):
-    sample = {"a": 1, "b": 2}
-
-class MySet(set):
-    sample = {"a", "b"}
-
-class MyFrozenSet(frozenset):
-    sample = frozenset({"a", "b"})
-
-myclasses = [MyInt, MyFloat,
-             MyComplex,
-             MyStr, MyUnicode,
-             MyTuple, MyList, MyDict, MySet, MyFrozenSet]
-
-
-class SlotList(MyList):
-    __slots__ = ["foo"]
-
-class SimpleNewObj(object):
-    def __init__(self, a, b, c):
-        # raise an error, to make sure this isn't called
-        raise TypeError("SimpleNewObj.__init__() didn't expect to get called")
-    def __eq__(self, other):
-        return self.__dict__ == other.__dict__
-
-class BadGetattr:
-    def __getattr__(self, key):
-        self.foo
-
-
-class AbstractPickleModuleTests(unittest.TestCase):
-
-    def test_dump_closed_file(self):
-        import os
-        f = open(TESTFN, "wb")
-        try:
-            f.close()
-            self.assertRaises(ValueError, pickle.dump, 123, f)
-        finally:
-            os.remove(TESTFN)
-
-    def test_load_closed_file(self):
-        import os
-        f = open(TESTFN, "wb")
-        try:
-            f.close()
-            self.assertRaises(ValueError, pickle.dump, 123, f)
-        finally:
-            os.remove(TESTFN)
-
-    def test_load_from_and_dump_to_file(self):
-        stream = io.BytesIO()
-        data = [123, {}, 124]
-        pickle.dump(data, stream)
-        stream.seek(0)
-        unpickled = pickle.load(stream)
-        self.assertEqual(unpickled, data)
-
-    def test_highest_protocol(self):
-        # Of course this needs to be changed when HIGHEST_PROTOCOL changes.
-        self.assertEqual(pickle.HIGHEST_PROTOCOL, 4)
-
-    def test_callapi(self):
-        f = io.BytesIO()
-        # With and without keyword arguments
-        pickle.dump(123, f, -1)
-        pickle.dump(123, file=f, protocol=-1)
-        pickle.dumps(123, -1)
-        pickle.dumps(123, protocol=-1)
-        pickle.Pickler(f, -1)
-        pickle.Pickler(f, protocol=-1)
-
-    def test_bad_init(self):
-        # Test issue3664 (pickle can segfault from a badly initialized Pickler).
-        # Override initialization without calling __init__() of the superclass.
-        class BadPickler(pickle.Pickler):
-            def __init__(self): pass
-
-        class BadUnpickler(pickle.Unpickler):
-            def __init__(self): pass
-
-        self.assertRaises(pickle.PicklingError, BadPickler().dump, 0)
-        self.assertRaises(pickle.UnpicklingError, BadUnpickler().load)
-
-    def test_bad_input(self):
-        # Test issue4298
-        s = bytes([0x58, 0, 0, 0, 0x54])
-        self.assertRaises(EOFError, pickle.loads, s)
-
-
-class AbstractPersistentPicklerTests(unittest.TestCase):
-
-    # This class defines persistent_id() and persistent_load()
-    # functions that should be used by the pickler.  All even integers
-    # are pickled using persistent ids.
-
-    def persistent_id(self, object):
-        if isinstance(object, int) and object % 2 == 0:
-            self.id_count += 1
-            return str(object)
-        elif object == "test_false_value":
-            self.false_count += 1
-            return ""
-        else:
-            return None
-
-    def persistent_load(self, oid):
-        if not oid:
-            self.load_false_count += 1
-            return "test_false_value"
-        else:
-            self.load_count += 1
-            object = int(oid)
-            assert object % 2 == 0
-            return object
-
-    def test_persistence(self):
-        L = list(range(10)) + ["test_false_value"]
-        for proto in protocols:
-            self.id_count = 0
-            self.false_count = 0
-            self.load_false_count = 0
-            self.load_count = 0
-            self.assertEqual(self.loads(self.dumps(L, proto)), L)
-            self.assertEqual(self.id_count, 5)
-            self.assertEqual(self.false_count, 1)
-            self.assertEqual(self.load_count, 5)
-            self.assertEqual(self.load_false_count, 1)
-
-
-class AbstractPicklerUnpicklerObjectTests(unittest.TestCase):
-
-    pickler_class = None
-    unpickler_class = None
-
-    def setUp(self):
-        assert self.pickler_class
-        assert self.unpickler_class
-
-    def test_clear_pickler_memo(self):
-        # To test whether clear_memo() has any effect, we pickle an object,
-        # then pickle it again without clearing the memo; the two serialized
-        # forms should be different. If we clear_memo() and then pickle the
-        # object again, the third serialized form should be identical to the
-        # first one we obtained.
-        data = ["abcdefg", "abcdefg", 44]
-        f = io.BytesIO()
-        pickler = self.pickler_class(f)
-
-        pickler.dump(data)
-        first_pickled = f.getvalue()
-
-        # Reset BytesIO object.
-        f.seek(0)
-        f.truncate()
-
-        pickler.dump(data)
-        second_pickled = f.getvalue()
-
-        # Reset the Pickler and BytesIO objects.
-        pickler.clear_memo()
-        f.seek(0)
-        f.truncate()
-
-        pickler.dump(data)
-        third_pickled = f.getvalue()
-
-        self.assertNotEqual(first_pickled, second_pickled)
-        self.assertEqual(first_pickled, third_pickled)
-
-    def test_priming_pickler_memo(self):
-        # Verify that we can set the Pickler's memo attribute.
-        data = ["abcdefg", "abcdefg", 44]
-        f = io.BytesIO()
-        pickler = self.pickler_class(f)
-
-        pickler.dump(data)
-        first_pickled = f.getvalue()
-
-        f = io.BytesIO()
-        primed = self.pickler_class(f)
-        primed.memo = pickler.memo
-
-        primed.dump(data)
-        primed_pickled = f.getvalue()
-
-        self.assertNotEqual(first_pickled, primed_pickled)
-
-    def test_priming_unpickler_memo(self):
-        # Verify that we can set the Unpickler's memo attribute.
-        data = ["abcdefg", "abcdefg", 44]
-        f = io.BytesIO()
-        pickler = self.pickler_class(f)
-
-        pickler.dump(data)
-        first_pickled = f.getvalue()
-
-        f = io.BytesIO()
-        primed = self.pickler_class(f)
-        primed.memo = pickler.memo
-
-        primed.dump(data)
-        primed_pickled = f.getvalue()
-
-        unpickler = self.unpickler_class(io.BytesIO(first_pickled))
-        unpickled_data1 = unpickler.load()
-
-        self.assertEqual(unpickled_data1, data)
-
-        primed = self.unpickler_class(io.BytesIO(primed_pickled))
-        primed.memo = unpickler.memo
-        unpickled_data2 = primed.load()
-
-        primed.memo.clear()
-
-        self.assertEqual(unpickled_data2, data)
-        self.assertTrue(unpickled_data2 is unpickled_data1)
-
-    def test_reusing_unpickler_objects(self):
-        data1 = ["abcdefg", "abcdefg", 44]
-        f = io.BytesIO()
-        pickler = self.pickler_class(f)
-        pickler.dump(data1)
-        pickled1 = f.getvalue()
-
-        data2 = ["abcdefg", 44, 44]
-        f = io.BytesIO()
-        pickler = self.pickler_class(f)
-        pickler.dump(data2)
-        pickled2 = f.getvalue()
-
-        f = io.BytesIO()
-        f.write(pickled1)
-        f.seek(0)
-        unpickler = self.unpickler_class(f)
-        self.assertEqual(unpickler.load(), data1)
-
-        f.seek(0)
-        f.truncate()
-        f.write(pickled2)
-        f.seek(0)
-        self.assertEqual(unpickler.load(), data2)
-
-    def _check_multiple_unpicklings(self, ioclass):
-        for proto in protocols:
-            with self.subTest(proto=proto):
-                data1 = [(x, str(x)) for x in range(2000)] + [b"abcde", len]
-                f = ioclass()
-                pickler = self.pickler_class(f, protocol=proto)
-                pickler.dump(data1)
-                pickled = f.getvalue()
-
-                N = 5
-                f = ioclass(pickled * N)
-                unpickler = self.unpickler_class(f)
-                for i in range(N):
-                    if f.seekable():
-                        pos = f.tell()
-                    self.assertEqual(unpickler.load(), data1)
-                    if f.seekable():
-                        self.assertEqual(f.tell(), pos + len(pickled))
-                self.assertRaises(EOFError, unpickler.load)
-
-    def test_multiple_unpicklings_seekable(self):
-        self._check_multiple_unpicklings(io.BytesIO)
-
-    def test_multiple_unpicklings_unseekable(self):
-        self._check_multiple_unpicklings(UnseekableIO)
-
-    def test_unpickling_buffering_readline(self):
-        # Issue #12687: the unpickler's buffering logic could fail with
-        # text mode opcodes.
-        data = list(range(10))
-        for proto in protocols:
-            for buf_size in range(1, 11):
-                f = io.BufferedRandom(io.BytesIO(), buffer_size=buf_size)
-                pickler = self.pickler_class(f, protocol=proto)
-                pickler.dump(data)
-                f.seek(0)
-                unpickler = self.unpickler_class(f)
-                self.assertEqual(unpickler.load(), data)
-
-
-# Tests for dispatch_table attribute
-
-REDUCE_A = 'reduce_A'
-
-class AAA(object):
-    def __reduce__(self):
-        return str, (REDUCE_A,)
-
-class BBB(object):
-    pass
-
-class AbstractDispatchTableTests(unittest.TestCase):
-
-    def test_default_dispatch_table(self):
-        # No dispatch_table attribute by default
-        f = io.BytesIO()
-        p = self.pickler_class(f, 0)
-        with self.assertRaises(AttributeError):
-            p.dispatch_table
-        self.assertFalse(hasattr(p, 'dispatch_table'))
-
-    def test_class_dispatch_table(self):
-        # A dispatch_table attribute can be specified class-wide
-        dt = self.get_dispatch_table()
-
-        class MyPickler(self.pickler_class):
-            dispatch_table = dt
-
-        def dumps(obj, protocol=None):
-            f = io.BytesIO()
-            p = MyPickler(f, protocol)
-            self.assertEqual(p.dispatch_table, dt)
-            p.dump(obj)
-            return f.getvalue()
-
-        self._test_dispatch_table(dumps, dt)
-
-    def test_instance_dispatch_table(self):
-        # A dispatch_table attribute can also be specified instance-wide
-        dt = self.get_dispatch_table()
-
-        def dumps(obj, protocol=None):
-            f = io.BytesIO()
-            p = self.pickler_class(f, protocol)
-            p.dispatch_table = dt
-            self.assertEqual(p.dispatch_table, dt)
-            p.dump(obj)
-            return f.getvalue()
-
-        self._test_dispatch_table(dumps, dt)
-
-    def _test_dispatch_table(self, dumps, dispatch_table):
-        def custom_load_dump(obj):
-            return pickle.loads(dumps(obj, 0))
-
-        def default_load_dump(obj):
-            return pickle.loads(pickle.dumps(obj, 0))
-
-        # pickling complex numbers using protocol 0 relies on copyreg
-        # so check pickling a complex number still works
-        z = 1 + 2j
-        self.assertEqual(custom_load_dump(z), z)
-        self.assertEqual(default_load_dump(z), z)
-
-        # modify pickling of complex
-        REDUCE_1 = 'reduce_1'
-        def reduce_1(obj):
-            return str, (REDUCE_1,)
-        dispatch_table[complex] = reduce_1
-        self.assertEqual(custom_load_dump(z), REDUCE_1)
-        self.assertEqual(default_load_dump(z), z)
-
-        # check picklability of AAA and BBB
-        a = AAA()
-        b = BBB()
-        self.assertEqual(custom_load_dump(a), REDUCE_A)
-        self.assertIsInstance(custom_load_dump(b), BBB)
-        self.assertEqual(default_load_dump(a), REDUCE_A)
-        self.assertIsInstance(default_load_dump(b), BBB)
-
-        # modify pickling of BBB
-        dispatch_table[BBB] = reduce_1
-        self.assertEqual(custom_load_dump(a), REDUCE_A)
-        self.assertEqual(custom_load_dump(b), REDUCE_1)
-        self.assertEqual(default_load_dump(a), REDUCE_A)
-        self.assertIsInstance(default_load_dump(b), BBB)
-
-        # revert pickling of BBB and modify pickling of AAA
-        REDUCE_2 = 'reduce_2'
-        def reduce_2(obj):
-            return str, (REDUCE_2,)
-        dispatch_table[AAA] = reduce_2
-        del dispatch_table[BBB]
-        self.assertEqual(custom_load_dump(a), REDUCE_2)
-        self.assertIsInstance(custom_load_dump(b), BBB)
-        self.assertEqual(default_load_dump(a), REDUCE_A)
-        self.assertIsInstance(default_load_dump(b), BBB)
-
-
-if __name__ == "__main__":
-    # Print some stuff that can be used to rewrite DATA{0,1,2}
-    from pickletools import dis
-    x = create_data()
-    for i in range(3):
-        p = pickle.dumps(x, i)
-        print("DATA{0} = (".format(i))
-        for j in range(0, len(p), 20):
-            b = bytes(p[j:j+20])
-            print("    {0!r}".format(b))
-        print(")")
-        print()
-        print("# Disassembly of DATA{0}".format(i))
-        print("DATA{0}_DIS = \"\"\"\\".format(i))
-        dis(p)
-        print("\"\"\"")
-        print()
->>>>>>> cfbb1da8
+from yp import *
+import copyreg
+import io
+import pickle
+import pickletools
+import random
+import struct
+import sys
+from yp_test import yp_unittest
+import weakref
+from http.cookies import SimpleCookie
+
+from yp_test.support import (
+    TestFailed, TESTFN, run_with_locale, no_tracing,
+    _2G, _4G, bigmemtest,
+    )
+
+from pickle import bytes_types
+
+# Tests that try a number of pickle protocols should have a
+#     for proto in protocols:
+# kind of outer loop.
+protocols = range(pickle.HIGHEST_PROTOCOL + 1)
+
+
+# Return True if opcode code appears in the pickle, else False.
+def opcode_in_pickle(code, pickle):
+    for op, dummy, dummy in pickletools.genops(pickle):
+        if op.code == code.decode("latin-1"):
+            return True
+    return False
+
+# Return the number of times opcode code appears in pickle.
+def count_opcode(code, pickle):
+    n = 0
+    for op, dummy, dummy in pickletools.genops(pickle):
+        if op.code == code.decode("latin-1"):
+            n += 1
+    return n
+
+
+class UnseekableIO(io.BytesIO):
+    def peek(self, *args):
+        raise NotImplementedError
+
+    def seekable(self):
+        return False
+
+    def seek(self, *args):
+        raise io.UnsupportedOperation
+
+    def tell(self):
+        raise io.UnsupportedOperation
+
+
+# We can't very well test the extension registry without putting known stuff
+# in it, but we have to be careful to restore its original state.  Code
+# should do this:
+#
+#     e = ExtensionSaver(extension_code)
+#     try:
+#         fiddle w/ the extension registry's stuff for extension_code
+#     finally:
+#         e.restore()
+
+class ExtensionSaver:
+    # Remember current registration for code (if any), and remove it (if
+    # there is one).
+    def __init__(self, code):
+        self.code = code
+        if code in copyreg._inverted_registry:
+            self.pair = copyreg._inverted_registry[code]
+            copyreg.remove_extension(self.pair[0], self.pair[1], code)
+        else:
+            self.pair = None
+
+    # Restore previous registration for code.
+    def restore(self):
+        code = self.code
+        curpair = copyreg._inverted_registry.get(code)
+        if curpair is not None:
+            copyreg.remove_extension(curpair[0], curpair[1], code)
+        pair = self.pair
+        if pair is not None:
+            copyreg.add_extension(pair[0], pair[1], code)
+
+class C:
+    def __eq__(self, other):
+        return self.__dict__ == other.__dict__
+
+class D(C):
+    def __init__(self, arg):
+        pass
+
+class E(C):
+    def __getinitargs__(self):
+        return ()
+
+class H(object):
+    pass
+
+import __main__
+__main__.C = C
+C.__module__ = "__main__"
+__main__.D = D
+D.__module__ = "__main__"
+__main__.E = E
+E.__module__ = "__main__"
+__main__.H = H
+H.__module__ = "__main__"
+
+class myint(int):
+    def __init__(self, x):
+        self.str = str(x)
+
+class initarg(C):
+
+    def __init__(self, a, b):
+        self.a = a
+        self.b = b
+
+    def __getinitargs__(self):
+        return self.a, self.b
+
+class metaclass(type):
+    pass
+
+class use_metaclass(object, metaclass=metaclass):
+    pass
+
+class pickling_metaclass(type):
+    def __eq__(self, other):
+        return (type(self) == type(other) and
+                self.reduce_args == other.reduce_args)
+
+    def __reduce__(self):
+        return (create_dynamic_class, self.reduce_args)
+
+def create_dynamic_class(name, bases):
+    result = pickling_metaclass(name, bases, dict())
+    result.reduce_args = (name, bases)
+    return result
+
+# DATA0 .. DATA2 are the pickles we expect under the various protocols, for
+# the object returned by create_data().
+
+DATA0 = (
+    b'(lp0\nL0L\naL1L\naF2.0\nac'
+    b'builtins\ncomplex\n'
+    b'p1\n(F3.0\nF0.0\ntp2\nRp'
+    b'3\naL1L\naL-1L\naL255L\naL-'
+    b'255L\naL-256L\naL65535L\na'
+    b'L-65535L\naL-65536L\naL2'
+    b'147483647L\naL-2147483'
+    b'647L\naL-2147483648L\na('
+    b'Vabc\np4\ng4\nccopyreg'
+    b'\n_reconstructor\np5\n('
+    b'c__main__\nC\np6\ncbu'
+    b'iltins\nobject\np7\nNt'
+    b'p8\nRp9\n(dp10\nVfoo\np1'
+    b'1\nL1L\nsVbar\np12\nL2L\nsb'
+    b'g9\ntp13\nag13\naL5L\na.'
+)
+
+# Disassembly of DATA0
+DATA0_DIS = """\
+    0: (    MARK
+    1: l        LIST       (MARK at 0)
+    2: p    PUT        0
+    5: L    LONG       0
+    9: a    APPEND
+   10: L    LONG       1
+   14: a    APPEND
+   15: F    FLOAT      2.0
+   20: a    APPEND
+   21: c    GLOBAL     'builtins complex'
+   39: p    PUT        1
+   42: (    MARK
+   43: F        FLOAT      3.0
+   48: F        FLOAT      0.0
+   53: t        TUPLE      (MARK at 42)
+   54: p    PUT        2
+   57: R    REDUCE
+   58: p    PUT        3
+   61: a    APPEND
+   62: L    LONG       1
+   66: a    APPEND
+   67: L    LONG       -1
+   72: a    APPEND
+   73: L    LONG       255
+   79: a    APPEND
+   80: L    LONG       -255
+   87: a    APPEND
+   88: L    LONG       -256
+   95: a    APPEND
+   96: L    LONG       65535
+  104: a    APPEND
+  105: L    LONG       -65535
+  114: a    APPEND
+  115: L    LONG       -65536
+  124: a    APPEND
+  125: L    LONG       2147483647
+  138: a    APPEND
+  139: L    LONG       -2147483647
+  153: a    APPEND
+  154: L    LONG       -2147483648
+  168: a    APPEND
+  169: (    MARK
+  170: V        UNICODE    'abc'
+  175: p        PUT        4
+  178: g        GET        4
+  181: c        GLOBAL     'copyreg _reconstructor'
+  205: p        PUT        5
+  208: (        MARK
+  209: c            GLOBAL     '__main__ C'
+  221: p            PUT        6
+  224: c            GLOBAL     'builtins object'
+  241: p            PUT        7
+  244: N            NONE
+  245: t            TUPLE      (MARK at 208)
+  246: p        PUT        8
+  249: R        REDUCE
+  250: p        PUT        9
+  253: (        MARK
+  254: d            DICT       (MARK at 253)
+  255: p        PUT        10
+  259: V        UNICODE    'foo'
+  264: p        PUT        11
+  268: L        LONG       1
+  272: s        SETITEM
+  273: V        UNICODE    'bar'
+  278: p        PUT        12
+  282: L        LONG       2
+  286: s        SETITEM
+  287: b        BUILD
+  288: g        GET        9
+  291: t        TUPLE      (MARK at 169)
+  292: p    PUT        13
+  296: a    APPEND
+  297: g    GET        13
+  301: a    APPEND
+  302: L    LONG       5
+  306: a    APPEND
+  307: .    STOP
+highest protocol among opcodes = 0
+"""
+
+DATA1 = (
+    b']q\x00(K\x00K\x01G@\x00\x00\x00\x00\x00\x00\x00c'
+    b'builtins\ncomplex\nq\x01'
+    b'(G@\x08\x00\x00\x00\x00\x00\x00G\x00\x00\x00\x00\x00\x00\x00\x00t'
+    b'q\x02Rq\x03K\x01J\xff\xff\xff\xffK\xffJ\x01\xff\xff\xffJ'
+    b'\x00\xff\xff\xffM\xff\xffJ\x01\x00\xff\xffJ\x00\x00\xff\xffJ\xff\xff'
+    b'\xff\x7fJ\x01\x00\x00\x80J\x00\x00\x00\x80(X\x03\x00\x00\x00ab'
+    b'cq\x04h\x04ccopyreg\n_reco'
+    b'nstructor\nq\x05(c__main'
+    b'__\nC\nq\x06cbuiltins\n'
+    b'object\nq\x07Ntq\x08Rq\t}q\n('
+    b'X\x03\x00\x00\x00fooq\x0bK\x01X\x03\x00\x00\x00bar'
+    b'q\x0cK\x02ubh\ttq\rh\rK\x05e.'
+)
+
+# Disassembly of DATA1
+DATA1_DIS = """\
+    0: ]    EMPTY_LIST
+    1: q    BINPUT     0
+    3: (    MARK
+    4: K        BININT1    0
+    6: K        BININT1    1
+    8: G        BINFLOAT   2.0
+   17: c        GLOBAL     'builtins complex'
+   35: q        BINPUT     1
+   37: (        MARK
+   38: G            BINFLOAT   3.0
+   47: G            BINFLOAT   0.0
+   56: t            TUPLE      (MARK at 37)
+   57: q        BINPUT     2
+   59: R        REDUCE
+   60: q        BINPUT     3
+   62: K        BININT1    1
+   64: J        BININT     -1
+   69: K        BININT1    255
+   71: J        BININT     -255
+   76: J        BININT     -256
+   81: M        BININT2    65535
+   84: J        BININT     -65535
+   89: J        BININT     -65536
+   94: J        BININT     2147483647
+   99: J        BININT     -2147483647
+  104: J        BININT     -2147483648
+  109: (        MARK
+  110: X            BINUNICODE 'abc'
+  118: q            BINPUT     4
+  120: h            BINGET     4
+  122: c            GLOBAL     'copyreg _reconstructor'
+  146: q            BINPUT     5
+  148: (            MARK
+  149: c                GLOBAL     '__main__ C'
+  161: q                BINPUT     6
+  163: c                GLOBAL     'builtins object'
+  180: q                BINPUT     7
+  182: N                NONE
+  183: t                TUPLE      (MARK at 148)
+  184: q            BINPUT     8
+  186: R            REDUCE
+  187: q            BINPUT     9
+  189: }            EMPTY_DICT
+  190: q            BINPUT     10
+  192: (            MARK
+  193: X                BINUNICODE 'foo'
+  201: q                BINPUT     11
+  203: K                BININT1    1
+  205: X                BINUNICODE 'bar'
+  213: q                BINPUT     12
+  215: K                BININT1    2
+  217: u                SETITEMS   (MARK at 192)
+  218: b            BUILD
+  219: h            BINGET     9
+  221: t            TUPLE      (MARK at 109)
+  222: q        BINPUT     13
+  224: h        BINGET     13
+  226: K        BININT1    5
+  228: e        APPENDS    (MARK at 3)
+  229: .    STOP
+highest protocol among opcodes = 1
+"""
+
+DATA2 = (
+    b'\x80\x02]q\x00(K\x00K\x01G@\x00\x00\x00\x00\x00\x00\x00c'
+    b'builtins\ncomplex\n'
+    b'q\x01G@\x08\x00\x00\x00\x00\x00\x00G\x00\x00\x00\x00\x00\x00\x00\x00'
+    b'\x86q\x02Rq\x03K\x01J\xff\xff\xff\xffK\xffJ\x01\xff\xff\xff'
+    b'J\x00\xff\xff\xffM\xff\xffJ\x01\x00\xff\xffJ\x00\x00\xff\xffJ\xff'
+    b'\xff\xff\x7fJ\x01\x00\x00\x80J\x00\x00\x00\x80(X\x03\x00\x00\x00a'
+    b'bcq\x04h\x04c__main__\nC\nq\x05'
+    b')\x81q\x06}q\x07(X\x03\x00\x00\x00fooq\x08K\x01'
+    b'X\x03\x00\x00\x00barq\tK\x02ubh\x06tq\nh'
+    b'\nK\x05e.'
+)
+
+# Disassembly of DATA2
+DATA2_DIS = """\
+    0: \x80 PROTO      2
+    2: ]    EMPTY_LIST
+    3: q    BINPUT     0
+    5: (    MARK
+    6: K        BININT1    0
+    8: K        BININT1    1
+   10: G        BINFLOAT   2.0
+   19: c        GLOBAL     'builtins complex'
+   37: q        BINPUT     1
+   39: G        BINFLOAT   3.0
+   48: G        BINFLOAT   0.0
+   57: \x86     TUPLE2
+   58: q        BINPUT     2
+   60: R        REDUCE
+   61: q        BINPUT     3
+   63: K        BININT1    1
+   65: J        BININT     -1
+   70: K        BININT1    255
+   72: J        BININT     -255
+   77: J        BININT     -256
+   82: M        BININT2    65535
+   85: J        BININT     -65535
+   90: J        BININT     -65536
+   95: J        BININT     2147483647
+  100: J        BININT     -2147483647
+  105: J        BININT     -2147483648
+  110: (        MARK
+  111: X            BINUNICODE 'abc'
+  119: q            BINPUT     4
+  121: h            BINGET     4
+  123: c            GLOBAL     '__main__ C'
+  135: q            BINPUT     5
+  137: )            EMPTY_TUPLE
+  138: \x81         NEWOBJ
+  139: q            BINPUT     6
+  141: }            EMPTY_DICT
+  142: q            BINPUT     7
+  144: (            MARK
+  145: X                BINUNICODE 'foo'
+  153: q                BINPUT     8
+  155: K                BININT1    1
+  157: X                BINUNICODE 'bar'
+  165: q                BINPUT     9
+  167: K                BININT1    2
+  169: u                SETITEMS   (MARK at 144)
+  170: b            BUILD
+  171: h            BINGET     6
+  173: t            TUPLE      (MARK at 110)
+  174: q        BINPUT     10
+  176: h        BINGET     10
+  178: K        BININT1    5
+  180: e        APPENDS    (MARK at 5)
+  181: .    STOP
+highest protocol among opcodes = 2
+"""
+
+# set([1,2]) pickled from 2.x with protocol 2
+DATA3 = b'\x80\x02c__builtin__\nset\nq\x00]q\x01(K\x01K\x02e\x85q\x02Rq\x03.'
+
+# xrange(5) pickled from 2.x with protocol 2
+DATA4 = b'\x80\x02c__builtin__\nxrange\nq\x00K\x00K\x05K\x01\x87q\x01Rq\x02.'
+
+# a SimpleCookie() object pickled from 2.x with protocol 2
+DATA5 = (b'\x80\x02cCookie\nSimpleCookie\nq\x00)\x81q\x01U\x03key'
+         b'q\x02cCookie\nMorsel\nq\x03)\x81q\x04(U\x07commentq\x05U'
+         b'\x00q\x06U\x06domainq\x07h\x06U\x06secureq\x08h\x06U\x07'
+         b'expiresq\th\x06U\x07max-ageq\nh\x06U\x07versionq\x0bh\x06U'
+         b'\x04pathq\x0ch\x06U\x08httponlyq\rh\x06u}q\x0e(U\x0b'
+         b'coded_valueq\x0fU\x05valueq\x10h\x10h\x10h\x02h\x02ubs}q\x11b.')
+
+# set([3]) pickled from 2.x with protocol 2
+DATA6 = b'\x80\x02c__builtin__\nset\nq\x00]q\x01K\x03a\x85q\x02Rq\x03.'
+
+python2_exceptions_without_args = (
+    ArithmeticError,
+    AssertionError,
+    AttributeError,
+    BaseException,
+    BufferError,
+    BytesWarning,
+    DeprecationWarning,
+    EOFError,
+    EnvironmentError,
+    Exception,
+    FloatingPointError,
+    FutureWarning,
+    GeneratorExit,
+    IOError,
+    ImportError,
+    ImportWarning,
+    IndentationError,
+    IndexError,
+    KeyError,
+    KeyboardInterrupt,
+    LookupError,
+    MemoryError,
+    NameError,
+    NotImplementedError,
+    OSError,
+    OverflowError,
+    PendingDeprecationWarning,
+    ReferenceError,
+    RuntimeError,
+    RuntimeWarning,
+    # StandardError is gone in Python 3, we map it to Exception
+    StopIteration,
+    SyntaxError,
+    SyntaxWarning,
+    SystemError,
+    SystemExit,
+    TabError,
+    TypeError,
+    UnboundLocalError,
+    UnicodeError,
+    UnicodeWarning,
+    UserWarning,
+    ValueError,
+    Warning,
+    ZeroDivisionError,
+)
+
+exception_pickle = b'\x80\x02cexceptions\n?\nq\x00)Rq\x01.'
+
+# Exception objects without arguments pickled from 2.x with protocol 2
+DATA7 = {
+    exception :
+    exception_pickle.replace(b'?', exception.__name__.encode("ascii"))
+    for exception in python2_exceptions_without_args
+}
+
+# StandardError is mapped to Exception, test that separately
+DATA8 = exception_pickle.replace(b'?', b'StandardError')
+
+# UnicodeEncodeError object pickled from 2.x with protocol 2
+DATA9 = (b'\x80\x02cexceptions\nUnicodeEncodeError\n'
+         b'q\x00(U\x05asciiq\x01X\x03\x00\x00\x00fooq\x02K\x00K\x01'
+         b'U\x03badq\x03tq\x04Rq\x05.')
+
+
+def create_data():
+    c = C()
+    c.foo = 1
+    c.bar = 2
+    x = [0, 1, 2.0, 3.0+0j]
+    # Append some integer test cases at cPickle.c's internal size
+    # cutoffs.
+    uint1max = 0xff
+    uint2max = 0xffff
+    int4max = 0x7fffffff
+    x.extend([1, -1,
+              uint1max, -uint1max, -uint1max-1,
+              uint2max, -uint2max, -uint2max-1,
+               int4max,  -int4max,  -int4max-1])
+    y = ('abc', 'abc', c, c)
+    x.append(y)
+    x.append(y)
+    x.append(5)
+    return x
+
+
+@yp_unittest.skip( "TODO: convert to yp.py" )
+class AbstractPickleTests(yp_unittest.TestCase):
+    # Subclass must define self.dumps, self.loads.
+
+    optimized = False
+
+    _testdata = create_data()
+
+    def setUp(self):
+        pass
+
+    def assert_is_copy(self, obj, objcopy, msg=None):
+        """Utility method to verify if two objects are copies of each others.
+        """
+        if msg is None:
+            msg = "{!r} is not a copy of {!r}".format(obj, objcopy)
+        self.assertEqual(obj, objcopy, msg=msg)
+        self.assertIs(type(obj), type(objcopy), msg=msg)
+        if hasattr(obj, '__dict__'):
+            self.assertDictEqual(obj.__dict__, objcopy.__dict__, msg=msg)
+            self.assertIsNot(obj.__dict__, objcopy.__dict__, msg=msg)
+        if hasattr(obj, '__slots__'):
+            self.assertListEqual(obj.__slots__, objcopy.__slots__, msg=msg)
+            for slot in obj.__slots__:
+                self.assertEqual(
+                    hasattr(obj, slot), hasattr(objcopy, slot), msg=msg)
+                self.assertEqual(getattr(obj, slot, None),
+                                 getattr(objcopy, slot, None), msg=msg)
+
+    def test_misc(self):
+        # test various datatypes not tested by testdata
+        for proto in protocols:
+            x = myint(4)
+            s = self.dumps(x, proto)
+            y = self.loads(s)
+            self.assert_is_copy(x, y)
+
+            x = (1, ())
+            s = self.dumps(x, proto)
+            y = self.loads(s)
+            self.assert_is_copy(x, y)
+
+            x = initarg(1, x)
+            s = self.dumps(x, proto)
+            y = self.loads(s)
+            self.assert_is_copy(x, y)
+
+        # XXX test __reduce__ protocol?
+
+    def test_roundtrip_equality(self):
+        expected = self._testdata
+        for proto in protocols:
+            s = self.dumps(expected, proto)
+            got = self.loads(s)
+            self.assert_is_copy(expected, got)
+
+    def test_load_from_data0(self):
+        self.assert_is_copy(self._testdata, self.loads(DATA0))
+
+    def test_load_from_data1(self):
+        self.assert_is_copy(self._testdata, self.loads(DATA1))
+
+    def test_load_from_data2(self):
+        self.assert_is_copy(self._testdata, self.loads(DATA2))
+
+    def test_load_classic_instance(self):
+        # See issue5180.  Test loading 2.x pickles that
+        # contain an instance of old style class.
+        for X, args in [(C, ()), (D, ('x',)), (E, ())]:
+            xname = X.__name__.encode('ascii')
+            # Protocol 0 (text mode pickle):
+            """
+            0: (    MARK
+            1: i        INST       '__main__ X' (MARK at 0)
+            15: p    PUT        0
+            18: (    MARK
+            19: d        DICT       (MARK at 18)
+            20: p    PUT        1
+            23: b    BUILD
+            24: .    STOP
+            """
+            pickle0 = (b"(i__main__\n"
+                       b"X\n"
+                       b"p0\n"
+                       b"(dp1\nb.").replace(b'X', xname)
+            self.assert_is_copy(X(*args), self.loads(pickle0))
+
+            # Protocol 1 (binary mode pickle)
+            """
+            0: (    MARK
+            1: c        GLOBAL     '__main__ X'
+            15: q        BINPUT     0
+            17: o        OBJ        (MARK at 0)
+            18: q    BINPUT     1
+            20: }    EMPTY_DICT
+            21: q    BINPUT     2
+            23: b    BUILD
+            24: .    STOP
+            """
+            pickle1 = (b'(c__main__\n'
+                       b'X\n'
+                       b'q\x00oq\x01}q\x02b.').replace(b'X', xname)
+            self.assert_is_copy(X(*args), self.loads(pickle1))
+
+            # Protocol 2 (pickle2 = b'\x80\x02' + pickle1)
+            """
+            0: \x80 PROTO      2
+            2: (    MARK
+            3: c        GLOBAL     '__main__ X'
+            17: q        BINPUT     0
+            19: o        OBJ        (MARK at 2)
+            20: q    BINPUT     1
+            22: }    EMPTY_DICT
+            23: q    BINPUT     2
+            25: b    BUILD
+            26: .    STOP
+            """
+            pickle2 = (b'\x80\x02(c__main__\n'
+                       b'X\n'
+                       b'q\x00oq\x01}q\x02b.').replace(b'X', xname)
+            self.assert_is_copy(X(*args), self.loads(pickle2))
+
+    # There are gratuitous differences between pickles produced by
+    # pickle and cPickle, largely because cPickle starts PUT indices at
+    # 1 and pickle starts them at 0.  See XXX comment in cPickle's put2() --
+    # there's a comment with an exclamation point there whose meaning
+    # is a mystery.  cPickle also suppresses PUT for objects with a refcount
+    # of 1.
+    def dont_test_disassembly(self):
+        from io import StringIO
+        from pickletools import dis
+
+        for proto, expected in (0, DATA0_DIS), (1, DATA1_DIS):
+            s = self.dumps(self._testdata, proto)
+            filelike = StringIO()
+            dis(s, out=filelike)
+            got = filelike.getvalue()
+            self.assertEqual(expected, got)
+
+    def test_recursive_list(self):
+        l = []
+        l.append(l)
+        for proto in protocols:
+            s = self.dumps(l, proto)
+            x = self.loads(s)
+            self.assertIsInstance(x, list)
+            self.assertEqual(len(x), 1)
+            self.assertTrue(x is x[0])
+
+    def test_recursive_tuple(self):
+        t = ([],)
+        t[0].append(t)
+        for proto in protocols:
+            s = self.dumps(t, proto)
+            x = self.loads(s)
+            self.assertIsInstance(x, tuple)
+            self.assertEqual(len(x), 1)
+            self.assertEqual(len(x[0]), 1)
+            self.assertTrue(x is x[0][0])
+
+    def test_recursive_dict(self):
+        d = {}
+        d[1] = d
+        for proto in protocols:
+            s = self.dumps(d, proto)
+            x = self.loads(s)
+            self.assertIsInstance(x, dict)
+            self.assertEqual(list(x.keys()), [1])
+            self.assertTrue(x[1] is x)
+
+    def test_recursive_set(self):
+        h = H()
+        y = set({h})
+        h.attr = y
+        for proto in protocols:
+            s = self.dumps(y, proto)
+            x = self.loads(s)
+            self.assertIsInstance(x, set)
+            self.assertIs(list(x)[0].attr, x)
+            self.assertEqual(len(x), 1)
+
+    def test_recursive_frozenset(self):
+        h = H()
+        y = frozenset({h})
+        h.attr = y
+        for proto in protocols:
+            s = self.dumps(y, proto)
+            x = self.loads(s)
+            self.assertIsInstance(x, frozenset)
+            self.assertIs(list(x)[0].attr, x)
+            self.assertEqual(len(x), 1)
+
+    def test_recursive_inst(self):
+        i = C()
+        i.attr = i
+        for proto in protocols:
+            s = self.dumps(i, proto)
+            x = self.loads(s)
+            self.assertIsInstance(x, C)
+            self.assertEqual(dir(x), dir(i))
+            self.assertIs(x.attr, x)
+
+    def test_recursive_multi(self):
+        l = []
+        d = {1:l}
+        i = C()
+        i.attr = d
+        l.append(i)
+        for proto in protocols:
+            s = self.dumps(l, proto)
+            x = self.loads(s)
+            self.assertIsInstance(x, list)
+            self.assertEqual(len(x), 1)
+            self.assertEqual(dir(x[0]), dir(i))
+            self.assertEqual(list(x[0].attr.keys()), [1])
+            self.assertTrue(x[0].attr[1] is x)
+
+    def test_get(self):
+        self.assertRaises(KeyError, self.loads, b'g0\np0')
+        self.assert_is_copy([(100,), (100,)],
+                            self.loads(b'((Kdtp0\nh\x00l.))'))
+
+    def test_unicode(self):
+        endcases = ['', '<\\u>', '<\\\u1234>', '<\n>',
+                    '<\\>', '<\\\U00012345>',
+                    # surrogates
+                    '<\udc80>']
+        for proto in protocols:
+            for u in endcases:
+                p = self.dumps(u, proto)
+                u2 = self.loads(p)
+                self.assert_is_copy(u, u2)
+
+    def test_unicode_high_plane(self):
+        t = '\U00012345'
+        for proto in protocols:
+            p = self.dumps(t, proto)
+            t2 = self.loads(p)
+            self.assert_is_copy(t, t2)
+
+    def test_bytes(self):
+        for proto in protocols:
+            for s in b'', b'xyz', b'xyz'*100:
+                p = self.dumps(s, proto)
+                self.assert_is_copy(s, self.loads(p))
+            for s in [bytes([i]) for i in range(256)]:
+                p = self.dumps(s, proto)
+                self.assert_is_copy(s, self.loads(p))
+            for s in [bytes([i, i]) for i in range(256)]:
+                p = self.dumps(s, proto)
+                self.assert_is_copy(s, self.loads(p))
+
+    def test_ints(self):
+        import sys
+        for proto in protocols:
+            n = sys.maxsize
+            while n:
+                for expected in (-n, n):
+                    s = self.dumps(expected, proto)
+                    n2 = self.loads(s)
+                    self.assert_is_copy(expected, n2)
+                n = n >> 1
+
+    def test_maxint64(self):
+        maxint64 = (1 << 63) - 1
+        data = b'I' + str(maxint64).encode("ascii") + b'\n.'
+        got = self.loads(data)
+        self.assert_is_copy(maxint64, got)
+
+        # Try too with a bogus literal.
+        data = b'I' + str(maxint64).encode("ascii") + b'JUNK\n.'
+        self.assertRaises(ValueError, self.loads, data)
+
+    def test_long(self):
+        for proto in protocols:
+            # 256 bytes is where LONG4 begins.
+            for nbits in 1, 8, 8*254, 8*255, 8*256, 8*257:
+                nbase = 1 << nbits
+                for npos in nbase-1, nbase, nbase+1:
+                    for n in npos, -npos:
+                        pickle = self.dumps(n, proto)
+                        got = self.loads(pickle)
+                        self.assert_is_copy(n, got)
+        # Try a monster.  This is quadratic-time in protos 0 & 1, so don't
+        # bother with those.
+        nbase = int("deadbeeffeedface", 16)
+        nbase += nbase << 1000000
+        for n in nbase, -nbase:
+            p = self.dumps(n, 2)
+            got = self.loads(p)
+            # assert_is_copy is very expensive here as it precomputes
+            # a failure message by computing the repr() of n and got,
+            # we just do the check ourselves.
+            self.assertIs(type(got), int)
+            self.assertEqual(n, got)
+
+    def test_float(self):
+        test_values = [0.0, 4.94e-324, 1e-310, 7e-308, 6.626e-34, 0.1, 0.5,
+                       3.14, 263.44582062374053, 6.022e23, 1e30]
+        test_values = test_values + [-x for x in test_values]
+        for proto in protocols:
+            for value in test_values:
+                pickle = self.dumps(value, proto)
+                got = self.loads(pickle)
+                self.assert_is_copy(value, got)
+
+    @run_with_locale('LC_ALL', 'de_DE', 'fr_FR')
+    def test_float_format(self):
+        # make sure that floats are formatted locale independent with proto 0
+        self.assertEqual(self.dumps(1.2, 0)[0:3], b'F1.')
+
+    def test_reduce(self):
+        for proto in protocols:
+            inst = AAA()
+            dumped = self.dumps(inst, proto)
+            loaded = self.loads(dumped)
+            self.assertEqual(loaded, REDUCE_A)
+
+    def test_getinitargs(self):
+        for proto in protocols:
+            inst = initarg(1, 2)
+            dumped = self.dumps(inst, proto)
+            loaded = self.loads(dumped)
+            self.assert_is_copy(inst, loaded)
+
+    def test_pop_empty_stack(self):
+        # Test issue7455
+        s = b'0'
+        self.assertRaises((pickle.UnpicklingError, IndexError), self.loads, s)
+
+    def test_metaclass(self):
+        a = use_metaclass()
+        for proto in protocols:
+            s = self.dumps(a, proto)
+            b = self.loads(s)
+            self.assertEqual(a.__class__, b.__class__)
+
+    def test_dynamic_class(self):
+        a = create_dynamic_class("my_dynamic_class", (object,))
+        copyreg.pickle(pickling_metaclass, pickling_metaclass.__reduce__)
+        for proto in protocols:
+            s = self.dumps(a, proto)
+            b = self.loads(s)
+            self.assertEqual(a, b)
+            self.assertIs(type(a), type(b))
+
+    def test_structseq(self):
+        import time
+        import os
+
+        t = time.localtime()
+        for proto in protocols:
+            s = self.dumps(t, proto)
+            u = self.loads(s)
+            self.assert_is_copy(t, u)
+            if hasattr(os, "stat"):
+                t = os.stat(os.curdir)
+                s = self.dumps(t, proto)
+                u = self.loads(s)
+                self.assert_is_copy(t, u)
+            if hasattr(os, "statvfs"):
+                t = os.statvfs(os.curdir)
+                s = self.dumps(t, proto)
+                u = self.loads(s)
+                self.assert_is_copy(t, u)
+
+    def test_ellipsis(self):
+        for proto in protocols:
+            s = self.dumps(..., proto)
+            u = self.loads(s)
+            self.assertIs(..., u)
+
+    def test_notimplemented(self):
+        for proto in protocols:
+            s = self.dumps(NotImplemented, proto)
+            u = self.loads(s)
+            self.assertIs(NotImplemented, u)
+
+    def test_singleton_types(self):
+        # Issue #6477: Test that types of built-in singletons can be pickled.
+        singletons = [None, ..., NotImplemented]
+        for singleton in singletons:
+            for proto in protocols:
+                s = self.dumps(type(singleton), proto)
+                u = self.loads(s)
+                self.assertIs(type(singleton), u)
+
+    # Tests for protocol 2
+
+    def test_proto(self):
+        for proto in protocols:
+            pickled = self.dumps(None, proto)
+            if proto >= 2:
+                proto_header = pickle.PROTO + bytes([proto])
+                self.assertTrue(pickled.startswith(proto_header))
+            else:
+                self.assertEqual(count_opcode(pickle.PROTO, pickled), 0)
+
+        oob = protocols[-1] + 1     # a future protocol
+        build_none = pickle.NONE + pickle.STOP
+        badpickle = pickle.PROTO + bytes([oob]) + build_none
+        try:
+            self.loads(badpickle)
+        except ValueError as err:
+            self.assertIn("unsupported pickle protocol", str(err))
+        else:
+            self.fail("expected bad protocol number to raise ValueError")
+
+    def test_long1(self):
+        x = 12345678910111213141516178920
+        for proto in protocols:
+            s = self.dumps(x, proto)
+            y = self.loads(s)
+            self.assert_is_copy(x, y)
+            self.assertEqual(opcode_in_pickle(pickle.LONG1, s), proto >= 2)
+
+    def test_long4(self):
+        x = 12345678910111213141516178920 << (256*8)
+        for proto in protocols:
+            s = self.dumps(x, proto)
+            y = self.loads(s)
+            self.assert_is_copy(x, y)
+            self.assertEqual(opcode_in_pickle(pickle.LONG4, s), proto >= 2)
+
+    def test_short_tuples(self):
+        # Map (proto, len(tuple)) to expected opcode.
+        expected_opcode = {(0, 0): pickle.TUPLE,
+                           (0, 1): pickle.TUPLE,
+                           (0, 2): pickle.TUPLE,
+                           (0, 3): pickle.TUPLE,
+                           (0, 4): pickle.TUPLE,
+
+                           (1, 0): pickle.EMPTY_TUPLE,
+                           (1, 1): pickle.TUPLE,
+                           (1, 2): pickle.TUPLE,
+                           (1, 3): pickle.TUPLE,
+                           (1, 4): pickle.TUPLE,
+
+                           (2, 0): pickle.EMPTY_TUPLE,
+                           (2, 1): pickle.TUPLE1,
+                           (2, 2): pickle.TUPLE2,
+                           (2, 3): pickle.TUPLE3,
+                           (2, 4): pickle.TUPLE,
+
+                           (3, 0): pickle.EMPTY_TUPLE,
+                           (3, 1): pickle.TUPLE1,
+                           (3, 2): pickle.TUPLE2,
+                           (3, 3): pickle.TUPLE3,
+                           (3, 4): pickle.TUPLE,
+                          }
+        a = ()
+        b = (1,)
+        c = (1, 2)
+        d = (1, 2, 3)
+        e = (1, 2, 3, 4)
+        for proto in protocols:
+            for x in a, b, c, d, e:
+                s = self.dumps(x, proto)
+                y = self.loads(s)
+                self.assert_is_copy(x, y)
+                expected = expected_opcode[min(proto, 3), len(x)]
+                self.assertTrue(opcode_in_pickle(expected, s))
+
+    def test_singletons(self):
+        # Map (proto, singleton) to expected opcode.
+        expected_opcode = {(0, None): pickle.NONE,
+                           (1, None): pickle.NONE,
+                           (2, None): pickle.NONE,
+                           (3, None): pickle.NONE,
+
+                           (0, True): pickle.INT,
+                           (1, True): pickle.INT,
+                           (2, True): pickle.NEWTRUE,
+                           (3, True): pickle.NEWTRUE,
+
+                           (0, False): pickle.INT,
+                           (1, False): pickle.INT,
+                           (2, False): pickle.NEWFALSE,
+                           (3, False): pickle.NEWFALSE,
+                          }
+        for proto in protocols:
+            for x in None, False, True:
+                s = self.dumps(x, proto)
+                y = self.loads(s)
+                self.assertTrue(x is y, (proto, x, s, y))
+                expected = expected_opcode[min(proto, 3), x]
+                self.assertTrue(opcode_in_pickle(expected, s))
+
+    def test_newobj_tuple(self):
+        x = MyTuple([1, 2, 3])
+        x.foo = 42
+        x.bar = "hello"
+        for proto in protocols:
+            s = self.dumps(x, proto)
+            y = self.loads(s)
+            self.assert_is_copy(x, y)
+
+    def test_newobj_list(self):
+        x = MyList([1, 2, 3])
+        x.foo = 42
+        x.bar = "hello"
+        for proto in protocols:
+            s = self.dumps(x, proto)
+            y = self.loads(s)
+            self.assert_is_copy(x, y)
+
+    def test_newobj_generic(self):
+        for proto in protocols:
+            for C in myclasses:
+                B = C.__base__
+                x = C(C.sample)
+                x.foo = 42
+                s = self.dumps(x, proto)
+                y = self.loads(s)
+                detail = (proto, C, B, x, y, type(y))
+                self.assert_is_copy(x, y) # XXX revisit
+                self.assertEqual(B(x), B(y), detail)
+                self.assertEqual(x.__dict__, y.__dict__, detail)
+
+    def test_newobj_proxies(self):
+        # NEWOBJ should use the __class__ rather than the raw type
+        classes = myclasses[:]
+        # Cannot create weakproxies to these classes
+        for c in (MyInt, MyTuple):
+            classes.remove(c)
+        for proto in protocols:
+            for C in classes:
+                B = C.__base__
+                x = C(C.sample)
+                x.foo = 42
+                p = weakref.proxy(x)
+                s = self.dumps(p, proto)
+                y = self.loads(s)
+                self.assertEqual(type(y), type(x))  # rather than type(p)
+                detail = (proto, C, B, x, y, type(y))
+                self.assertEqual(B(x), B(y), detail)
+                self.assertEqual(x.__dict__, y.__dict__, detail)
+
+    # Register a type with copyreg, with extension code extcode.  Pickle
+    # an object of that type.  Check that the resulting pickle uses opcode
+    # (EXT[124]) under proto 2, and not in proto 1.
+
+    def produce_global_ext(self, extcode, opcode):
+        e = ExtensionSaver(extcode)
+        try:
+            copyreg.add_extension(__name__, "MyList", extcode)
+            x = MyList([1, 2, 3])
+            x.foo = 42
+            x.bar = "hello"
+
+            # Dump using protocol 1 for comparison.
+            s1 = self.dumps(x, 1)
+            self.assertIn(__name__.encode("utf-8"), s1)
+            self.assertIn(b"MyList", s1)
+            self.assertFalse(opcode_in_pickle(opcode, s1))
+
+            y = self.loads(s1)
+            self.assert_is_copy(x, y)
+
+            # Dump using protocol 2 for test.
+            s2 = self.dumps(x, 2)
+            self.assertNotIn(__name__.encode("utf-8"), s2)
+            self.assertNotIn(b"MyList", s2)
+            self.assertEqual(opcode_in_pickle(opcode, s2), True, repr(s2))
+
+            y = self.loads(s2)
+            self.assert_is_copy(x, y)
+        finally:
+            e.restore()
+
+    def test_global_ext1(self):
+        self.produce_global_ext(0x00000001, pickle.EXT1)  # smallest EXT1 code
+        self.produce_global_ext(0x000000ff, pickle.EXT1)  # largest EXT1 code
+
+    def test_global_ext2(self):
+        self.produce_global_ext(0x00000100, pickle.EXT2)  # smallest EXT2 code
+        self.produce_global_ext(0x0000ffff, pickle.EXT2)  # largest EXT2 code
+        self.produce_global_ext(0x0000abcd, pickle.EXT2)  # check endianness
+
+    def test_global_ext4(self):
+        self.produce_global_ext(0x00010000, pickle.EXT4)  # smallest EXT4 code
+        self.produce_global_ext(0x7fffffff, pickle.EXT4)  # largest EXT4 code
+        self.produce_global_ext(0x12abcdef, pickle.EXT4)  # check endianness
+
+    def test_list_chunking(self):
+        n = 10  # too small to chunk
+        x = list(range(n))
+        for proto in protocols:
+            s = self.dumps(x, proto)
+            y = self.loads(s)
+            self.assert_is_copy(x, y)
+            num_appends = count_opcode(pickle.APPENDS, s)
+            self.assertEqual(num_appends, proto > 0)
+
+        n = 2500  # expect at least two chunks when proto > 0
+        x = list(range(n))
+        for proto in protocols:
+            s = self.dumps(x, proto)
+            y = self.loads(s)
+            self.assert_is_copy(x, y)
+            num_appends = count_opcode(pickle.APPENDS, s)
+            if proto == 0:
+                self.assertEqual(num_appends, 0)
+            else:
+                self.assertTrue(num_appends >= 2)
+
+    def test_dict_chunking(self):
+        n = 10  # too small to chunk
+        x = dict.fromkeys(range(n))
+        for proto in protocols:
+            s = self.dumps(x, proto)
+            self.assertIsInstance(s, bytes_types)
+            y = self.loads(s)
+            self.assert_is_copy(x, y)
+            num_setitems = count_opcode(pickle.SETITEMS, s)
+            self.assertEqual(num_setitems, proto > 0)
+
+        n = 2500  # expect at least two chunks when proto > 0
+        x = dict.fromkeys(range(n))
+        for proto in protocols:
+            s = self.dumps(x, proto)
+            y = self.loads(s)
+            self.assert_is_copy(x, y)
+            num_setitems = count_opcode(pickle.SETITEMS, s)
+            if proto == 0:
+                self.assertEqual(num_setitems, 0)
+            else:
+                self.assertTrue(num_setitems >= 2)
+
+    def test_set_chunking(self):
+        n = 10  # too small to chunk
+        x = set(range(n))
+        for proto in protocols:
+            s = self.dumps(x, proto)
+            y = self.loads(s)
+            self.assert_is_copy(x, y)
+            num_additems = count_opcode(pickle.ADDITEMS, s)
+            if proto < 4:
+                self.assertEqual(num_additems, 0)
+            else:
+                self.assertEqual(num_additems, 1)
+
+        n = 2500  # expect at least two chunks when proto >= 4
+        x = set(range(n))
+        for proto in protocols:
+            s = self.dumps(x, proto)
+            y = self.loads(s)
+            self.assert_is_copy(x, y)
+            num_additems = count_opcode(pickle.ADDITEMS, s)
+            if proto < 4:
+                self.assertEqual(num_additems, 0)
+            else:
+                self.assertGreaterEqual(num_additems, 2)
+
+    def test_simple_newobj(self):
+        x = object.__new__(SimpleNewObj)  # avoid __init__
+        x.abc = 666
+        for proto in protocols:
+            s = self.dumps(x, proto)
+            self.assertEqual(opcode_in_pickle(pickle.NEWOBJ, s),
+                             2 <= proto < 4)
+            self.assertEqual(opcode_in_pickle(pickle.NEWOBJ_EX, s),
+                             proto >= 4)
+            y = self.loads(s)   # will raise TypeError if __init__ called
+            self.assert_is_copy(x, y)
+
+    def test_newobj_list_slots(self):
+        x = SlotList([1, 2, 3])
+        x.foo = 42
+        x.bar = "hello"
+        s = self.dumps(x, 2)
+        y = self.loads(s)
+        self.assert_is_copy(x, y)
+
+    def test_reduce_overrides_default_reduce_ex(self):
+        for proto in protocols:
+            x = REX_one()
+            self.assertEqual(x._reduce_called, 0)
+            s = self.dumps(x, proto)
+            self.assertEqual(x._reduce_called, 1)
+            y = self.loads(s)
+            self.assertEqual(y._reduce_called, 0)
+
+    def test_reduce_ex_called(self):
+        for proto in protocols:
+            x = REX_two()
+            self.assertEqual(x._proto, None)
+            s = self.dumps(x, proto)
+            self.assertEqual(x._proto, proto)
+            y = self.loads(s)
+            self.assertEqual(y._proto, None)
+
+    def test_reduce_ex_overrides_reduce(self):
+        for proto in protocols:
+            x = REX_three()
+            self.assertEqual(x._proto, None)
+            s = self.dumps(x, proto)
+            self.assertEqual(x._proto, proto)
+            y = self.loads(s)
+            self.assertEqual(y._proto, None)
+
+    def test_reduce_ex_calls_base(self):
+        for proto in protocols:
+            x = REX_four()
+            self.assertEqual(x._proto, None)
+            s = self.dumps(x, proto)
+            self.assertEqual(x._proto, proto)
+            y = self.loads(s)
+            self.assertEqual(y._proto, proto)
+
+    def test_reduce_calls_base(self):
+        for proto in protocols:
+            x = REX_five()
+            self.assertEqual(x._reduce_called, 0)
+            s = self.dumps(x, proto)
+            self.assertEqual(x._reduce_called, 1)
+            y = self.loads(s)
+            self.assertEqual(y._reduce_called, 1)
+
+    @no_tracing
+    def test_bad_getattr(self):
+        # Issue #3514: crash when there is an infinite loop in __getattr__
+        x = BadGetattr()
+        for proto in protocols:
+            self.assertRaises(RuntimeError, self.dumps, x, proto)
+
+    def test_reduce_bad_iterator(self):
+        # Issue4176: crash when 4th and 5th items of __reduce__()
+        # are not iterators
+        class C(object):
+            def __reduce__(self):
+                # 4th item is not an iterator
+                return list, (), None, [], None
+        class D(object):
+            def __reduce__(self):
+                # 5th item is not an iterator
+                return dict, (), None, None, []
+
+        # Protocol 0 is less strict and also accept iterables.
+        for proto in protocols:
+            try:
+                self.dumps(C(), proto)
+            except (pickle.PickleError):
+                pass
+            try:
+                self.dumps(D(), proto)
+            except (pickle.PickleError):
+                pass
+
+    def test_many_puts_and_gets(self):
+        # Test that internal data structures correctly deal with lots of
+        # puts/gets.
+        keys = ("aaa" + str(i) for i in range(100))
+        large_dict = dict((k, [4, 5, 6]) for k in keys)
+        obj = [dict(large_dict), dict(large_dict), dict(large_dict)]
+
+        for proto in protocols:
+            with self.subTest(proto=proto):
+                dumped = self.dumps(obj, proto)
+                loaded = self.loads(dumped)
+                self.assert_is_copy(obj, loaded)
+
+    def test_attribute_name_interning(self):
+        # Test that attribute names of pickled objects are interned when
+        # unpickling.
+        for proto in protocols:
+            x = C()
+            x.foo = 42
+            x.bar = "hello"
+            s = self.dumps(x, proto)
+            y = self.loads(s)
+            x_keys = sorted(x.__dict__)
+            y_keys = sorted(y.__dict__)
+            for x_key, y_key in zip(x_keys, y_keys):
+                self.assertIs(x_key, y_key)
+
+    def test_unpickle_from_2x(self):
+        # Unpickle non-trivial data from Python 2.x.
+        loaded = self.loads(DATA3)
+        self.assertEqual(loaded, set([1, 2]))
+        loaded = self.loads(DATA4)
+        self.assertEqual(type(loaded), type(range(0)))
+        self.assertEqual(list(loaded), list(range(5)))
+        loaded = self.loads(DATA5)
+        self.assertEqual(type(loaded), SimpleCookie)
+        self.assertEqual(list(loaded.keys()), ["key"])
+        self.assertEqual(loaded["key"].value, "value")
+
+        for (exc, data) in DATA7.items():
+            loaded = self.loads(data)
+            self.assertIs(type(loaded), exc)
+
+        loaded = self.loads(DATA8)
+        self.assertIs(type(loaded), Exception)
+
+        loaded = self.loads(DATA9)
+        self.assertIs(type(loaded), UnicodeEncodeError)
+        self.assertEqual(loaded.object, "foo")
+        self.assertEqual(loaded.encoding, "ascii")
+        self.assertEqual(loaded.start, 0)
+        self.assertEqual(loaded.end, 1)
+        self.assertEqual(loaded.reason, "bad")
+
+    def test_pickle_to_2x(self):
+        # Pickle non-trivial data with protocol 2, expecting that it yields
+        # the same result as Python 2.x did.
+        # NOTE: this test is a bit too strong since we can produce different
+        # bytecode that 2.x will still understand.
+        dumped = self.dumps(range(5), 2)
+        self.assertEqual(dumped, DATA4)
+        dumped = self.dumps(set([3]), 2)
+        self.assertEqual(dumped, DATA6)
+
+    def test_load_python2_str_as_bytes(self):
+        # From Python 2: pickle.dumps('a\x00\xa0', protocol=0)
+        self.assertEqual(self.loads(b"S'a\\x00\\xa0'\n.",
+                                    encoding="bytes"), b'a\x00\xa0')
+        # From Python 2: pickle.dumps('a\x00\xa0', protocol=1)
+        self.assertEqual(self.loads(b'U\x03a\x00\xa0.',
+                                    encoding="bytes"), b'a\x00\xa0')
+        # From Python 2: pickle.dumps('a\x00\xa0', protocol=2)
+        self.assertEqual(self.loads(b'\x80\x02U\x03a\x00\xa0.',
+                                    encoding="bytes"), b'a\x00\xa0')
+
+    def test_load_python2_unicode_as_str(self):
+        # From Python 2: pickle.dumps(u'π', protocol=0)
+        self.assertEqual(self.loads(b'V\\u03c0\n.',
+                                    encoding='bytes'), 'π')
+        # From Python 2: pickle.dumps(u'π', protocol=1)
+        self.assertEqual(self.loads(b'X\x02\x00\x00\x00\xcf\x80.',
+                                    encoding="bytes"), 'π')
+        # From Python 2: pickle.dumps(u'π', protocol=2)
+        self.assertEqual(self.loads(b'\x80\x02X\x02\x00\x00\x00\xcf\x80.',
+                                    encoding="bytes"), 'π')
+
+    def test_load_long_python2_str_as_bytes(self):
+        # From Python 2: pickle.dumps('x' * 300, protocol=1)
+        self.assertEqual(self.loads(pickle.BINSTRING +
+                                    struct.pack("<I", 300) +
+                                    b'x' * 300 + pickle.STOP,
+                                    encoding='bytes'), b'x' * 300)
+
+    def test_large_pickles(self):
+        # Test the correctness of internal buffering routines when handling
+        # large data.
+        for proto in protocols:
+            data = (1, min, b'xy' * (30 * 1024), len)
+            dumped = self.dumps(data, proto)
+            loaded = self.loads(dumped)
+            self.assertEqual(len(loaded), len(data))
+            self.assertEqual(loaded, data)
+
+    def test_empty_bytestring(self):
+        # issue 11286
+        empty = self.loads(b'\x80\x03U\x00q\x00.', encoding='koi8-r')
+        self.assertEqual(empty, '')
+
+    def test_int_pickling_efficiency(self):
+        # Test compacity of int representation (see issue #12744)
+        for proto in protocols:
+            with self.subTest(proto=proto):
+                pickles = [self.dumps(2**n, proto) for n in range(70)]
+                sizes = list(map(len, pickles))
+                # the size function is monotonic
+                self.assertEqual(sorted(sizes), sizes)
+                if proto >= 2:
+                    for p in pickles:
+                        self.assertFalse(opcode_in_pickle(pickle.LONG, p))
+
+    def check_negative_32b_binXXX(self, dumped):
+        if sys.maxsize > 2**32:
+            self.skipTest("test is only meaningful on 32-bit builds")
+        # XXX Pure Python pickle reads lengths as signed and passes
+        # them directly to read() (hence the EOFError)
+        with self.assertRaises((pickle.UnpicklingError, EOFError,
+                                ValueError, OverflowError)):
+            self.loads(dumped)
+
+    def test_negative_32b_binbytes(self):
+        # On 32-bit builds, a BINBYTES of 2**31 or more is refused
+        self.check_negative_32b_binXXX(b'\x80\x03B\xff\xff\xff\xffxyzq\x00.')
+
+    def test_negative_32b_binunicode(self):
+        # On 32-bit builds, a BINUNICODE of 2**31 or more is refused
+        self.check_negative_32b_binXXX(b'\x80\x03X\xff\xff\xff\xffxyzq\x00.')
+
+    def test_negative_put(self):
+        # Issue #12847
+        dumped = b'Va\np-1\n.'
+        self.assertRaises(ValueError, self.loads, dumped)
+
+    def test_negative_32b_binput(self):
+        # Issue #12847
+        if sys.maxsize > 2**32:
+            self.skipTest("test is only meaningful on 32-bit builds")
+        dumped = b'\x80\x03X\x01\x00\x00\x00ar\xff\xff\xff\xff.'
+        self.assertRaises(ValueError, self.loads, dumped)
+
+    def test_badly_escaped_string(self):
+        self.assertRaises(ValueError, self.loads, b"S'\\'\n.")
+
+    def test_badly_quoted_string(self):
+        # Issue #17710
+        badpickles = [b"S'\n.",
+                      b'S"\n.',
+                      b'S\' \n.',
+                      b'S" \n.',
+                      b'S\'"\n.',
+                      b'S"\'\n.',
+                      b"S' ' \n.",
+                      b'S" " \n.',
+                      b"S ''\n.",
+                      b'S ""\n.',
+                      b'S \n.',
+                      b'S\n.',
+                      b'S.']
+        for p in badpickles:
+            self.assertRaises(pickle.UnpicklingError, self.loads, p)
+
+    def test_correctly_quoted_string(self):
+        goodpickles = [(b"S''\n.", ''),
+                       (b'S""\n.', ''),
+                       (b'S"\\n"\n.', '\n'),
+                       (b"S'\\n'\n.", '\n')]
+        for p, expected in goodpickles:
+            self.assertEqual(self.loads(p), expected)
+
+    def _check_pickling_with_opcode(self, obj, opcode, proto):
+        pickled = self.dumps(obj, proto)
+        self.assertTrue(opcode_in_pickle(opcode, pickled))
+        unpickled = self.loads(pickled)
+        self.assertEqual(obj, unpickled)
+
+    def test_appends_on_non_lists(self):
+        # Issue #17720
+        obj = REX_six([1, 2, 3])
+        for proto in protocols:
+            if proto == 0:
+                self._check_pickling_with_opcode(obj, pickle.APPEND, proto)
+            else:
+                self._check_pickling_with_opcode(obj, pickle.APPENDS, proto)
+
+    def test_setitems_on_non_dicts(self):
+        obj = REX_seven({1: -1, 2: -2, 3: -3})
+        for proto in protocols:
+            if proto == 0:
+                self._check_pickling_with_opcode(obj, pickle.SETITEM, proto)
+            else:
+                self._check_pickling_with_opcode(obj, pickle.SETITEMS, proto)
+
+    # Exercise framing (proto >= 4) for significant workloads
+
+    FRAME_SIZE_TARGET = 64 * 1024
+
+    def check_frame_opcodes(self, pickled):
+        """
+        Check the arguments of FRAME opcodes in a protocol 4+ pickle.
+        """
+        frame_opcode_size = 9
+        last_arg = last_pos = None
+        for op, arg, pos in pickletools.genops(pickled):
+            if op.name != 'FRAME':
+                continue
+            if last_pos is not None:
+                # The previous frame's size should be equal to the number
+                # of bytes up to the current frame.
+                frame_size = pos - last_pos - frame_opcode_size
+                self.assertEqual(frame_size, last_arg)
+            last_arg, last_pos = arg, pos
+        # The last frame's size should be equal to the number of bytes up
+        # to the pickle's end.
+        frame_size = len(pickled) - last_pos - frame_opcode_size
+        self.assertEqual(frame_size, last_arg)
+
+    def test_framing_many_objects(self):
+        obj = list(range(10**5))
+        for proto in range(4, pickle.HIGHEST_PROTOCOL + 1):
+            with self.subTest(proto=proto):
+                pickled = self.dumps(obj, proto)
+                unpickled = self.loads(pickled)
+                self.assertEqual(obj, unpickled)
+                bytes_per_frame = (len(pickled) /
+                                   count_opcode(pickle.FRAME, pickled))
+                self.assertGreater(bytes_per_frame,
+                                   self.FRAME_SIZE_TARGET / 2)
+                self.assertLessEqual(bytes_per_frame,
+                                     self.FRAME_SIZE_TARGET * 1)
+                self.check_frame_opcodes(pickled)
+
+    def test_framing_large_objects(self):
+        N = 1024 * 1024
+        obj = [b'x' * N, b'y' * N, b'z' * N]
+        for proto in range(4, pickle.HIGHEST_PROTOCOL + 1):
+            with self.subTest(proto=proto):
+                pickled = self.dumps(obj, proto)
+                unpickled = self.loads(pickled)
+                self.assertEqual(obj, unpickled)
+                n_frames = count_opcode(pickle.FRAME, pickled)
+                self.assertGreaterEqual(n_frames, len(obj))
+                self.check_frame_opcodes(pickled)
+
+    def test_optional_frames(self):
+        if pickle.HIGHEST_PROTOCOL < 4:
+            return
+
+        def remove_frames(pickled, keep_frame=None):
+            """Remove frame opcodes from the given pickle."""
+            frame_starts = []
+            # 1 byte for the opcode and 8 for the argument
+            frame_opcode_size = 9
+            for opcode, _, pos in pickletools.genops(pickled):
+                if opcode.name == 'FRAME':
+                    frame_starts.append(pos)
+
+            newpickle = bytearray()
+            last_frame_end = 0
+            for i, pos in enumerate(frame_starts):
+                if keep_frame and keep_frame(i):
+                    continue
+                newpickle += pickled[last_frame_end:pos]
+                last_frame_end = pos + frame_opcode_size
+            newpickle += pickled[last_frame_end:]
+            return newpickle
+
+        frame_size = self.FRAME_SIZE_TARGET
+        num_frames = 20
+        obj = [bytes([i]) * frame_size for i in range(num_frames)]
+
+        for proto in range(4, pickle.HIGHEST_PROTOCOL + 1):
+            pickled = self.dumps(obj, proto)
+
+            frameless_pickle = remove_frames(pickled)
+            self.assertEqual(count_opcode(pickle.FRAME, frameless_pickle), 0)
+            self.assertEqual(obj, self.loads(frameless_pickle))
+
+            some_frames_pickle = remove_frames(pickled, lambda i: i % 2)
+            self.assertLess(count_opcode(pickle.FRAME, some_frames_pickle),
+                            count_opcode(pickle.FRAME, pickled))
+            self.assertEqual(obj, self.loads(some_frames_pickle))
+
+    def test_nested_names(self):
+        global Nested
+        class Nested:
+            class A:
+                class B:
+                    class C:
+                        pass
+
+        for proto in range(4, pickle.HIGHEST_PROTOCOL + 1):
+            for obj in [Nested.A, Nested.A.B, Nested.A.B.C]:
+                with self.subTest(proto=proto, obj=obj):
+                    unpickled = self.loads(self.dumps(obj, proto))
+                    self.assertIs(obj, unpickled)
+
+    def test_py_methods(self):
+        global PyMethodsTest
+        class PyMethodsTest:
+            @staticmethod
+            def cheese():
+                return "cheese"
+            @classmethod
+            def wine(cls):
+                assert cls is PyMethodsTest
+                return "wine"
+            def biscuits(self):
+                assert isinstance(self, PyMethodsTest)
+                return "biscuits"
+            class Nested:
+                "Nested class"
+                @staticmethod
+                def ketchup():
+                    return "ketchup"
+                @classmethod
+                def maple(cls):
+                    assert cls is PyMethodsTest.Nested
+                    return "maple"
+                def pie(self):
+                    assert isinstance(self, PyMethodsTest.Nested)
+                    return "pie"
+
+        py_methods = (
+            PyMethodsTest.cheese,
+            PyMethodsTest.wine,
+            PyMethodsTest().biscuits,
+            PyMethodsTest.Nested.ketchup,
+            PyMethodsTest.Nested.maple,
+            PyMethodsTest.Nested().pie
+        )
+        py_unbound_methods = (
+            (PyMethodsTest.biscuits, PyMethodsTest),
+            (PyMethodsTest.Nested.pie, PyMethodsTest.Nested)
+        )
+        for proto in range(4, pickle.HIGHEST_PROTOCOL + 1):
+            for method in py_methods:
+                with self.subTest(proto=proto, method=method):
+                    unpickled = self.loads(self.dumps(method, proto))
+                    self.assertEqual(method(), unpickled())
+            for method, cls in py_unbound_methods:
+                obj = cls()
+                with self.subTest(proto=proto, method=method):
+                    unpickled = self.loads(self.dumps(method, proto))
+                    self.assertEqual(method(obj), unpickled(obj))
+
+    def test_c_methods(self):
+        global Subclass
+        class Subclass(tuple):
+            class Nested(str):
+                pass
+
+        c_methods = (
+            # bound built-in method
+            ("abcd".index, ("c",)),
+            # unbound built-in method
+            (str.index, ("abcd", "c")),
+            # bound "slot" method
+            ([1, 2, 3].__len__, ()),
+            # unbound "slot" method
+            (list.__len__, ([1, 2, 3],)),
+            # bound "coexist" method
+            ({1, 2}.__contains__, (2,)),
+            # unbound "coexist" method
+            (set.__contains__, ({1, 2}, 2)),
+            # built-in class method
+            (dict.fromkeys, (("a", 1), ("b", 2))),
+            # built-in static method
+            (bytearray.maketrans, (b"abc", b"xyz")),
+            # subclass methods
+            (Subclass([1,2,2]).count, (2,)),
+            (Subclass.count, (Subclass([1,2,2]), 2)),
+            (Subclass.Nested("sweet").count, ("e",)),
+            (Subclass.Nested.count, (Subclass.Nested("sweet"), "e")),
+        )
+        for proto in range(4, pickle.HIGHEST_PROTOCOL + 1):
+            for method, args in c_methods:
+                with self.subTest(proto=proto, method=method):
+                    unpickled = self.loads(self.dumps(method, proto))
+                    self.assertEqual(method(*args), unpickled(*args))
+
+
+@yp_unittest.skip( "TODO: convert to yp.py" )
+class BigmemPickleTests(yp_unittest.TestCase):
+
+    # Binary protocols can serialize longs of up to 2GB-1
+
+    @bigmemtest(size=_2G, memuse=3.6, dry_run=False)
+    def test_huge_long_32b(self, size):
+        data = 1 << (8 * size)
+        try:
+            for proto in protocols:
+                if proto < 2:
+                    continue
+                with self.subTest(proto=proto):
+                    with self.assertRaises((ValueError, OverflowError)):
+                        self.dumps(data, protocol=proto)
+        finally:
+            data = None
+
+    # Protocol 3 can serialize up to 4GB-1 as a bytes object
+    # (older protocols don't have a dedicated opcode for bytes and are
+    # too inefficient)
+
+    @bigmemtest(size=_2G, memuse=2.5, dry_run=False)
+    def test_huge_bytes_32b(self, size):
+        data = b"abcd" * (size // 4)
+        try:
+            for proto in protocols:
+                if proto < 3:
+                    continue
+                with self.subTest(proto=proto):
+                    try:
+                        pickled = self.dumps(data, protocol=proto)
+                        header = (pickle.BINBYTES +
+                                  struct.pack("<I", len(data)))
+                        data_start = pickled.index(data)
+                        self.assertEqual(
+                            header,
+                            pickled[data_start-len(header):data_start])
+                    finally:
+                        pickled = None
+        finally:
+            data = None
+
+    @bigmemtest(size=_4G, memuse=2.5, dry_run=False)
+    def test_huge_bytes_64b(self, size):
+        data = b"acbd" * (size // 4)
+        try:
+            for proto in protocols:
+                if proto < 3:
+                    continue
+                with self.subTest(proto=proto):
+                    if proto == 3:
+                        # Protocol 3 does not support large bytes objects.
+                        # Verify that we do not crash when processing one.
+                        with self.assertRaises((ValueError, OverflowError)):
+                            self.dumps(data, protocol=proto)
+                        continue
+                    try:
+                        pickled = self.dumps(data, protocol=proto)
+                        header = (pickle.BINBYTES8 +
+                                  struct.pack("<Q", len(data)))
+                        data_start = pickled.index(data)
+                        self.assertEqual(
+                            header,
+                            pickled[data_start-len(header):data_start])
+                    finally:
+                        pickled = None
+        finally:
+            data = None
+
+    # All protocols use 1-byte per printable ASCII character; we add another
+    # byte because the encoded form has to be copied into the internal buffer.
+
+    @bigmemtest(size=_2G, memuse=8, dry_run=False)
+    def test_huge_str_32b(self, size):
+        data = "abcd" * (size // 4)
+        try:
+            for proto in protocols:
+                if proto == 0:
+                    continue
+                with self.subTest(proto=proto):
+                    try:
+                        pickled = self.dumps(data, protocol=proto)
+                        header = (pickle.BINUNICODE +
+                                  struct.pack("<I", len(data)))
+                        data_start = pickled.index(b'abcd')
+                        self.assertEqual(
+                            header,
+                            pickled[data_start-len(header):data_start])
+                        self.assertEqual((pickled.rindex(b"abcd") + len(b"abcd") -
+                                          pickled.index(b"abcd")), len(data))
+                    finally:
+                        pickled = None
+        finally:
+            data = None
+
+    # BINUNICODE (protocols 1, 2 and 3) cannot carry more than 2**32 - 1 bytes
+    # of utf-8 encoded unicode. BINUNICODE8 (protocol 4) supports these huge
+    # unicode strings however.
+
+    @bigmemtest(size=_4G, memuse=8, dry_run=False)
+    def test_huge_str_64b(self, size):
+        data = "abcd" * (size // 4)
+        try:
+            for proto in protocols:
+                if proto == 0:
+                    continue
+                with self.subTest(proto=proto):
+                    if proto < 4:
+                        with self.assertRaises((ValueError, OverflowError)):
+                            self.dumps(data, protocol=proto)
+                        continue
+                    try:
+                        pickled = self.dumps(data, protocol=proto)
+                        header = (pickle.BINUNICODE8 +
+                                  struct.pack("<Q", len(data)))
+                        data_start = pickled.index(b'abcd')
+                        self.assertEqual(
+                            header,
+                            pickled[data_start-len(header):data_start])
+                        self.assertEqual((pickled.rindex(b"abcd") + len(b"abcd") -
+                                          pickled.index(b"abcd")), len(data))
+                    finally:
+                        pickled = None
+        finally:
+            data = None
+
+
+# Test classes for reduce_ex
+
+class REX_one(object):
+    """No __reduce_ex__ here, but inheriting it from object"""
+    _reduce_called = 0
+    def __reduce__(self):
+        self._reduce_called = 1
+        return REX_one, ()
+
+class REX_two(object):
+    """No __reduce__ here, but inheriting it from object"""
+    _proto = None
+    def __reduce_ex__(self, proto):
+        self._proto = proto
+        return REX_two, ()
+
+class REX_three(object):
+    _proto = None
+    def __reduce_ex__(self, proto):
+        self._proto = proto
+        return REX_two, ()
+    def __reduce__(self):
+        raise TestFailed("This __reduce__ shouldn't be called")
+
+class REX_four(object):
+    """Calling base class method should succeed"""
+    _proto = None
+    def __reduce_ex__(self, proto):
+        self._proto = proto
+        return object.__reduce_ex__(self, proto)
+
+class REX_five(object):
+    """This one used to fail with infinite recursion"""
+    _reduce_called = 0
+    def __reduce__(self):
+        self._reduce_called = 1
+        return object.__reduce__(self)
+
+class REX_six(object):
+    """This class is used to check the 4th argument (list iterator) of
+    the reduce protocol.
+    """
+    def __init__(self, items=None):
+        self.items = items if items is not None else []
+    def __eq__(self, other):
+        return type(self) is type(other) and self.items == self.items
+    def append(self, item):
+        self.items.append(item)
+    def __reduce__(self):
+        return type(self), (), None, iter(self.items), None
+
+class REX_seven(object):
+    """This class is used to check the 5th argument (dict iterator) of
+    the reduce protocol.
+    """
+    def __init__(self, table=None):
+        self.table = table if table is not None else {}
+    def __eq__(self, other):
+        return type(self) is type(other) and self.table == self.table
+    def __setitem__(self, key, value):
+        self.table[key] = value
+    def __reduce__(self):
+        return type(self), (), None, None, iter(self.table.items())
+
+
+# Test classes for newobj
+
+class MyInt(int):
+    sample = 1
+
+class MyFloat(float):
+    sample = 1.0
+
+class MyComplex(complex):
+    sample = 1.0 + 0.0j
+
+class MyStr(str):
+    sample = "hello"
+
+class MyUnicode(str):
+    sample = "hello \u1234"
+
+class MyTuple(tuple):
+    sample = (1, 2, 3)
+
+class MyList(list):
+    sample = [1, 2, 3]
+
+class MyDict(dict):
+    sample = {"a": 1, "b": 2}
+
+class MySet(set):
+    sample = {"a", "b"}
+
+class MyFrozenSet(frozenset):
+    sample = frozenset({"a", "b"})
+
+myclasses = [MyInt, MyFloat,
+             MyComplex,
+             MyStr, MyUnicode,
+             MyTuple, MyList, MyDict, MySet, MyFrozenSet]
+
+
+class SlotList(MyList):
+    __slots__ = ["foo"]
+
+class SimpleNewObj(object):
+    def __init__(self, a, b, c):
+        # raise an error, to make sure this isn't called
+        raise TypeError("SimpleNewObj.__init__() didn't expect to get called")
+    def __eq__(self, other):
+        return self.__dict__ == other.__dict__
+
+class BadGetattr:
+    def __getattr__(self, key):
+        self.foo
+
+
+@yp_unittest.skip( "TODO: convert to yp.py" )
+class AbstractPickleModuleTests(yp_unittest.TestCase):
+
+    def test_dump_closed_file(self):
+        import os
+        f = open(TESTFN, "wb")
+        try:
+            f.close()
+            self.assertRaises(ValueError, pickle.dump, 123, f)
+        finally:
+            os.remove(TESTFN)
+
+    def test_load_closed_file(self):
+        import os
+        f = open(TESTFN, "wb")
+        try:
+            f.close()
+            self.assertRaises(ValueError, pickle.dump, 123, f)
+        finally:
+            os.remove(TESTFN)
+
+    def test_load_from_and_dump_to_file(self):
+        stream = io.BytesIO()
+        data = [123, {}, 124]
+        pickle.dump(data, stream)
+        stream.seek(0)
+        unpickled = pickle.load(stream)
+        self.assertEqual(unpickled, data)
+
+    def test_highest_protocol(self):
+        # Of course this needs to be changed when HIGHEST_PROTOCOL changes.
+        self.assertEqual(pickle.HIGHEST_PROTOCOL, 4)
+
+    def test_callapi(self):
+        f = io.BytesIO()
+        # With and without keyword arguments
+        pickle.dump(123, f, -1)
+        pickle.dump(123, file=f, protocol=-1)
+        pickle.dumps(123, -1)
+        pickle.dumps(123, protocol=-1)
+        pickle.Pickler(f, -1)
+        pickle.Pickler(f, protocol=-1)
+
+    def test_bad_init(self):
+        # Test issue3664 (pickle can segfault from a badly initialized Pickler).
+        # Override initialization without calling __init__() of the superclass.
+        class BadPickler(pickle.Pickler):
+            def __init__(self): pass
+
+        class BadUnpickler(pickle.Unpickler):
+            def __init__(self): pass
+
+        self.assertRaises(pickle.PicklingError, BadPickler().dump, 0)
+        self.assertRaises(pickle.UnpicklingError, BadUnpickler().load)
+
+    def test_bad_input(self):
+        # Test issue4298
+        s = bytes([0x58, 0, 0, 0, 0x54])
+        self.assertRaises(EOFError, pickle.loads, s)
+
+
+@yp_unittest.skip( "TODO: convert to yp.py" )
+class AbstractPersistentPicklerTests(yp_unittest.TestCase):
+
+    # This class defines persistent_id() and persistent_load()
+    # functions that should be used by the pickler.  All even integers
+    # are pickled using persistent ids.
+
+    def persistent_id(self, object):
+        if isinstance(object, int) and object % 2 == 0:
+            self.id_count += 1
+            return str(object)
+        elif object == "test_false_value":
+            self.false_count += 1
+            return ""
+        else:
+            return None
+
+    def persistent_load(self, oid):
+        if not oid:
+            self.load_false_count += 1
+            return "test_false_value"
+        else:
+            self.load_count += 1
+            object = int(oid)
+            assert object % 2 == 0
+            return object
+
+    def test_persistence(self):
+        L = list(range(10)) + ["test_false_value"]
+        for proto in protocols:
+            self.id_count = 0
+            self.false_count = 0
+            self.load_false_count = 0
+            self.load_count = 0
+            self.assertEqual(self.loads(self.dumps(L, proto)), L)
+            self.assertEqual(self.id_count, 5)
+            self.assertEqual(self.false_count, 1)
+            self.assertEqual(self.load_count, 5)
+            self.assertEqual(self.load_false_count, 1)
+
+
+@yp_unittest.skip( "TODO: convert to yp.py" )
+class AbstractPicklerUnpicklerObjectTests(yp_unittest.TestCase):
+
+    pickler_class = None
+    unpickler_class = None
+
+    def setUp(self):
+        assert self.pickler_class
+        assert self.unpickler_class
+
+    def test_clear_pickler_memo(self):
+        # To test whether clear_memo() has any effect, we pickle an object,
+        # then pickle it again without clearing the memo; the two serialized
+        # forms should be different. If we clear_memo() and then pickle the
+        # object again, the third serialized form should be identical to the
+        # first one we obtained.
+        data = ["abcdefg", "abcdefg", 44]
+        f = io.BytesIO()
+        pickler = self.pickler_class(f)
+
+        pickler.dump(data)
+        first_pickled = f.getvalue()
+
+        # Reset BytesIO object.
+        f.seek(0)
+        f.truncate()
+
+        pickler.dump(data)
+        second_pickled = f.getvalue()
+
+        # Reset the Pickler and BytesIO objects.
+        pickler.clear_memo()
+        f.seek(0)
+        f.truncate()
+
+        pickler.dump(data)
+        third_pickled = f.getvalue()
+
+        self.assertNotEqual(first_pickled, second_pickled)
+        self.assertEqual(first_pickled, third_pickled)
+
+    def test_priming_pickler_memo(self):
+        # Verify that we can set the Pickler's memo attribute.
+        data = ["abcdefg", "abcdefg", 44]
+        f = io.BytesIO()
+        pickler = self.pickler_class(f)
+
+        pickler.dump(data)
+        first_pickled = f.getvalue()
+
+        f = io.BytesIO()
+        primed = self.pickler_class(f)
+        primed.memo = pickler.memo
+
+        primed.dump(data)
+        primed_pickled = f.getvalue()
+
+        self.assertNotEqual(first_pickled, primed_pickled)
+
+    def test_priming_unpickler_memo(self):
+        # Verify that we can set the Unpickler's memo attribute.
+        data = ["abcdefg", "abcdefg", 44]
+        f = io.BytesIO()
+        pickler = self.pickler_class(f)
+
+        pickler.dump(data)
+        first_pickled = f.getvalue()
+
+        f = io.BytesIO()
+        primed = self.pickler_class(f)
+        primed.memo = pickler.memo
+
+        primed.dump(data)
+        primed_pickled = f.getvalue()
+
+        unpickler = self.unpickler_class(io.BytesIO(first_pickled))
+        unpickled_data1 = unpickler.load()
+
+        self.assertEqual(unpickled_data1, data)
+
+        primed = self.unpickler_class(io.BytesIO(primed_pickled))
+        primed.memo = unpickler.memo
+        unpickled_data2 = primed.load()
+
+        primed.memo.clear()
+
+        self.assertEqual(unpickled_data2, data)
+        self.assertTrue(unpickled_data2 is unpickled_data1)
+
+    def test_reusing_unpickler_objects(self):
+        data1 = ["abcdefg", "abcdefg", 44]
+        f = io.BytesIO()
+        pickler = self.pickler_class(f)
+        pickler.dump(data1)
+        pickled1 = f.getvalue()
+
+        data2 = ["abcdefg", 44, 44]
+        f = io.BytesIO()
+        pickler = self.pickler_class(f)
+        pickler.dump(data2)
+        pickled2 = f.getvalue()
+
+        f = io.BytesIO()
+        f.write(pickled1)
+        f.seek(0)
+        unpickler = self.unpickler_class(f)
+        self.assertEqual(unpickler.load(), data1)
+
+        f.seek(0)
+        f.truncate()
+        f.write(pickled2)
+        f.seek(0)
+        self.assertEqual(unpickler.load(), data2)
+
+    def _check_multiple_unpicklings(self, ioclass):
+        for proto in protocols:
+            with self.subTest(proto=proto):
+                data1 = [(x, str(x)) for x in range(2000)] + [b"abcde", len]
+                f = ioclass()
+                pickler = self.pickler_class(f, protocol=proto)
+                pickler.dump(data1)
+                pickled = f.getvalue()
+
+                N = 5
+                f = ioclass(pickled * N)
+                unpickler = self.unpickler_class(f)
+                for i in range(N):
+                    if f.seekable():
+                        pos = f.tell()
+                    self.assertEqual(unpickler.load(), data1)
+                    if f.seekable():
+                        self.assertEqual(f.tell(), pos + len(pickled))
+                self.assertRaises(EOFError, unpickler.load)
+
+    def test_multiple_unpicklings_seekable(self):
+        self._check_multiple_unpicklings(io.BytesIO)
+
+    def test_multiple_unpicklings_unseekable(self):
+        self._check_multiple_unpicklings(UnseekableIO)
+
+    def test_unpickling_buffering_readline(self):
+        # Issue #12687: the unpickler's buffering logic could fail with
+        # text mode opcodes.
+        data = list(range(10))
+        for proto in protocols:
+            for buf_size in range(1, 11):
+                f = io.BufferedRandom(io.BytesIO(), buffer_size=buf_size)
+                pickler = self.pickler_class(f, protocol=proto)
+                pickler.dump(data)
+                f.seek(0)
+                unpickler = self.unpickler_class(f)
+                self.assertEqual(unpickler.load(), data)
+
+
+# Tests for dispatch_table attribute
+
+REDUCE_A = 'reduce_A'
+
+class AAA(object):
+    def __reduce__(self):
+        return str, (REDUCE_A,)
+
+class BBB(object):
+    pass
+
+@yp_unittest.skip( "TODO: convert to yp.py" )
+class AbstractDispatchTableTests(yp_unittest.TestCase):
+
+    def test_default_dispatch_table(self):
+        # No dispatch_table attribute by default
+        f = io.BytesIO()
+        p = self.pickler_class(f, 0)
+        with self.assertRaises(AttributeError):
+            p.dispatch_table
+        self.assertFalse(hasattr(p, 'dispatch_table'))
+
+    def test_class_dispatch_table(self):
+        # A dispatch_table attribute can be specified class-wide
+        dt = self.get_dispatch_table()
+
+        class MyPickler(self.pickler_class):
+            dispatch_table = dt
+
+        def dumps(obj, protocol=None):
+            f = io.BytesIO()
+            p = MyPickler(f, protocol)
+            self.assertEqual(p.dispatch_table, dt)
+            p.dump(obj)
+            return f.getvalue()
+
+        self._test_dispatch_table(dumps, dt)
+
+    def test_instance_dispatch_table(self):
+        # A dispatch_table attribute can also be specified instance-wide
+        dt = self.get_dispatch_table()
+
+        def dumps(obj, protocol=None):
+            f = io.BytesIO()
+            p = self.pickler_class(f, protocol)
+            p.dispatch_table = dt
+            self.assertEqual(p.dispatch_table, dt)
+            p.dump(obj)
+            return f.getvalue()
+
+        self._test_dispatch_table(dumps, dt)
+
+    def _test_dispatch_table(self, dumps, dispatch_table):
+        def custom_load_dump(obj):
+            return pickle.loads(dumps(obj, 0))
+
+        def default_load_dump(obj):
+            return pickle.loads(pickle.dumps(obj, 0))
+
+        # pickling complex numbers using protocol 0 relies on copyreg
+        # so check pickling a complex number still works
+        z = 1 + 2j
+        self.assertEqual(custom_load_dump(z), z)
+        self.assertEqual(default_load_dump(z), z)
+
+        # modify pickling of complex
+        REDUCE_1 = 'reduce_1'
+        def reduce_1(obj):
+            return str, (REDUCE_1,)
+        dispatch_table[complex] = reduce_1
+        self.assertEqual(custom_load_dump(z), REDUCE_1)
+        self.assertEqual(default_load_dump(z), z)
+
+        # check picklability of AAA and BBB
+        a = AAA()
+        b = BBB()
+        self.assertEqual(custom_load_dump(a), REDUCE_A)
+        self.assertIsInstance(custom_load_dump(b), BBB)
+        self.assertEqual(default_load_dump(a), REDUCE_A)
+        self.assertIsInstance(default_load_dump(b), BBB)
+
+        # modify pickling of BBB
+        dispatch_table[BBB] = reduce_1
+        self.assertEqual(custom_load_dump(a), REDUCE_A)
+        self.assertEqual(custom_load_dump(b), REDUCE_1)
+        self.assertEqual(default_load_dump(a), REDUCE_A)
+        self.assertIsInstance(default_load_dump(b), BBB)
+
+        # revert pickling of BBB and modify pickling of AAA
+        REDUCE_2 = 'reduce_2'
+        def reduce_2(obj):
+            return str, (REDUCE_2,)
+        dispatch_table[AAA] = reduce_2
+        del dispatch_table[BBB]
+        self.assertEqual(custom_load_dump(a), REDUCE_2)
+        self.assertIsInstance(custom_load_dump(b), BBB)
+        self.assertEqual(default_load_dump(a), REDUCE_A)
+        self.assertIsInstance(default_load_dump(b), BBB)
+
+
+if __name__ == "__main__":
+    # Print some stuff that can be used to rewrite DATA{0,1,2}
+    from pickletools import dis
+    x = create_data()
+    for i in range(3):
+        p = pickle.dumps(x, i)
+        print("DATA{0} = (".format(i))
+        for j in range(0, len(p), 20):
+            b = bytes(p[j:j+20])
+            print("    {0!r}".format(b))
+        print(")")
+        print()
+        print("# Disassembly of DATA{0}".format(i))
+        print("DATA{0}_DIS = \"\"\"\\".format(i))
+        dis(p)
+        print("\"\"\"")
+        print()