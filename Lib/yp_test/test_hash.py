--- conflicted
+++ resolved
@@ -1,242 +1,238 @@
-# test the invariant that
-#   iff a==b then hash(a)==hash(b)
-#
-# Also test that hash implementations are inherited as expected
-
-from yp import *
-import datetime
-import os
-import sys
-import unittest
-<<<<<<< HEAD
-from yp_test import support
-from yp_test.script_helper import assert_python_ok
-=======
-from test.script_helper import assert_python_ok
->>>>>>> 8075593c
-from collections import Hashable
-
-IS_64BIT = sys.maxsize > 2**32
-
-
-@unittest.skip( "TODO: convert to yp.py" )
-class HashEqualityTestCase(unittest.TestCase):
-
-    def same_hash(self, *objlist):
-        # Hash each object given and fail if
-        # the hash values are not all the same.
-        hashed = list(map(hash, objlist))
-        for h in hashed[1:]:
-            if h != hashed[0]:
-                self.fail("hashed values differ: %r" % (objlist,))
-
-    def test_numeric_literals(self):
-        self.same_hash(1, 1, 1.0, 1.0+0.0j)
-        self.same_hash(0, 0.0, 0.0+0.0j)
-        self.same_hash(-1, -1.0, -1.0+0.0j)
-        self.same_hash(-2, -2.0, -2.0+0.0j)
-
-    def test_coerced_integers(self):
-        self.same_hash(int(1), int(1), float(1), complex(1),
-                       int('1'), float('1.0'))
-        self.same_hash(int(-2**31), float(-2**31))
-        self.same_hash(int(1-2**31), float(1-2**31))
-        self.same_hash(int(2**31-1), float(2**31-1))
-        # for 64-bit platforms
-        self.same_hash(int(2**31), float(2**31))
-        self.same_hash(int(-2**63), float(-2**63))
-        self.same_hash(int(2**63), float(2**63))
-
-    def test_coerced_floats(self):
-        self.same_hash(int(1.23e300), float(1.23e300))
-        self.same_hash(float(0.5), complex(0.5, 0.0))
-
-    def test_unaligned_buffers(self):
-        # The hash function for bytes-like objects shouldn't have
-        # alignment-dependent results (example in issue #16427).
-        b = b"123456789abcdefghijklmnopqrstuvwxyz" * 128
-        for i in range(16):
-            for j in range(16):
-                aligned = b[i:128+j]
-                unaligned = memoryview(b)[i:128+j]
-                self.assertEqual(hash(aligned), hash(unaligned))
-
-
-_default_hash = object.__hash__
-class DefaultHash(object): pass
-
-_FIXED_HASH_VALUE = 42
-class FixedHash(object):
-    def __hash__(self):
-        return _FIXED_HASH_VALUE
-
-class OnlyEquality(object):
-    def __eq__(self, other):
-        return self is other
-
-class OnlyInequality(object):
-    def __ne__(self, other):
-        return self is not other
-
-class InheritedHashWithEquality(FixedHash, OnlyEquality): pass
-class InheritedHashWithInequality(FixedHash, OnlyInequality): pass
-
-class NoHash(object):
-    __hash__ = None
-
-@unittest.skip( "TODO: convert to yp.py" )
-class HashInheritanceTestCase(unittest.TestCase):
-    default_expected = [object(),
-                        DefaultHash(),
-                        OnlyInequality(),
-                       ]
-    fixed_expected = [FixedHash(),
-                      InheritedHashWithEquality(),
-                      InheritedHashWithInequality(),
-                      ]
-    error_expected = [NoHash(),
-                      OnlyEquality(),
-                      ]
-
-    def test_default_hash(self):
-        for obj in self.default_expected:
-            self.assertEqual(hash(obj), _default_hash(obj))
-
-    def test_fixed_hash(self):
-        for obj in self.fixed_expected:
-            self.assertEqual(hash(obj), _FIXED_HASH_VALUE)
-
-    def test_error_hash(self):
-        for obj in self.error_expected:
-            self.assertRaises(TypeError, hash, obj)
-
-    def test_hashable(self):
-        objects = (self.default_expected +
-                   self.fixed_expected)
-        for obj in objects:
-            self.assertIsInstance(obj, Hashable)
-
-    def test_not_hashable(self):
-        for obj in self.error_expected:
-            self.assertNotIsInstance(obj, Hashable)
-
-
-# Issue #4701: Check that some builtin types are correctly hashable
-class DefaultIterSeq(object):
-    seq = range(10)
-    def __len__(self):
-        return len(self.seq)
-    def __getitem__(self, index):
-        return self.seq[index]
-
-@unittest.skip( "TODO: convert to yp.py" )
-class HashBuiltinsTestCase(unittest.TestCase):
-    hashes_to_check = [enumerate(range(10)),
-                       iter(DefaultIterSeq()),
-                       iter(lambda: 0, 0),
-                      ]
-
-    def test_hashes(self):
-        _default_hash = object.__hash__
-        for obj in self.hashes_to_check:
-            self.assertEqual(hash(obj), _default_hash(obj))
-
-<<<<<<< HEAD
-@unittest.skip( "TODO: convert to yp.py" )
-class HashRandomizationTests(unittest.TestCase):
-=======
-class HashRandomizationTests:
->>>>>>> 8075593c
-
-    # Each subclass should define a field "repr_", containing the repr() of
-    # an object to be tested
-
-    def get_hash_command(self, repr_):
-        return 'print(hash(%s))' % repr_
-
-    def get_hash(self, repr_, seed=None):
-        env = os.environ.copy()
-        env['__cleanenv'] = True  # signal to assert_python not to do a copy
-                                  # of os.environ on its own
-        if seed is not None:
-            env['PYTHONHASHSEED'] = str(seed)
-        else:
-            env.pop('PYTHONHASHSEED', None)
-        out = assert_python_ok(
-            '-c', self.get_hash_command(repr_),
-            **env)
-        stdout = out[1].strip()
-        return int(stdout)
-
-    def test_randomized_hash(self):
-        # two runs should return different hashes
-        run1 = self.get_hash(self.repr_, seed='random')
-        run2 = self.get_hash(self.repr_, seed='random')
-        self.assertNotEqual(run1, run2)
-
-class StringlikeHashRandomizationTests(HashRandomizationTests):
-    def test_null_hash(self):
-        # PYTHONHASHSEED=0 disables the randomized hash
-        if IS_64BIT:
-            known_hash_of_obj = 1453079729188098211
-        else:
-            known_hash_of_obj = -1600925533
-
-        # Randomization is enabled by default:
-        self.assertNotEqual(self.get_hash(self.repr_), known_hash_of_obj)
-
-        # It can also be disabled by setting the seed to 0:
-        self.assertEqual(self.get_hash(self.repr_, seed=0), known_hash_of_obj)
-
-    def test_fixed_hash(self):
-        # test a fixed seed for the randomized hash
-        # Note that all types share the same values:
-        if IS_64BIT:
-            if sys.byteorder == 'little':
-                h = -4410911502303878509
-            else:
-                h = -3570150969479994130
-        else:
-            if sys.byteorder == 'little':
-                h = -206076799
-            else:
-                h = -1024014457
-        self.assertEqual(self.get_hash(self.repr_, seed=42), h)
-
-class StrHashRandomizationTests(StringlikeHashRandomizationTests,
-                                unittest.TestCase):
-    repr_ = repr('abc')
-
-    def test_empty_string(self):
-        self.assertEqual(hash(""), 0)
-
-class BytesHashRandomizationTests(StringlikeHashRandomizationTests,
-                                  unittest.TestCase):
-    repr_ = repr(b'abc')
-
-    def test_empty_string(self):
-        self.assertEqual(hash(b""), 0)
-
-class MemoryviewHashRandomizationTests(StringlikeHashRandomizationTests,
-                                       unittest.TestCase):
-    repr_ = "memoryview(b'abc')"
-
-    def test_empty_string(self):
-        self.assertEqual(hash(memoryview(b"")), 0)
-
-class DatetimeTests(HashRandomizationTests):
-    def get_hash_command(self, repr_):
-        return 'import datetime; print(hash(%s))' % repr_
-
-class DatetimeDateTests(DatetimeTests, unittest.TestCase):
-    repr_ = repr(datetime.date(1066, 10, 14))
-
-class DatetimeDatetimeTests(DatetimeTests, unittest.TestCase):
-    repr_ = repr(datetime.datetime(1, 2, 3, 4, 5, 6, 7))
-
-class DatetimeTimeTests(DatetimeTests, unittest.TestCase):
-    repr_ = repr(datetime.time(0))
-
-
-if __name__ == "__main__":
-    unittest.main()
+# test the invariant that
+#   iff a==b then hash(a)==hash(b)
+#
+# Also test that hash implementations are inherited as expected
+
+from yp import *
+import datetime
+import os
+import sys
+import unittest
+from yp_test.script_helper import assert_python_ok
+from collections import Hashable
+
+IS_64BIT = sys.maxsize > 2**32
+
+
+@unittest.skip( "TODO: convert to yp.py" )
+class HashEqualityTestCase(unittest.TestCase):
+
+    def same_hash(self, *objlist):
+        # Hash each object given and fail if
+        # the hash values are not all the same.
+        hashed = list(map(hash, objlist))
+        for h in hashed[1:]:
+            if h != hashed[0]:
+                self.fail("hashed values differ: %r" % (objlist,))
+
+    def test_numeric_literals(self):
+        self.same_hash(1, 1, 1.0, 1.0+0.0j)
+        self.same_hash(0, 0.0, 0.0+0.0j)
+        self.same_hash(-1, -1.0, -1.0+0.0j)
+        self.same_hash(-2, -2.0, -2.0+0.0j)
+
+    def test_coerced_integers(self):
+        self.same_hash(int(1), int(1), float(1), complex(1),
+                       int('1'), float('1.0'))
+        self.same_hash(int(-2**31), float(-2**31))
+        self.same_hash(int(1-2**31), float(1-2**31))
+        self.same_hash(int(2**31-1), float(2**31-1))
+        # for 64-bit platforms
+        self.same_hash(int(2**31), float(2**31))
+        self.same_hash(int(-2**63), float(-2**63))
+        self.same_hash(int(2**63), float(2**63))
+
+    def test_coerced_floats(self):
+        self.same_hash(int(1.23e300), float(1.23e300))
+        self.same_hash(float(0.5), complex(0.5, 0.0))
+
+    def test_unaligned_buffers(self):
+        # The hash function for bytes-like objects shouldn't have
+        # alignment-dependent results (example in issue #16427).
+        b = b"123456789abcdefghijklmnopqrstuvwxyz" * 128
+        for i in range(16):
+            for j in range(16):
+                aligned = b[i:128+j]
+                unaligned = memoryview(b)[i:128+j]
+                self.assertEqual(hash(aligned), hash(unaligned))
+
+
+_default_hash = object.__hash__
+class DefaultHash(object): pass
+
+_FIXED_HASH_VALUE = 42
+class FixedHash(object):
+    def __hash__(self):
+        return _FIXED_HASH_VALUE
+
+class OnlyEquality(object):
+    def __eq__(self, other):
+        return self is other
+
+class OnlyInequality(object):
+    def __ne__(self, other):
+        return self is not other
+
+class InheritedHashWithEquality(FixedHash, OnlyEquality): pass
+class InheritedHashWithInequality(FixedHash, OnlyInequality): pass
+
+class NoHash(object):
+    __hash__ = None
+
+@unittest.skip( "TODO: convert to yp.py" )
+class HashInheritanceTestCase(unittest.TestCase):
+    default_expected = [object(),
+                        DefaultHash(),
+                        OnlyInequality(),
+                       ]
+    fixed_expected = [FixedHash(),
+                      InheritedHashWithEquality(),
+                      InheritedHashWithInequality(),
+                      ]
+    error_expected = [NoHash(),
+                      OnlyEquality(),
+                      ]
+
+    def test_default_hash(self):
+        for obj in self.default_expected:
+            self.assertEqual(hash(obj), _default_hash(obj))
+
+    def test_fixed_hash(self):
+        for obj in self.fixed_expected:
+            self.assertEqual(hash(obj), _FIXED_HASH_VALUE)
+
+    def test_error_hash(self):
+        for obj in self.error_expected:
+            self.assertRaises(TypeError, hash, obj)
+
+    def test_hashable(self):
+        objects = (self.default_expected +
+                   self.fixed_expected)
+        for obj in objects:
+            self.assertIsInstance(obj, Hashable)
+
+    def test_not_hashable(self):
+        for obj in self.error_expected:
+            self.assertNotIsInstance(obj, Hashable)
+
+
+# Issue #4701: Check that some builtin types are correctly hashable
+class DefaultIterSeq(object):
+    seq = range(10)
+    def __len__(self):
+        return len(self.seq)
+    def __getitem__(self, index):
+        return self.seq[index]
+
+@unittest.skip( "TODO: convert to yp.py" )
+class HashBuiltinsTestCase(unittest.TestCase):
+    hashes_to_check = [enumerate(range(10)),
+                       iter(DefaultIterSeq()),
+                       iter(lambda: 0, 0),
+                      ]
+
+    def test_hashes(self):
+        _default_hash = object.__hash__
+        for obj in self.hashes_to_check:
+            self.assertEqual(hash(obj), _default_hash(obj))
+
+class HashRandomizationTests:
+
+    # Each subclass should define a field "repr_", containing the repr() of
+    # an object to be tested
+
+    def get_hash_command(self, repr_):
+        return 'print(hash(%s))' % repr_
+
+    def get_hash(self, repr_, seed=None):
+        env = os.environ.copy()
+        env['__cleanenv'] = True  # signal to assert_python not to do a copy
+                                  # of os.environ on its own
+        if seed is not None:
+            env['PYTHONHASHSEED'] = str(seed)
+        else:
+            env.pop('PYTHONHASHSEED', None)
+        out = assert_python_ok(
+            '-c', self.get_hash_command(repr_),
+            **env)
+        stdout = out[1].strip()
+        return int(stdout)
+
+    def test_randomized_hash(self):
+        # two runs should return different hashes
+        run1 = self.get_hash(self.repr_, seed='random')
+        run2 = self.get_hash(self.repr_, seed='random')
+        self.assertNotEqual(run1, run2)
+
+class StringlikeHashRandomizationTests(HashRandomizationTests):
+    def test_null_hash(self):
+        # PYTHONHASHSEED=0 disables the randomized hash
+        if IS_64BIT:
+            known_hash_of_obj = 1453079729188098211
+        else:
+            known_hash_of_obj = -1600925533
+
+        # Randomization is enabled by default:
+        self.assertNotEqual(self.get_hash(self.repr_), known_hash_of_obj)
+
+        # It can also be disabled by setting the seed to 0:
+        self.assertEqual(self.get_hash(self.repr_, seed=0), known_hash_of_obj)
+
+    def test_fixed_hash(self):
+        # test a fixed seed for the randomized hash
+        # Note that all types share the same values:
+        if IS_64BIT:
+            if sys.byteorder == 'little':
+                h = -4410911502303878509
+            else:
+                h = -3570150969479994130
+        else:
+            if sys.byteorder == 'little':
+                h = -206076799
+            else:
+                h = -1024014457
+        self.assertEqual(self.get_hash(self.repr_, seed=42), h)
+
+@unittest.skip( "TODO: convert to yp.py" )
+class StrHashRandomizationTests(StringlikeHashRandomizationTests,
+                                unittest.TestCase):
+    repr_ = repr('abc')
+
+    def test_empty_string(self):
+        self.assertEqual(hash(""), 0)
+
+@unittest.skip( "TODO: convert to yp.py" )
+class BytesHashRandomizationTests(StringlikeHashRandomizationTests,
+                                  unittest.TestCase):
+    repr_ = repr(b'abc')
+
+    def test_empty_string(self):
+        self.assertEqual(hash(b""), 0)
+
+@unittest.skip( "TODO: convert to yp.py" )
+class MemoryviewHashRandomizationTests(StringlikeHashRandomizationTests,
+                                       unittest.TestCase):
+    repr_ = "memoryview(b'abc')"
+
+    def test_empty_string(self):
+        self.assertEqual(hash(memoryview(b"")), 0)
+
+class DatetimeTests(HashRandomizationTests):
+    def get_hash_command(self, repr_):
+        return 'import datetime; print(hash(%s))' % repr_
+
+@unittest.skip( "TODO: convert to yp.py" )
+class DatetimeDateTests(DatetimeTests, unittest.TestCase):
+    repr_ = repr(datetime.date(1066, 10, 14))
+
+@unittest.skip( "TODO: convert to yp.py" )
+class DatetimeDatetimeTests(DatetimeTests, unittest.TestCase):
+    repr_ = repr(datetime.datetime(1, 2, 3, 4, 5, 6, 7))
+
+@unittest.skip( "TODO: convert to yp.py" )
+class DatetimeTimeTests(DatetimeTests, unittest.TestCase):
+    repr_ = repr(datetime.time(0))
+
+
+if __name__ == "__main__":
+    unittest.main()