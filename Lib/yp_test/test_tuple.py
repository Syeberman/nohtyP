<<<<<<< HEAD
from yp import *
from yp_test import support, seq_tests
from yp_test import yp_unittest
=======
from test import support, seq_tests
import unittest
>>>>>>> 233763af

import gc
import pickle

<<<<<<< HEAD
# Extra assurance that we're not accidentally testing Python's tuple and list
def tuple( *args, **kwargs ): raise NotImplementedError( "convert script to yp_tuple here" )
_list = list # ...because we actually need Python's list in a few places
def list( *args, **kwargs ): raise NotImplementedError( "convert script to yp_list here" )


=======
>>>>>>> 233763af
# For tuple hashes, we normally only run a test to ensure that we get
# the same results across platforms in a handful of cases.  If that's
# so, there's no real point to running more.  Set RUN_ALL_HASH_TESTS to
# run more anyway.  That's usually of real interest only when analyzing,
# or changing, the hash algorithm.  In which case it's usually also
# most useful to set JUST_SHOW_HASH_RESULTS, to see all the results
# instead of wrestling with test "failures".  See the bottom of the
# file for extensive notes on what we're testing here and why.
RUN_ALL_HASH_TESTS = False
JUST_SHOW_HASH_RESULTS = False # if RUN_ALL_HASH_TESTS, just display

class TupleTest(seq_tests.CommonTest):
    type2test = yp_tuple

    def test_getitem_error(self):
        t = ()
        msg = "tuple indices must be integers or slices"
        with self.assertRaisesRegex(TypeError, msg):
            t['a']

    def test_getitem_error(self):
        t = ()
        msg = "tuple indices must be integers or slices"
        with self.assertRaisesRegex(TypeError, msg):
            t['a']

    def test_constructors(self):
        super().test_constructors()
        # calling built-in types without argument must return empty
        self.assertEqual(yp_tuple(), yp_tuple())
        t0_3 = yp_tuple((0, 1, 2, 3))
        t0_3_bis = yp_tuple(t0_3)
        self.assertTrue(t0_3 is t0_3_bis)
<<<<<<< HEAD
        self.assertEqual(yp_tuple([]), yp_tuple(()))
        self.assertEqual(yp_tuple([0, 1, 2, 3]), yp_tuple((0, 1, 2, 3)))
        self.assertEqual(yp_tuple(''), yp_tuple())
        self.assertEqual(yp_tuple('spam'), yp_tuple(('s', 'p', 'a', 'm')))
        self.assertEqual(yp_tuple(x for x in range(10) if x % 2),
                         yp_tuple((1, 3, 5, 7, 9)))

    def test_keyword_args(self):
        with self.assertRaisesRegex(TypeError, 'keyword argument'):
            yp_tuple(sequence=())
=======
        self.assertEqual(tuple([]), ())
        self.assertEqual(tuple([0, 1, 2, 3]), (0, 1, 2, 3))
        self.assertEqual(tuple(''), ())
        self.assertEqual(tuple('spam'), ('s', 'p', 'a', 'm'))
        self.assertEqual(tuple(x for x in range(10) if x % 2),
                         (1, 3, 5, 7, 9))

    def test_keyword_args(self):
        with self.assertRaisesRegex(TypeError, 'keyword argument'):
            tuple(sequence=())
>>>>>>> 233763af

    def test_truth(self):
        super().test_truth()
        self.assertFalse(yp_tuple())
        self.assertTrue(yp_tuple((42, )))

    def test_len(self):
        super().test_len()
        self.assertEqual(yp_len(yp_tuple()), 0)
        self.assertEqual(yp_len(yp_tuple((0,))), 1)
        self.assertEqual(yp_len(yp_tuple((0, 1, 2))), 3)

    def test_iadd(self):
        super().test_iadd()
        u = yp_tuple((0, 1))
        u2 = u
        u += yp_tuple((2, 3))
        self.assertIsNot(u, u2)

    def test_imul(self):
        super().test_imul()
        u = yp_tuple((0, 1))
        u2 = u
        u *= 3
        self.assertIsNot(u, u2)

    def test_tupleresizebug(self):
        # Check that a specific bug in _PyTuple_Resize() is squashed.
        def f():
            for i in range(1000):
                yield i
<<<<<<< HEAD
        self.assertEqual(yp_list(yp_tuple(f())), yp_list(range(1000)))
=======
        self.assertEqual(list(tuple(f())), list(range(1000)))
>>>>>>> 233763af

    # We expect tuples whose base components have deterministic hashes to
    # have deterministic hashes too - and, indeed, the same hashes across
    # platforms with hash codes of the same bit width.
    def test_hash_exact(self):
        def check_one_exact(t, e32, e64):
            got = hash(t)
            expected = e32 if support.NHASHBITS == 32 else e64
            if got != expected:
                msg = f"FAIL hash({t!r}) == {got} != {expected}"
                self.fail(msg)

        check_one_exact((), 750394483, 5740354900026072187)
        check_one_exact((0,), 1214856301, -8753497827991233192)
        check_one_exact((0, 0), -168982784, -8458139203682520985)
        check_one_exact((0.5,), 2077348973, -408149959306781352)
        check_one_exact((0.5, (), (-2, 3, (4, 6))), 714642271,
                        -1845940830829704396)

    # Various tests for hashing of tuples to check that we get few collisions.
    # Does something only if RUN_ALL_HASH_TESTS is true.
    #
    # Earlier versions of the tuple hash algorithm had massive collisions
    # reported at:
    # - https://bugs.python.org/issue942952
    # - https://bugs.python.org/issue34751
    def test_hash_optional(self):
        from itertools import product

        if not RUN_ALL_HASH_TESTS:
            return

        # If specified, `expected` is a 2-tuple of expected
        # (number_of_collisions, pileup) values, and the test fails if
        # those aren't the values we get.  Also if specified, the test
        # fails if z > `zlimit`.
        def tryone_inner(tag, nbins, hashes, expected=None, zlimit=None):
            from collections import Counter

            nballs = len(hashes)
            mean, sdev = support.collision_stats(nbins, nballs)
            c = Counter(hashes)
            collisions = nballs - len(c)
            z = (collisions - mean) / sdev
            pileup = max(c.values()) - 1
            del c
            got = (collisions, pileup)
            failed = False
            prefix = ""
            if zlimit is not None and z > zlimit:
                failed = True
                prefix = f"FAIL z > {zlimit}; "
            if expected is not None and got != expected:
                failed = True
                prefix += f"FAIL {got} != {expected}; "
            if failed or JUST_SHOW_HASH_RESULTS:
                msg = f"{prefix}{tag}; pileup {pileup:,} mean {mean:.1f} "
                msg += f"coll {collisions:,} z {z:+.1f}"
                if JUST_SHOW_HASH_RESULTS:
                    import sys
                    print(msg, file=sys.__stdout__)
                else:
                    self.fail(msg)

        def tryone(tag, xs,
                   native32=None, native64=None, hi32=None, lo32=None,
                   zlimit=None):
            NHASHBITS = support.NHASHBITS
            hashes = list(map(hash, xs))
            tryone_inner(tag + f"; {NHASHBITS}-bit hash codes",
                         1 << NHASHBITS,
                         hashes,
                         native32 if NHASHBITS == 32 else native64,
                         zlimit)

            if NHASHBITS > 32:
                shift = NHASHBITS - 32
                tryone_inner(tag + "; 32-bit upper hash codes",
                             1 << 32,
                             [h >> shift for h in hashes],
                             hi32,
                             zlimit)

                mask = (1 << 32) - 1
                tryone_inner(tag + "; 32-bit lower hash codes",
                             1 << 32,
                             [h & mask for h in hashes],
                             lo32,
                             zlimit)

        # Tuples of smallish positive integers are common - nice if we
        # get "better than random" for these.
        tryone("range(100) by 3", list(product(range(100), repeat=3)),
               (0, 0), (0, 0), (4, 1), (0, 0))

        # A previous hash had systematic problems when mixing integers of
        # similar magnitude but opposite sign, obscurely related to that
        # j ^ -2 == -j when j is odd.
        cands = list(range(-10, -1)) + list(range(9))

        # Note:  -1 is omitted because hash(-1) == hash(-2) == -2, and
        # there's nothing the tuple hash can do to avoid collisions
        # inherited from collisions in the tuple components' hashes.
        tryone("-10 .. 8 by 4", list(product(cands, repeat=4)),
               (0, 0), (0, 0), (0, 0), (0, 0))
        del cands

        # The hashes here are a weird mix of values where all the
        # variation is in the lowest bits and across a single high-order
        # bit - the middle bits are all zeroes. A decent hash has to
        # both propagate low bits to the left and high bits to the
        # right.  This is also complicated a bit in that there are
        # collisions among the hashes of the integers in L alone.
        L = [n << 60 for n in range(100)]
        tryone("0..99 << 60 by 3", list(product(L, repeat=3)),
               (0, 0), (0, 0), (0, 0), (324, 1))
        del L

        # Used to suffer a massive number of collisions.
        tryone("[-3, 3] by 18", list(product([-3, 3], repeat=18)),
               (7, 1), (0, 0), (7, 1), (6, 1))

        # And even worse.  hash(0.5) has only a single bit set, at the
        # high end. A decent hash needs to propagate high bits right.
        tryone("[0, 0.5] by 18", list(product([0, 0.5], repeat=18)),
               (5, 1), (0, 0), (9, 1), (12, 1))

        # Hashes of ints and floats are the same across platforms.
        # String hashes vary even on a single platform across runs, due
        # to hash randomization for strings.  So we can't say exactly
        # what this should do.  Instead we insist that the # of
        # collisions is no more than 4 sdevs above the theoretically
        # random mean.  Even if the tuple hash can't achieve that on its
        # own, the string hash is trying to be decently pseudo-random
        # (in all bit positions) on _its_ own.  We can at least test
        # that the tuple hash doesn't systematically ruin that.
        tryone("4-char tuples",
               list(product("abcdefghijklmnopqrstuvwxyz", repeat=4)),
               zlimit=4.0)

        # The "old tuple test".  See https://bugs.python.org/issue942952.
        # Ensures, for example, that the hash:
        #   is non-commutative
        #   spreads closely spaced values
        #   doesn't exhibit cancellation in tuples like (x,(x,y))
        N = 50
        base = list(range(N))
        xp = list(product(base, repeat=2))
        inps = base + list(product(base, xp)) + \
                     list(product(xp, base)) + xp + list(zip(base))
        tryone("old tuple test", inps,
               (2, 1), (0, 0), (52, 49), (7, 1))
        del base, xp, inps

        # The "new tuple test".  See https://bugs.python.org/issue34751.
        # Even more tortured nesting, and a mix of signed ints of very
        # small magnitude.
        n = 5
        A = [x for x in range(-n, n+1) if x != -1]
        B = A + [(a,) for a in A]
        L2 = list(product(A, repeat=2))
        L3 = L2 + list(product(A, repeat=3))
        L4 = L3 + list(product(A, repeat=4))
        # T = list of testcases. These consist of all (possibly nested
        # at most 2 levels deep) tuples containing at most 4 items from
        # the set A.
        T = A
        T += [(a,) for a in B + L4]
        T += product(L3, B)
        T += product(L2, repeat=2)
        T += product(B, L3)
        T += product(B, B, L2)
        T += product(B, L2, B)
        T += product(L2, B, B)
        T += product(B, repeat=4)
        assert len(T) == 345130
        tryone("new tuple test", T,
               (9, 1), (0, 0), (21, 5), (6, 1))

    def test_repr(self):
        l0 = yp_tuple()
        l2 = yp_tuple((0, 1, 2))
        a0 = self.type2test(l0)
        a2 = self.type2test(l2)

        self.assertEqual(yp_str(a0), yp_repr(l0))
        self.assertEqual(yp_str(a2), yp_repr(l2))
        self.assertEqual(yp_repr(a0), "()")
        self.assertEqual(yp_repr(a2), "(0, 1, 2)")

    def _not_tracked(self, t):
        # Nested tuples can take several collections to untrack
        gc.collect()
        gc.collect()
        self.assertFalse(gc.is_tracked(t), t)

    def _tracked(self, t):
        self.assertTrue(gc.is_tracked(t), t)
        gc.collect()
        gc.collect()
        self.assertTrue(gc.is_tracked(t), t)

    @yp_unittest.skip_not_applicable
    @support.cpython_only
    def test_track_literals(self):
        # Test GC-optimization of tuple literals
        x, y, z = 1.5, "a", []

        self._not_tracked(yp_tuple())
        self._not_tracked(yp_tuple((1,)))
        self._not_tracked(yp_tuple((1, 2)))
        self._not_tracked(yp_tuple((1, 2, "a")))
        self._not_tracked(yp_tuple((1, 2, yp_tuple(None, True, False, yp_tuple()), int)))
        self._not_tracked(yp_tuple((object(),)))
        self._not_tracked(yp_tuple((yp_tuple((1, x)), y, yp_tuple((2, 3)))))

        # Tuples with mutable elements are always tracked, even if those
        # elements are not tracked right now.
        self._tracked(yp_tuple(([],)))
        self._tracked(yp_tuple(([1],)))
        self._tracked(yp_tuple(({},)))
        self._tracked(yp_tuple((set(),)))
        self._tracked(yp_tuple((x, y, z)))

    @yp_unittest.skip_not_applicable
    def check_track_dynamic(self, tp, always_track):
        x, y, z = 1.5, "a", []

        check = self._tracked if always_track else self._not_tracked
        check(tp())
        check(tp([]))
        check(tp(set()))
        check(tp([1, x, y]))
        check(tp(obj for obj in [1, x, y]))
        check(tp(set([1, x, y])))
        check(tp(yp_tuple([obj]) for obj in [1, x, y]))
        check(yp_tuple(tp([obj]) for obj in [1, x, y]))

        self._tracked(tp([z]))
        self._tracked(tp([[x, y]]))
        self._tracked(tp([{x: y}]))
        self._tracked(tp(obj for obj in [x, y, z]))
        self._tracked(tp(yp_tuple([obj]) for obj in [x, y, z]))
        self._tracked(yp_tuple(tp([obj]) for obj in [x, y, z]))

    @yp_unittest.skip_not_applicable
    @support.cpython_only
    def test_track_dynamic(self):
        # Test GC-optimization of dynamically constructed tuples.
        self.check_track_dynamic(yp_tuple, False)

    @yp_unittest.skip_not_applicable
    @support.cpython_only
    def test_track_subtypes(self):
        # Tuple subtypes must always be tracked
        class MyTuple(yp_tuple):
            pass
        self.check_track_dynamic(MyTuple, True)

    @yp_unittest.skip_not_applicable
    @support.cpython_only
    def test_bug7466(self):
        # Trying to untrack an unfinished tuple could crash Python
        self._not_tracked(yp_tuple(gc.collect() for i in range(101)))

    @support.requires_resource('cpu')
    def test_repr_large(self):
        # Check the repr of large list objects
        def check(n):
            l = yp_tuple((0,)) * n
            s = yp_repr(l)
            self.assertEqual(s,
                '(' + ', '.join(['0'] * n) + ')')
        check(10)       # check our checking code
        check(1000000)

    @yp_unittest.skip_pickling
    def test_iterator_pickle(self):
        # Userlist iterators don't support pickling yet since
        # they are based on generators.
        data = self.type2test([4, 5, 6, 7])
        for proto in range(pickle.HIGHEST_PROTOCOL + 1):
            itorg = iter(data)
            d = pickle.dumps(itorg, proto)
            it = pickle.loads(d)
            self.assertEqual(type(itorg), type(it))
            self.assertEqual(self.type2test(it), self.type2test(data))

            it = pickle.loads(d)
            next(it)
            d = pickle.dumps(it, proto)
            self.assertEqual(self.type2test(it), self.type2test(data)[1:])

    @yp_unittest.skip_pickling
    def test_reversed_pickle(self):
        data = self.type2test([4, 5, 6, 7])
        for proto in range(pickle.HIGHEST_PROTOCOL + 1):
            itorg = reversed(data)
            d = pickle.dumps(itorg, proto)
            it = pickle.loads(d)
            self.assertEqual(type(itorg), type(it))
            self.assertEqual(self.type2test(it), self.type2test(reversed(data)))

            it = pickle.loads(d)
            next(it)
            d = pickle.dumps(it, proto)
            self.assertEqual(self.type2test(it), self.type2test(reversed(data))[1:])

    def test_no_comdat_folding(self):
        # Issue 8847: In the PGO build, the MSVC linker's COMDAT folding
        # optimization causes failures in code that relies on distinct
        # function addresses.
        class T(yp_tuple): pass
        with self.assertRaises(TypeError):
            [3,] + T((1,2))

    def test_lexicographic_ordering(self):
        # Issue 21100
        a = self.type2test([1, 2])
        b = self.type2test([1, 2, 0])
        c = self.type2test([1, 3])
        self.assertLess(a, b)
        self.assertLess(b, c)

# Notes on testing hash codes.  The primary thing is that Python doesn't
# care about "random" hash codes.  To the contrary, we like them to be
# very regular when possible, so that the low-order bits are as evenly
# distributed as possible.  For integers this is easy: hash(i) == i for
# all not-huge i except i==-1.
#
# For tuples of mixed type there's really no hope of that, so we want
# "randomish" here instead.  But getting close to pseudo-random in all
# bit positions is more expensive than we've been willing to pay for.
#
# We can tolerate large deviations from random - what we don't want is
# catastrophic pileups on a relative handful of hash codes.  The dict
# and set lookup routines remain effective provided that full-width hash
# codes for not-equal objects are distinct.
#
# So we compute various statistics here based on what a "truly random"
# hash would do, but don't automate "pass or fail" based on those
# results.  Instead those are viewed as inputs to human judgment, and the
# automated tests merely ensure we get the _same_ results across
# platforms.  In fact, we normally don't bother to run them at all -
# set RUN_ALL_HASH_TESTS to force it.
#
# When global JUST_SHOW_HASH_RESULTS is True, the tuple hash statistics
# are just displayed to stdout.  A typical output line looks like:
#
# old tuple test; 32-bit upper hash codes; \
#             pileup 49 mean 7.4 coll 52 z +16.4
#
# "old tuple test" is just a string name for the test being run.
#
# "32-bit upper hash codes" means this was run under a 64-bit build and
# we've shifted away the lower 32 bits of the hash codes.
#
# "pileup" is 0 if there were no collisions across those hash codes.
# It's 1 less than the maximum number of times any single hash code was
# seen.  So in this case, there was (at least) one hash code that was
# seen 50 times:  that hash code "piled up" 49 more times than ideal.
#
# "mean" is the number of collisions a perfectly random hash function
# would have yielded, on average.
#
# "coll" is the number of collisions actually seen.
#
# "z" is "coll - mean" divided by the standard deviation of the number
# of collisions a perfectly random hash function would suffer.  A
# positive value is "worse than random", and negative value "better than
# random".  Anything of magnitude greater than 3 would be highly suspect
# for a hash function that claimed to be random.  It's essentially
# impossible that a truly random function would deliver a result 16.4
# sdevs "worse than random".
#
# But we don't care here!  That's why the test isn't coded to fail.
# Knowing something about how the high-order hash code bits behave
# provides insight, but is irrelevant to how the dict and set lookup
# code performs.  The low-order bits are much more important to that,
# and on the same test those did "just like random":
#
# old tuple test; 32-bit lower hash codes; \
#            pileup 1 mean 7.4 coll 7 z -0.2
#
# So there are always tradeoffs to consider.  For another:
#
# 0..99 << 60 by 3; 32-bit hash codes; \
#            pileup 0 mean 116.4 coll 0 z -10.8
#
# That was run under a 32-bit build, and is spectacularly "better than
# random".  On a 64-bit build the wider hash codes are fine too:
#
# 0..99 << 60 by 3; 64-bit hash codes; \
#             pileup 0 mean 0.0 coll 0 z -0.0
#
# but their lower 32 bits are poor:
#
# 0..99 << 60 by 3; 32-bit lower hash codes; \
#             pileup 1 mean 116.4 coll 324 z +19.2
#
# In a statistical sense that's waaaaay too many collisions, but (a) 324
# collisions out of a million hash codes isn't anywhere near being a
# real problem; and, (b) the worst pileup on a single hash code is a measly
# 1 extra.  It's a relatively poor case for the tuple hash, but still
# fine for practical use.
#
# This isn't, which is what Python 3.7.1 produced for the hashes of
# itertools.product([0, 0.5], repeat=18).  Even with a fat 64-bit
# hashcode, the highest pileup was over 16,000 - making a dict/set
# lookup on one of the colliding values thousands of times slower (on
# average) than we expect.
#
# [0, 0.5] by 18; 64-bit hash codes; \
#            pileup 16,383 mean 0.0 coll 262,128 z +6073641856.9
# [0, 0.5] by 18; 32-bit lower hash codes; \
#            pileup 262,143 mean 8.0 coll 262,143 z +92683.6

if __name__ == "__main__":
<<<<<<< HEAD
    yp_unittest.main()
=======
    unittest.main()
>>>>>>> 233763af
<|MERGE_RESOLUTION|>--- conflicted
+++ resolved
@@ -1,24 +1,16 @@
-<<<<<<< HEAD
 from yp import *
 from yp_test import support, seq_tests
 from yp_test import yp_unittest
-=======
-from test import support, seq_tests
-import unittest
->>>>>>> 233763af
 
 import gc
 import pickle
 
-<<<<<<< HEAD
 # Extra assurance that we're not accidentally testing Python's tuple and list
 def tuple( *args, **kwargs ): raise NotImplementedError( "convert script to yp_tuple here" )
 _list = list # ...because we actually need Python's list in a few places
 def list( *args, **kwargs ): raise NotImplementedError( "convert script to yp_list here" )
 
 
-=======
->>>>>>> 233763af
 # For tuple hashes, we normally only run a test to ensure that we get
 # the same results across platforms in a handful of cases.  If that's
 # so, there's no real point to running more.  Set RUN_ALL_HASH_TESTS to
@@ -52,7 +44,6 @@
         t0_3 = yp_tuple((0, 1, 2, 3))
         t0_3_bis = yp_tuple(t0_3)
         self.assertTrue(t0_3 is t0_3_bis)
-<<<<<<< HEAD
         self.assertEqual(yp_tuple([]), yp_tuple(()))
         self.assertEqual(yp_tuple([0, 1, 2, 3]), yp_tuple((0, 1, 2, 3)))
         self.assertEqual(yp_tuple(''), yp_tuple())
@@ -63,18 +54,6 @@
     def test_keyword_args(self):
         with self.assertRaisesRegex(TypeError, 'keyword argument'):
             yp_tuple(sequence=())
-=======
-        self.assertEqual(tuple([]), ())
-        self.assertEqual(tuple([0, 1, 2, 3]), (0, 1, 2, 3))
-        self.assertEqual(tuple(''), ())
-        self.assertEqual(tuple('spam'), ('s', 'p', 'a', 'm'))
-        self.assertEqual(tuple(x for x in range(10) if x % 2),
-                         (1, 3, 5, 7, 9))
-
-    def test_keyword_args(self):
-        with self.assertRaisesRegex(TypeError, 'keyword argument'):
-            tuple(sequence=())
->>>>>>> 233763af
 
     def test_truth(self):
         super().test_truth()
@@ -106,11 +85,7 @@
         def f():
             for i in range(1000):
                 yield i
-<<<<<<< HEAD
         self.assertEqual(yp_list(yp_tuple(f())), yp_list(range(1000)))
-=======
-        self.assertEqual(list(tuple(f())), list(range(1000)))
->>>>>>> 233763af
 
     # We expect tuples whose base components have deterministic hashes to
     # have deterministic hashes too - and, indeed, the same hashes across
@@ -529,8 +504,4 @@
 #            pileup 262,143 mean 8.0 coll 262,143 z +92683.6
 
 if __name__ == "__main__":
-<<<<<<< HEAD
-    yp_unittest.main()
-=======
-    unittest.main()
->>>>>>> 233763af
+    yp_unittest.main()