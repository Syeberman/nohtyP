--- conflicted
+++ resolved
@@ -1,3758 +1,1914 @@
-<<<<<<< HEAD
-from yp import *
-from yp_test import yp_unittest
-from yp_test import support
-import gc
-import weakref
-import operator
-import copy
-import pickle
-from random import randrange, shuffle
-import sys
-import warnings
-import collections
-import collections.abc
-
-# Extra assurance that we're not accidentally testing Python's frozenset and set
-def frozenset( *args, **kwargs ): raise NotImplementedError( "convert script to yp_frozenset here" )
-def set( *args, **kwargs ): raise NotImplementedError( "convert script to yp_set here" )
-
-# Choose an error unlikely to be confused with anything else in Python or nohtyP
-PassThru = OverflowError
-
-def check_pass_thru():
-    raise PassThru
-    yield 1
-
-class BadCmp:
-    def __hash__(self):
-        return 1
-    def __eq__(self, other):
-        raise RuntimeError
-
-class ReprWrapper:
-    'Used to test self-referential repr() calls'
-    def __repr__(self):
-        return repr(self.value)
-
-class HashCountingInt(int):
-    'int-like object that counts the number of times __hash__ is called'
-    def __init__(self, *args):
-        self.hash_count = 0
-    def __hash__(self):
-        self.hash_count += 1
-        return int.__hash__(self)
-
-class TestJointOps:
-    # Tests common to both set and frozenset
-
-    def setUp(self):
-        self.word = word = 'simsalabim'
-        self.otherword = 'madagascar'
-        self.letters = 'abcdefghijklmnopqrstuvwxyzABCDEFGHIJKLMNOPQRSTUVWXYZ'
-        self.s = self.thetype(word)
-        self.d = dict.fromkeys(word)
-
-    @yp_unittest.skip("Not applicable to nohtyP")
-    def test_new_or_init(self):
-        self.assertRaises(TypeError, self.thetype, [], 2)
-        self.assertRaises(TypeError, yp_set().__init__, a=1)
-
-    def test_uniquification(self):
-        actual = yp_sorted(self.s)
-        expected = sorted(self.d)
-        self.assertEqual(actual, expected)
-        self.assertRaises(PassThru, self.thetype, check_pass_thru())
-        self.assertRaises(TypeError, self.thetype, [[]])
-
-    def test_len(self):
-        self.assertEqual(yp_len(self.s), len(self.d))
-
-    def test_contains(self):
-        with self.nohtyPCheck(enabled=False):
-            for c in self.letters:
-                self.assertEqual(c in self.s, c in self.d)
-        self.assertNotIn(yp_list(), self.s) # nohtyP sets accept mutable types for "in"
-        s = self.thetype([yp_frozenset(self.letters)])
-        self.assertIn(self.thetype(self.letters), s)
-
-    def test_union(self):
-        u = self.s.union(self.otherword)
-        with self.nohtyPCheck(enabled=False):
-            for c in self.letters:
-                self.assertEqual(c in u, c in self.d or c in self.otherword)
-        self.assertEqual(self.s, self.thetype(self.word))
-        self.assertEqual(yp_type(u), self.basetype)
-        self.assertRaises(PassThru, self.s.union, check_pass_thru())
-        self.assertRaises(TypeError, self.s.union, [[]])
-        for C in yp_set, yp_frozenset, dict.fromkeys, str, list, tuple:
-            self.assertEqual(self.thetype('abcba').union(C('cdc')), yp_set('abcd'))
-            self.assertEqual(self.thetype('abcba').union(C('efgfe')), yp_set('abcefg'))
-            self.assertEqual(self.thetype('abcba').union(C('ccb')), yp_set('abc'))
-            self.assertEqual(self.thetype('abcba').union(C('ef')), yp_set('abcef'))
-            self.assertEqual(self.thetype('abcba').union(C('ef'), C('fg')), yp_set('abcefg'))
-
-        # Issue #6573
-        x = self.thetype()
-        self.assertEqual(x.union(yp_set([1]), x, yp_set([2])), self.thetype([1, 2]))
-
-    def test_or(self):
-        i = self.s.union(self.otherword)
-        self.assertEqual(self.s | yp_set(self.otherword), i)
-        self.assertEqual(self.s | yp_frozenset(self.otherword), i)
-        try:
-            self.s | self.otherword
-        except TypeError:
-            pass
-        else:
-            self.fail("s|t did not screen-out general iterables")
-
-    def test_intersection(self):
-        i = self.s.intersection(self.otherword)
-        with self.nohtyPCheck(enabled=False):
-            for c in self.letters:
-                self.assertEqual(c in i, c in self.d and c in self.otherword)
-        self.assertEqual(self.s, self.thetype(self.word))
-        self.assertEqual(yp_type(i), self.basetype)
-        self.assertRaises(PassThru, self.s.intersection, check_pass_thru())
-        for C in yp_set, yp_frozenset, dict.fromkeys, str, list, tuple:
-            self.assertEqual(self.thetype('abcba').intersection(C('cdc')), yp_set('cc'))
-            self.assertEqual(self.thetype('abcba').intersection(C('efgfe')), yp_set(''))
-            self.assertEqual(self.thetype('abcba').intersection(C('ccb')), yp_set('bc'))
-            self.assertEqual(self.thetype('abcba').intersection(C('ef')), yp_set(''))
-            self.assertEqual(self.thetype('abcba').intersection(C('cbcf'), C('bag')), yp_set('b'))
-        s = self.thetype('abcba')
-        z = s.intersection()
-        if self.thetype == yp_frozenset:
-            self.assertIs(s, z)
-        else:
-            self.assertIsNot(s, z)
-
-    def test_isdisjoint(self):
-        def f(s1, s2):
-            'Pure python equivalent of isdisjoint()'
-            return not yp_set(s1).intersection(s2)
-        for larg in '', 'a', 'ab', 'abc', 'ababac', 'cdc', 'cc', 'efgfe', 'ccb', 'ef':
-            s1 = self.thetype(larg)
-            for rarg in '', 'a', 'ab', 'abc', 'ababac', 'cdc', 'cc', 'efgfe', 'ccb', 'ef':
-                for C in yp_set, yp_frozenset, dict.fromkeys, str, list, tuple:
-                    s2 = C(rarg)
-                    actual = s1.isdisjoint(s2)
-                    expected = f(s1, s2)
-                    self.assertEqual(actual, expected)
-                    with self.nohtyPCheck(enabled=False):
-                        self.assertTrue(actual is yp_True or actual is yp_False)
-
-    def test_and(self):
-        i = self.s.intersection(self.otherword)
-        self.assertEqual(self.s & yp_set(self.otherword), i)
-        self.assertEqual(self.s & yp_frozenset(self.otherword), i)
-        try:
-            self.s & self.otherword
-        except TypeError:
-            pass
-        else:
-            self.fail("s&t did not screen-out general iterables")
-
-    def test_difference(self):
-        i = self.s.difference(self.otherword)
-        with self.nohtyPCheck(enabled=False):
-            for c in self.letters:
-                self.assertEqual(c in i, c in self.d and c not in self.otherword)
-        self.assertEqual(self.s, self.thetype(self.word))
-        self.assertEqual(yp_type(i), self.basetype)
-        self.assertRaises(PassThru, self.s.difference, check_pass_thru())
-        self.assertEqual(self.s, self.s.difference([[]])) # nohtyP sets accept mutable types here
-        for C in yp_set, yp_frozenset, dict.fromkeys, str, list, tuple:
-            self.assertEqual(self.thetype('abcba').difference(C('cdc')), yp_set('ab'))
-            self.assertEqual(self.thetype('abcba').difference(C('efgfe')), yp_set('abc'))
-            self.assertEqual(self.thetype('abcba').difference(C('ccb')), yp_set('a'))
-            self.assertEqual(self.thetype('abcba').difference(C('ef')), yp_set('abc'))
-            self.assertEqual(self.thetype('abcba').difference(), yp_set('abc'))
-            self.assertEqual(self.thetype('abcba').difference(C('a'), C('b')), yp_set('c'))
-
-    def test_sub(self):
-        i = self.s.difference(self.otherword)
-        self.assertEqual(self.s - yp_set(self.otherword), i)
-        self.assertEqual(self.s - yp_frozenset(self.otherword), i)
-        try:
-            self.s - self.otherword
-        except TypeError:
-            pass
-        else:
-            self.fail("s-t did not screen-out general iterables")
-
-    def test_symmetric_difference(self):
-        i = self.s.symmetric_difference(self.otherword)
-        with self.nohtyPCheck(enabled=False):
-            for c in self.letters:
-                self.assertEqual(c in i, (c in self.d) ^ (c in self.otherword))
-        self.assertEqual(self.s, self.thetype(self.word))
-        self.assertEqual(yp_type(i), self.basetype)
-        self.assertRaises(PassThru, self.s.symmetric_difference, check_pass_thru())
-        self.assertRaises(TypeError, self.s.symmetric_difference, [[]])
-        for C in yp_set, yp_frozenset, dict.fromkeys, str, list, tuple:
-            self.assertEqual(self.thetype('abcba').symmetric_difference(C('cdc')), yp_set('abd'))
-            self.assertEqual(self.thetype('abcba').symmetric_difference(C('efgfe')), yp_set('abcefg'))
-            self.assertEqual(self.thetype('abcba').symmetric_difference(C('ccb')), yp_set('a'))
-            self.assertEqual(self.thetype('abcba').symmetric_difference(C('ef')), yp_set('abcef'))
-
-    def test_xor(self):
-        i = self.s.symmetric_difference(self.otherword)
-        self.assertEqual(self.s ^ yp_set(self.otherword), i)
-        self.assertEqual(self.s ^ yp_frozenset(self.otherword), i)
-        try:
-            self.s ^ self.otherword
-        except TypeError:
-            pass
-        else:
-            self.fail("s^t did not screen-out general iterables")
-
-    def test_equality(self):
-        self.assertEqual(self.s, yp_set(self.word))
-        self.assertEqual(self.s, yp_frozenset(self.word))
-        self.assertEqual(self.s == self.word, False)
-        self.assertNotEqual(self.s, yp_set(self.otherword))
-        self.assertNotEqual(self.s, yp_frozenset(self.otherword))
-        self.assertEqual(self.s != self.word, True)
-
-    def test_setOfFrozensets(self):
-        t = map(yp_frozenset, ['abcdef', 'bcd', 'bdcb', 'fed', 'fedccba'])
-        s = self.thetype(t)
-        self.assertEqual(yp_len(s), 3)
-
-    def test_sub_and_super(self):
-        p, q, r = map(self.thetype, ['ab', 'abcde', 'def'])
-        self.assertTrue(p < q)
-        self.assertTrue(p <= q)
-        self.assertTrue(q <= q)
-        self.assertTrue(q > p)
-        self.assertTrue(q >= p)
-        self.assertFalse(q < r)
-        self.assertFalse(q <= r)
-        self.assertFalse(q > r)
-        self.assertFalse(q >= r)
-        self.assertTrue(yp_set('a').issubset('abc'))
-        self.assertTrue(yp_set('abc').issuperset('a'))
-        self.assertFalse(yp_set('a').issubset('cbs'))
-        self.assertFalse(yp_set('cbs').issuperset('a'))
-
-    @yp_unittest.skip("TODO: Implement nohtyP pickling")
-    def test_pickling(self):
-        for i in range(pickle.HIGHEST_PROTOCOL + 1):
-            p = pickle.dumps(self.s, i)
-            dup = pickle.loads(p)
-            self.assertEqual(self.s, dup, "%s != %s" % (self.s, dup))
-            if yp_type(self.s) not in (yp_set, yp_frozenset):
-                self.s.x = 10
-                p = pickle.dumps(self.s)
-                dup = pickle.loads(p)
-                self.assertEqual(self.s.x, dup.x)
-
-    @yp_unittest.skip("TODO: Implement nohtyP pickling")
-    def test_iterator_pickling(self):
-        itorg = iter(self.s)
-        data = self.thetype(self.s)
-        d = pickle.dumps(itorg)
-        it = pickle.loads(d)
-        # Set iterators unpickle as list iterators due to the
-        # undefined order of set items.
-        # self.assertEqual(yp_type(itorg), yp_type(it))
-        self.assertTrue(isinstance(it, collections.abc.Iterator))
-        self.assertEqual(self.thetype(it), data)
-
-        it = pickle.loads(d)
-        try:
-            drop = next(it)
-        except StopIteration:
-            return
-        d = pickle.dumps(it)
-        it = pickle.loads(d)
-        self.assertEqual(self.thetype(it), data - self.thetype((drop,)))
-
-    @yp_unittest.skip("REWORK: nohtyP sets don't store user-defined types")
-    def test_deepcopy(self):
-        class Tracer:
-            def __init__(self, value):
-                self.value = value
-            def __hash__(self):
-                return self.value
-            def __deepcopy__(self, memo=None):
-                return Tracer(self.value + 1)
-        t = Tracer(10)
-        s = self.thetype([t])
-        dup = copy.deepcopy(s)
-        self.assertIsNot(s, dup)
-        for elem in dup:
-            newt = elem
-        self.assertIsNot(t, newt)
-        self.assertEqual(t.value + 1, newt.value)
-
-    @yp_unittest.skip("REWORK: nohtyP sets don't store user-defined types")
-    def test_gc(self):
-        # Create a nest of cycles to exercise overall ref count check
-        class A:
-            pass
-        s = yp_set(A() for i in range(1000))
-        for elem in s:
-            elem.cycle = s
-            elem.sub = elem
-            elem.set = yp_set([elem])
-
-    @yp_unittest.skip("REWORK: nohtyP sets don't store user-defined types")
-    def test_subclass_with_custom_hash(self):
-        # Bug #1257731
-        class H(self.thetype):
-            def __hash__(self):
-                return int(id(self) & 0x7fffffff)
-        s=H()
-        f=yp_set()
-        f.add(s)
-        self.assertIn(s, f)
-        f.remove(s)
-        f.add(s)
-        f.discard(s)
-
-    @yp_unittest.skip("nohtyP sets don't store user-defined types")
-    def test_badcmp(self):
-        s = self.thetype([BadCmp()])
-        # Detect comparison errors during insertion and lookup
-        self.assertRaises(RuntimeError, self.thetype, [BadCmp(), BadCmp()])
-        self.assertRaises(RuntimeError, s.__contains__, BadCmp())
-        # Detect errors during mutating operations
-        if hasattr(s, 'add'):
-            self.assertRaises(RuntimeError, s.add, BadCmp())
-            self.assertRaises(RuntimeError, s.discard, BadCmp())
-            self.assertRaises(RuntimeError, s.remove, BadCmp())
-
-    @yp_unittest.skip("REWORK: nohtyP sets don't store user-defined types")
-    def test_cyclical_repr(self):
-        w = ReprWrapper()
-        s = self.thetype([w])
-        w.value = s
-        if self.thetype == yp_set:
-            self.assertEqual(repr(s), '{set(...)}')
-        else:
-            name = repr(s).partition('(')[0]    # strip class name
-            self.assertEqual(repr(s), '%s({%s(...)})' % (name, name))
-
-    @yp_unittest.skip("REWORK: nohtyP sets don't store user-defined types")
-    def test_cyclical_print(self):
-        w = ReprWrapper()
-        s = self.thetype([w])
-        w.value = s
-        fo = open(support.TESTFN, "w")
-        try:
-            fo.write(str(s))
-            fo.close()
-            fo = open(support.TESTFN, "r")
-            self.assertEqual(fo.read(), repr(s))
-        finally:
-            fo.close()
-            support.unlink(support.TESTFN)
-
-    @yp_unittest.skip("REWORK: nohtyP sets don't store user-defined types")
-    def test_do_not_rehash_dict_keys(self):
-        n = 10
-        d = dict.fromkeys(map(HashCountingInt, range(n)))
-        self.assertEqual(sum(elem.hash_count for elem in d), n)
-        s = self.thetype(d)
-        self.assertEqual(sum(elem.hash_count for elem in d), n)
-        s.difference(d)
-        self.assertEqual(sum(elem.hash_count for elem in d), n)
-        if hasattr(s, 'symmetric_difference_update'):
-            s.symmetric_difference_update(d)
-        self.assertEqual(sum(elem.hash_count for elem in d), n)
-        d2 = dict.fromkeys(yp_set(d))
-        self.assertEqual(sum(elem.hash_count for elem in d), n)
-        d3 = dict.fromkeys(yp_frozenset(d))
-        self.assertEqual(sum(elem.hash_count for elem in d), n)
-        d3 = dict.fromkeys(yp_frozenset(d), 123)
-        self.assertEqual(sum(elem.hash_count for elem in d), n)
-        self.assertEqual(d3, dict.fromkeys(d, 123))
-
-    @yp_unittest.skip("REWORK: nohtyP sets don't store user-defined types")
-    def test_container_iterator(self):
-        # Bug #3680: tp_traverse was not implemented for set iterator object
-        class C(object):
-            pass
-        obj = C()
-        ref = weakref.ref(obj)
-        container = yp_set([obj, 1])
-        obj.x = iter(container)
-        del obj, container
-        gc.collect()
-        self.assertTrue(ref() is None, "Cycle was not collected")
-
-class TestSet(TestJointOps, yp_unittest.TestCase):
-    thetype = yp_set
-    basetype = yp_set
-
-    @yp_unittest.skip("Not applicable to nohtyP")
-    def test_init(self):
-        s = self.thetype()
-        s.__init__(self.word)
-        self.assertEqual(s, yp_set(self.word))
-        s.__init__(self.otherword)
-        self.assertEqual(s, yp_set(self.otherword))
-        self.assertRaises(TypeError, s.__init__, s, 2);
-        self.assertRaises(TypeError, s.__init__, 1);
-
-    def test_constructor_identity(self):
-        s = self.thetype(range(3))
-        t = self.thetype(s)
-        self.assertIsNot(s, t)
-
-    def test_set_literal(self):
-        s = yp_set([1,2,3])
-        t = {1,2,3}
-        self.assertEqual(s, t)
-
-    def test_hash(self):
-        self.assertRaises(TypeError, yp_hash, self.s)
-
-    def test_clear(self):
-        self.s.clear()
-        self.assertEqual(self.s, yp_set())
-        self.assertEqual(yp_len(self.s), 0)
-
-    def test_copy(self):
-        dup = self.s.copy()
-        self.assertEqual(self.s, dup)
-        self.assertIsNot(self.s, dup)
-        self.assertEqual(yp_type(dup), self.basetype)
-
-    def test_add(self):
-        self.s.add('Q')
-        self.assertIn('Q', self.s)
-        dup = self.s.copy()
-        self.s.add('Q')
-        self.assertEqual(self.s, dup)
-        self.assertRaises(TypeError, self.s.add, [])
-
-    def test_add_resize_inline(self):
-        # Ensure _ypSet_resize handles moving data back and forth from the inline buff
-        # TODO Dip into the internals to ensure we're testing what we think
-        ints = yp_list(range((0x80*2)//3 - 1))
-        s = self.thetype()  # inline
-        self.assertEqual(s, yp_set())
-        s.add(-100)         # still inline
-        self.assertEqual(s, yp_set((-100,)))
-        for i in ints: s.add(i)     # now in seperate buff
-        self.assertEqual(yp_len(s), len(ints)+1)
-        self.assertIn(-100, s)
-        for i in ints: s.remove(i)  # still in same buff (no resize on remove)
-        self.assertEqual(s, yp_set((-100,)))
-        s.add(-101)         # back to inline
-        self.assertEqual(s, yp_set((-100, -101)))
-
-    def test_remove(self):
-        self.s.remove('a')
-        self.assertNotIn('a', self.s)
-        self.assertRaises(KeyError, self.s.remove, 'Q')
-        self.assertRaises(KeyError, self.s.remove, []) # nohtyP sets accept mutable types here
-        s = self.thetype([yp_frozenset(self.word)])
-        self.assertIn(self.thetype(self.word), s)
-        s.remove(self.thetype(self.word))
-        self.assertNotIn(self.thetype(self.word), s)
-        self.assertRaises(KeyError, self.s.remove, self.thetype(self.word))
-
-    @yp_unittest.skip("Not applicable to nohtyP")
-    def test_remove_keyerror_unpacking(self):
-        # bug:  www.python.org/sf/1576657
-        for v1 in ['Q', (1,)]:
-            try:
-                self.s.remove(v1)
-            except KeyError as e:
-                v2 = e.args[0]
-                self.assertEqual(v1, v2)
-            else:
-                self.fail()
-
-    @yp_unittest.skip("Not applicable to nohtyP")
-    def test_remove_keyerror_set(self):
-        key = self.thetype([3, 4])
-        try:
-            self.s.remove(key)
-        except KeyError as e:
-            self.assertTrue(e.args[0] is key,
-                         "KeyError should be {0}, not {1}".format(key,
-                                                                  e.args[0]))
-        else:
-            self.fail()
-
-    def test_discard(self):
-        self.s.discard('a')
-        self.assertNotIn('a', self.s)
-        self.s.discard('Q')
-        
-        s = self.s.copy()
-        s.discard([]) # nohtyP sets accept mutable types here
-        self.assertEqual(s, self.s)
-        
-        s = self.thetype([yp_frozenset(self.word)])
-        self.assertIn(self.thetype(self.word), s)
-        s.discard(self.thetype(self.word))
-        self.assertNotIn(self.thetype(self.word), s)
-        s.discard(self.thetype(self.word))
-
-    def test_pop(self):
-        for i in range(len(self.s)):
-            elem = self.s.pop()
-            self.assertNotIn(elem, self.s)
-        self.assertRaises(KeyError, self.s.pop)
-
-    def test_update(self):
-        retval = self.s.update(self.otherword)
-        self.assertEqual(retval, yp_None)
-        for c in (self.word + self.otherword):
-            self.assertIn(c, self.s)
-        self.assertRaises(PassThru, self.s.update, check_pass_thru())
-        self.assertRaises(TypeError, self.s.update, [[]])
-        for p, q in (('cdc', 'abcd'), ('efgfe', 'abcefg'), ('ccb', 'abc'), ('ef', 'abcef')):
-            for C in yp_set, yp_frozenset, dict.fromkeys, str, list, tuple:
-                s = self.thetype('abcba')
-                self.assertEqual(s.update(C(p)), yp_None)
-                self.assertEqual(s, yp_set(q))
-        for p in ('cdc', 'efgfe', 'ccb', 'ef', 'abcda'):
-            q = 'ahi'
-            for C in yp_set, yp_frozenset, dict.fromkeys, str, list, tuple:
-                s = self.thetype('abcba')
-                self.assertEqual(s.update(C(p), C(q)), yp_None)
-                self.assertEqual(s, yp_set(s) | yp_set(p) | yp_set(q))
-
-    def test_ior(self):
-        self.s |= yp_set(self.otherword)
-        for c in (self.word + self.otherword):
-            self.assertIn(c, self.s)
-
-    def test_intersection_update(self):
-        retval = self.s.intersection_update(self.otherword)
-        self.assertEqual(retval, yp_None)
-        for c in (self.word + self.otherword):
-            if c in self.otherword and c in self.word:
-                self.assertIn(c, self.s)
-            else:
-                self.assertNotIn(c, self.s)
-        self.assertRaises(PassThru, self.s.intersection_update, check_pass_thru())
-
-        s = self.s.copy()
-        s.intersection_update([[]]) # nohtyP sets accept mutable types here
-        self.assertEqual(s, self.thetype())
-
-        for p, q in (('cdc', 'c'), ('efgfe', ''), ('ccb', 'bc'), ('ef', '')):
-            for C in yp_set, yp_frozenset, dict.fromkeys, str, list, tuple:
-                s = self.thetype('abcba')
-                self.assertEqual(s.intersection_update(C(p)), yp_None)
-                self.assertEqual(s, yp_set(q))
-                ss = 'abcba'
-                s = self.thetype(ss)
-                t = 'cbc'
-                self.assertEqual(s.intersection_update(C(p), C(t)), yp_None)
-                self.assertEqual(s, yp_set('abcba')&yp_set(p)&yp_set(t))
-
-    def test_iand(self):
-        self.s &= yp_set(self.otherword)
-        for c in (self.word + self.otherword):
-            if c in self.otherword and c in self.word:
-                self.assertIn(c, self.s)
-            else:
-                self.assertNotIn(c, self.s)
-
-    def test_difference_update(self):
-        retval = self.s.difference_update(self.otherword)
-        self.assertEqual(retval, yp_None)
-        for c in (self.word + self.otherword):
-            if c in self.word and c not in self.otherword:
-                self.assertIn(c, self.s)
-            else:
-                self.assertNotIn(c, self.s)
-        self.assertRaises(PassThru, self.s.difference_update, check_pass_thru())
-        
-        s = self.s.copy()
-        s.difference_update([[]]) # nohtyP sets accept mutable types here
-        self.assertEqual(s, self.s)
-        
-        for p, q in (('cdc', 'ab'), ('efgfe', 'abc'), ('ccb', 'a'), ('ef', 'abc')):
-            for C in yp_set, yp_frozenset, dict.fromkeys, str, list, tuple:
-                s = self.thetype('abcba')
-                self.assertEqual(s.difference_update(C(p)), yp_None)
-                self.assertEqual(s, yp_set(q))
-
-                s = self.thetype('abcdefghih')
-                s.difference_update()
-                self.assertEqual(s, self.thetype('abcdefghih'))
-
-                s = self.thetype('abcdefghih')
-                s.difference_update(C('aba'))
-                self.assertEqual(s, self.thetype('cdefghih'))
-
-                s = self.thetype('abcdefghih')
-                s.difference_update(C('cdc'), C('aba'))
-                self.assertEqual(s, self.thetype('efghih'))
-
-    def test_isub(self):
-        self.s -= yp_set(self.otherword)
-        for c in (self.word + self.otherword):
-            if c in self.word and c not in self.otherword:
-                self.assertIn(c, self.s)
-            else:
-                self.assertNotIn(c, self.s)
-
-    def test_symmetric_difference_update(self):
-        retval = self.s.symmetric_difference_update(self.otherword)
-        self.assertEqual(retval, yp_None)
-        for c in (self.word + self.otherword):
-            if (c in self.word) ^ (c in self.otherword):
-                self.assertIn(c, self.s)
-            else:
-                self.assertNotIn(c, self.s)
-        self.assertRaises(PassThru, self.s.symmetric_difference_update, check_pass_thru())
-        self.assertRaises(TypeError, self.s.symmetric_difference_update, [[]])
-        for p, q in (('cdc', 'abd'), ('efgfe', 'abcefg'), ('ccb', 'a'), ('ef', 'abcef')):
-            for C in yp_set, yp_frozenset, dict.fromkeys, str, list, tuple:
-                s = self.thetype('abcba')
-                self.assertEqual(s.symmetric_difference_update(C(p)), yp_None)
-                self.assertEqual(s, yp_set(q))
-
-    def test_ixor(self):
-        self.s ^= yp_set(self.otherword)
-        for c in (self.word + self.otherword):
-            if (c in self.word) ^ (c in self.otherword):
-                self.assertIn(c, self.s)
-            else:
-                self.assertNotIn(c, self.s)
-
-    def test_inplace_on_self(self):
-        t = self.s.copy()
-        t |= t
-        self.assertEqual(t, self.s)
-        t &= t
-        self.assertEqual(t, self.s)
-        t -= t
-        self.assertEqual(t, self.thetype())
-        t = self.s.copy()
-        t ^= t
-        self.assertEqual(t, self.thetype())
-
-    @yp_unittest.skip( "TODO: Implement yp_weakref_proxy" )
-    def test_weakref(self):
-        s = self.thetype('gallahad')
-        p = weakref.proxy(s)
-        self.assertEqual(str(p), str(s))
-        s = None
-        self.assertRaises(ReferenceError, str, p)
-
-    @yp_unittest.skip("REWORK: nohtyP doesn't have user-defined types")
-    def test_rich_compare(self):
-        class TestRichSetCompare:
-            def __gt__(self, some_set):
-                self.gt_called = True
-                return False
-            def __lt__(self, some_set):
-                self.lt_called = True
-                return False
-            def __ge__(self, some_set):
-                self.ge_called = True
-                return False
-            def __le__(self, some_set):
-                self.le_called = True
-                return False
-
-        # This first tries the builtin rich set comparison, which doesn't know
-        # how to handle the custom object. Upon returning NotImplemented, the
-        # corresponding comparison on the right object is invoked.
-        myset = yp_set({1, 2, 3})
-
-        myobj = TestRichSetCompare()
-        myset < myobj
-        self.assertTrue(myobj.gt_called)
-
-        myobj = TestRichSetCompare()
-        myset > myobj
-        self.assertTrue(myobj.lt_called)
-
-        myobj = TestRichSetCompare()
-        myset <= myobj
-        self.assertTrue(myobj.ge_called)
-
-        myobj = TestRichSetCompare()
-        myset >= myobj
-        self.assertTrue(myobj.le_called)
-
-    # C API test only available in a debug build
-    if hasattr(yp_set, "test_c_api"):
-        def test_c_api(self):
-            self.assertEqual(yp_set().test_c_api(), True)
-
-class SetSubclass(yp_set):
-    pass
-
-@yp_unittest.skip("Not applicable to nohtyP")
-class TestSetSubclass(TestSet):
-    thetype = SetSubclass
-    basetype = yp_set
-
-class SetSubclassWithKeywordArgs(yp_set):
-    def __init__(self, iterable=[], newarg=None):
-        yp_set.__init__(self, iterable)
-
-@yp_unittest.skip("Not applicable to nohtyP")
-class TestSetSubclassWithKeywordArgs(TestSet):
-
-    @yp_unittest.skip("Not applicable to nohtyP")
-    def test_keywords_in_subclass(self):
-        'SF bug #1486663 -- this used to erroneously raise a TypeError'
-        SetSubclassWithKeywordArgs(newarg=1)
-
-class TestFrozenSet(TestJointOps, yp_unittest.TestCase):
-    thetype = yp_frozenset
-    basetype = yp_frozenset
-
-    @yp_unittest.skip("Not applicable to nohtyP")
-    def test_init(self):
-        s = self.thetype(self.word)
-        s.__init__(self.otherword)
-        self.assertEqual(s, yp_set(self.word))
-
-    def test_singleton_empty_frozenset(self):
-        f = yp_frozenset()
-        efs = [yp_frozenset(), yp_frozenset(yp_list()), yp_frozenset(yp_tuple()), yp_frozenset(yp_str()),
-               yp_frozenset(), yp_frozenset(yp_list()), yp_frozenset(yp_tuple()), yp_frozenset(yp_str()),
-               yp_frozenset(yp_dict()), yp_frozenset(yp_frozenset()),
-               yp_frozenset(f), f]
-        # All of the empty yp_frozensets should have just one id()
-        self.assertEqual(yp_len(yp_set(map(id, efs))), 1)
-
-    def test_constructor_identity(self):
-        s = self.thetype(range(3))
-        t = self.thetype(s)
-        self.assertIs(s, t)
-
-    def test_hash(self):
-        self.assertEqual(yp_hash(self.thetype('abcdeb')),
-                         yp_hash(self.thetype('ebecda')))
-
-        # make sure that all permutations give the same hash value
-        n = 100
-        seq = [randrange(n) for i in range(n)]
-        results = yp_set()
-        for i in range(200):
-            shuffle(seq)
-            results.add(yp_hash(self.thetype(seq)))
-        self.assertEqual(yp_len(results), 1)
-
-    def test_copy(self):
-        dup = self.s.copy()
-        self.assertIs(self.s, dup)
-
-    def test_frozen_as_dictkey(self):
-        seq = list(range(10)) + list('abcdefg') + ['apple']
-        key1 = self.thetype(seq)
-        key2 = self.thetype(reversed(seq))
-        self.assertEqual(key1, key2)
-        self.assertIsNot(key1, key2)
-        d = yp_dict( )
-        d[key1] = 42
-        self.assertEqual(d[key2], 42)
-
-    def test_hash_caching(self):
-        f = self.thetype('abcdcda')
-        self.assertEqual(yp_hash(f), yp_hash(f))
-
-    @support.requires_resource('cpu')
-    def test_hash_effectiveness(self):
-        n = 13
-        hashvalues = yp_set()
-        addhashvalue = hashvalues.add
-        elemmasks = [(i+1, 1<<i) for i in range(n)]
-        for i in range(2**n):
-            addhashvalue(yp_hash(yp_frozenset([e for e, m in elemmasks if m&i])))
-        self.assertEqual(yp_len(hashvalues), 2**n)
-
-class FrozenSetSubclass(yp_frozenset):
-    pass
-
-@yp_unittest.skip("Not applicable to nohtyP")
-class TestFrozenSetSubclass(TestFrozenSet):
-    thetype = FrozenSetSubclass
-    basetype = yp_frozenset
-
-    def test_constructor_identity(self):
-        s = self.thetype(range(3))
-        t = self.thetype(s)
-        self.assertNotEqual(id(s), id(t))
-
-    def test_copy(self):
-        dup = self.s.copy()
-        self.assertNotEqual(id(self.s), id(dup))
-
-    def test_nested_empty_constructor(self):
-        s = self.thetype()
-        t = self.thetype(s)
-        self.assertEqual(s, t)
-
-    def test_singleton_empty_frozenset(self):
-        Frozenset = self.thetype
-        f = yp_frozenset()
-        F = Frozenset()
-        efs = [Frozenset(), Frozenset([]), Frozenset(()), Frozenset(''),
-               Frozenset(), Frozenset([]), Frozenset(()), Frozenset(''),
-               Frozenset(range(0)), Frozenset(Frozenset()),
-               Frozenset(yp_frozenset()), f, F, Frozenset(f), Frozenset(F)]
-        # All empty yp_frozenset subclass instances should have different ids
-        self.assertEqual(yp_len(yp_set(map(id, efs))), yp_len(efs))
-
-# Tests taken from test_sets.py =============================================
-
-empty_set = yp_set()
-
-#==============================================================================
-
-class TestBasicOps:
-
-    @yp_unittest.skip( "TODO: Implement yp_str/yp_repr" )
-    def test_repr(self):
-        if self.repr is not None:
-            self.assertEqual(repr(self.set), self.repr)
-
-    @yp_unittest.skip( "TODO: Implement yp_str/yp_repr" )
-    def check_repr_against_values(self):
-        text = repr(self.set)
-        self.assertTrue(text.startswith('{'))
-        self.assertTrue(text.endswith('}'))
-
-        result = text[1:-1].split(', ')
-        result.sort()
-        sorted_repr_values = [repr(value) for value in self.values]
-        sorted_repr_values.sort()
-        self.assertEqual(result, sorted_repr_values)
-
-    @yp_unittest.skip( "TODO: Implement yp_str/yp_repr" )
-    def test_print(self):
-        try:
-            fo = open(support.TESTFN, "w")
-            fo.write(str(self.set))
-            fo.close()
-            fo = open(support.TESTFN, "r")
-            self.assertEqual(fo.read(), repr(self.set))
-        finally:
-            fo.close()
-            support.unlink(support.TESTFN)
-
-    def test_length(self):
-        self.assertEqual(yp_len(self.set), self.length)
-
-    def test_self_equality(self):
-        self.assertEqual(self.set, self.set)
-
-    def test_equivalent_equality(self):
-        self.assertEqual(self.set, self.dup)
-
-    def test_copy(self):
-        self.assertEqual(self.set.copy(), self.dup)
-
-    def test_self_union(self):
-        result = self.set | self.set
-        self.assertEqual(result, self.dup)
-
-    def test_empty_union(self):
-        result = self.set | empty_set
-        self.assertEqual(result, self.dup)
-
-    def test_union_empty(self):
-        result = empty_set | self.set
-        self.assertEqual(result, self.dup)
-
-    def test_self_intersection(self):
-        result = self.set & self.set
-        self.assertEqual(result, self.dup)
-
-    def test_empty_intersection(self):
-        result = self.set & empty_set
-        self.assertEqual(result, empty_set)
-
-    def test_intersection_empty(self):
-        result = empty_set & self.set
-        self.assertEqual(result, empty_set)
-
-    def test_self_isdisjoint(self):
-        result = self.set.isdisjoint(self.set)
-        self.assertEqual(result, not self.set)
-
-    def test_empty_isdisjoint(self):
-        result = self.set.isdisjoint(empty_set)
-        self.assertEqual(result, True)
-
-    def test_isdisjoint_empty(self):
-        result = empty_set.isdisjoint(self.set)
-        self.assertEqual(result, True)
-
-    def test_self_symmetric_difference(self):
-        result = self.set ^ self.set
-        self.assertEqual(result, empty_set)
-
-    def test_empty_symmetric_difference(self):
-        result = self.set ^ empty_set
-        self.assertEqual(result, self.set)
-
-    def test_self_difference(self):
-        result = self.set - self.set
-        self.assertEqual(result, empty_set)
-
-    def test_empty_difference(self):
-        result = self.set - empty_set
-        self.assertEqual(result, self.dup)
-
-    def test_empty_difference_rev(self):
-        result = empty_set - self.set
-        self.assertEqual(result, empty_set)
-
-    def test_iteration(self):
-        for v in self.set:
-            self.assertIn(v, self.values)
-        setiter = iter(self.set)
-        # note: __length_hint__ is an internal undocumented API,
-        # don't rely on it in your own programs
-        self.assertEqual(setiter.__length_hint__(), yp_len(self.set))
-
-    @yp_unittest.skip("TODO: Implement nohtyP pickling")
-    def test_pickling(self):
-        p = pickle.dumps(self.set)
-        copy = pickle.loads(p)
-        self.assertEqual(self.set, copy,
-                         "%s != %s" % (self.set, copy))
-
-#------------------------------------------------------------------------------
-
-class TestBasicOpsEmpty(TestBasicOps, yp_unittest.TestCase):
-    def setUp(self):
-        self.case   = "empty set"
-        self.values = []
-        self.set    = yp_set(self.values)
-        self.dup    = yp_set(self.values)
-        self.length = 0
-        self.repr   = "set()"
-
-#------------------------------------------------------------------------------
-
-class TestBasicOpsSingleton(TestBasicOps, yp_unittest.TestCase):
-    def setUp(self):
-        self.case   = "unit set (number)"
-        self.values = [3]
-        self.set    = yp_set(self.values)
-        self.dup    = yp_set(self.values)
-        self.length = 1
-        self.repr   = "{3}"
-
-    def test_in(self):
-        self.assertIn(3, self.set)
-
-    def test_not_in(self):
-        self.assertNotIn(2, self.set)
-
-#------------------------------------------------------------------------------
-
-class TestBasicOpsTuple(TestBasicOps, yp_unittest.TestCase):
-    def setUp(self):
-        self.case   = "unit set (tuple)"
-        self.values = [(0, "zero")]
-        self.set    = yp_set(self.values)
-        self.dup    = yp_set(self.values)
-        self.length = 1
-        self.repr   = "{(0, 'zero')}"
-
-    def test_in(self):
-        self.assertIn((0, "zero"), self.set)
-
-    def test_not_in(self):
-        self.assertNotIn(9, self.set)
-
-#------------------------------------------------------------------------------
-
-@yp_unittest.skip("nohtyP sets don't store function objects")
-class TestBasicOpsTriple(TestBasicOps, yp_unittest.TestCase):
-    def setUp(self):
-        self.case   = "triple set"
-        self.values = [0, "zero", operator.add]
-        self.set    = yp_set(self.values)
-        self.dup    = yp_set(self.values)
-        self.length = 3
-        self.repr   = None
-
-#------------------------------------------------------------------------------
-
-class TestBasicOpsString(TestBasicOps, yp_unittest.TestCase):
-    def setUp(self):
-        self.case   = "string set"
-        self.values = ["a", "b", "c"]
-        self.set    = yp_set(self.values)
-        self.dup    = yp_set(self.values)
-        self.length = 3
-
-    @yp_unittest.skip( "TODO: Implement yp_str/yp_repr" )
-    def test_repr(self):
-        self.check_repr_against_values()
-
-#------------------------------------------------------------------------------
-
-class TestBasicOpsBytes(TestBasicOps, yp_unittest.TestCase):
-    def setUp(self):
-        self.case   = "string set"
-        self.values = [b"a", b"b", b"c"]
-        self.set    = yp_set(self.values)
-        self.dup    = yp_set(self.values)
-        self.length = 3
-
-    @yp_unittest.skip( "TODO: Implement yp_str/yp_repr" )
-    def test_repr(self):
-        self.check_repr_against_values()
-
-#------------------------------------------------------------------------------
-
-class TestBasicOpsMixedStringBytes(TestBasicOps, yp_unittest.TestCase):
-    def setUp(self):
-        self._warning_filters = support.check_warnings()
-        self._warning_filters.__enter__()
-        warnings.simplefilter('ignore', BytesWarning)
-        self.case   = "string and bytes set"
-        self.values = ["a", "b", b"a", b"b"]
-        self.set    = yp_set(self.values)
-        self.dup    = yp_set(self.values)
-        self.length = 4
-
-    def tearDown(self):
-        self._warning_filters.__exit__(None, None, None)
-
-    @yp_unittest.skip( "TODO: Implement yp_str/yp_repr" )
-    def test_repr(self):
-        self.check_repr_against_values()
-
-#==============================================================================
-
-def baditer():
-    raise TypeError
-    yield True
-
-def gooditer():
-    yield True
-
-class TestExceptionPropagation(yp_unittest.TestCase):
-    """SF 628246:  Set constructor should not trap iterator TypeErrors"""
-
-    def test_instanceWithException(self):
-        self.assertRaises(TypeError, yp_set, baditer())
-
-    def test_instancesWithoutException(self):
-        # All of these iterables should load without exception.
-        yp_set([1,2,3])
-        yp_set((1,2,3))
-        yp_set({'one':1, 'two':2, 'three':3})
-        yp_set(range(3))
-        yp_set('abc')
-        yp_set(gooditer())
-
-    @yp_unittest.skip("Not applicable to nohtyP")
-    def test_changingSizeWhileIterating(self):
-        s = yp_set([1,2,3])
-        try:
-            for i in s:
-                s.update([4])
-        except RuntimeError:
-            pass
-        else:
-            self.fail("no exception when changing size during iteration")
-
-#==============================================================================
-
-class TestSetOfSets(yp_unittest.TestCase):
-    def test_constructor(self):
-        inner = yp_frozenset([1])
-        outer = yp_set([inner])
-        element = outer.pop()
-        self.assertEqual(yp_type(element), yp_frozenset)
-        outer.add(inner)        # Rebuild set of sets with .add method
-        outer.remove(inner)
-        self.assertEqual(outer, yp_set())   # Verify that remove worked
-        outer.discard(inner)    # Absence of KeyError indicates working fine
-
-#==============================================================================
-
-class TestBinaryOps(yp_unittest.TestCase):
-    def setUp(self):
-        self.set = yp_set((2, 4, 6))
-
-    def test_eq(self):              # SF bug 643115
-        self.assertEqual(self.set, yp_set({2:1,4:3,6:5}))
-
-    def test_union_subset(self):
-        result = self.set | yp_set([2])
-        self.assertEqual(result, yp_set((2, 4, 6)))
-
-    def test_union_superset(self):
-        result = self.set | yp_set([2, 4, 6, 8])
-        self.assertEqual(result, yp_set([2, 4, 6, 8]))
-
-    def test_union_overlap(self):
-        result = self.set | yp_set([3, 4, 5])
-        self.assertEqual(result, yp_set([2, 3, 4, 5, 6]))
-
-    def test_union_non_overlap(self):
-        result = self.set | yp_set([8])
-        self.assertEqual(result, yp_set([2, 4, 6, 8]))
-
-    def test_intersection_subset(self):
-        result = self.set & yp_set((2, 4))
-        self.assertEqual(result, yp_set((2, 4)))
-
-    def test_intersection_superset(self):
-        result = self.set & yp_set([2, 4, 6, 8])
-        self.assertEqual(result, yp_set([2, 4, 6]))
-
-    def test_intersection_overlap(self):
-        result = self.set & yp_set([3, 4, 5])
-        self.assertEqual(result, yp_set([4]))
-
-    def test_intersection_non_overlap(self):
-        result = self.set & yp_set([8])
-        self.assertEqual(result, empty_set)
-
-    def test_isdisjoint_subset(self):
-        result = self.set.isdisjoint(yp_set((2, 4)))
-        self.assertEqual(result, False)
-
-    def test_isdisjoint_superset(self):
-        result = self.set.isdisjoint(yp_set([2, 4, 6, 8]))
-        self.assertEqual(result, False)
-
-    def test_isdisjoint_overlap(self):
-        result = self.set.isdisjoint(yp_set([3, 4, 5]))
-        self.assertEqual(result, False)
-
-    def test_isdisjoint_non_overlap(self):
-        result = self.set.isdisjoint(yp_set([8]))
-        self.assertEqual(result, True)
-
-    def test_sym_difference_subset(self):
-        result = self.set ^ yp_set((2, 4))
-        self.assertEqual(result, yp_set([6]))
-
-    def test_sym_difference_superset(self):
-        result = self.set ^ yp_set((2, 4, 6, 8))
-        self.assertEqual(result, yp_set([8]))
-
-    def test_sym_difference_overlap(self):
-        result = self.set ^ yp_set((3, 4, 5))
-        self.assertEqual(result, yp_set([2, 3, 5, 6]))
-
-    def test_sym_difference_non_overlap(self):
-        result = self.set ^ yp_set([8])
-        self.assertEqual(result, yp_set([2, 4, 6, 8]))
-
-#==============================================================================
-
-class TestUpdateOps(yp_unittest.TestCase):
-    def setUp(self):
-        self.set = yp_set((2, 4, 6))
-
-    def test_union_subset(self):
-        self.set |= yp_set([2])
-        self.assertEqual(self.set, yp_set((2, 4, 6)))
-
-    def test_union_superset(self):
-        self.set |= yp_set([2, 4, 6, 8])
-        self.assertEqual(self.set, yp_set([2, 4, 6, 8]))
-
-    def test_union_overlap(self):
-        self.set |= yp_set([3, 4, 5])
-        self.assertEqual(self.set, yp_set([2, 3, 4, 5, 6]))
-
-    def test_union_non_overlap(self):
-        self.set |= yp_set([8])
-        self.assertEqual(self.set, yp_set([2, 4, 6, 8]))
-
-    def test_union_method_call(self):
-        self.set.update(yp_set([3, 4, 5]))
-        self.assertEqual(self.set, yp_set([2, 3, 4, 5, 6]))
-
-    def test_intersection_subset(self):
-        self.set &= yp_set((2, 4))
-        self.assertEqual(self.set, yp_set((2, 4)))
-
-    def test_intersection_superset(self):
-        self.set &= yp_set([2, 4, 6, 8])
-        self.assertEqual(self.set, yp_set([2, 4, 6]))
-
-    def test_intersection_overlap(self):
-        self.set &= yp_set([3, 4, 5])
-        self.assertEqual(self.set, yp_set([4]))
-
-    def test_intersection_non_overlap(self):
-        self.set &= yp_set([8])
-        self.assertEqual(self.set, empty_set)
-
-    def test_intersection_method_call(self):
-        self.set.intersection_update(yp_set([3, 4, 5]))
-        self.assertEqual(self.set, yp_set([4]))
-
-    def test_sym_difference_subset(self):
-        self.set ^= yp_set((2, 4))
-        self.assertEqual(self.set, yp_set([6]))
-
-    def test_sym_difference_superset(self):
-        self.set ^= yp_set((2, 4, 6, 8))
-        self.assertEqual(self.set, yp_set([8]))
-
-    def test_sym_difference_overlap(self):
-        self.set ^= yp_set((3, 4, 5))
-        self.assertEqual(self.set, yp_set([2, 3, 5, 6]))
-
-    def test_sym_difference_non_overlap(self):
-        self.set ^= yp_set([8])
-        self.assertEqual(self.set, yp_set([2, 4, 6, 8]))
-
-    def test_sym_difference_method_call(self):
-        self.set.symmetric_difference_update(yp_set([3, 4, 5]))
-        self.assertEqual(self.set, yp_set([2, 3, 5, 6]))
-
-    def test_difference_subset(self):
-        self.set -= yp_set((2, 4))
-        self.assertEqual(self.set, yp_set([6]))
-
-    def test_difference_superset(self):
-        self.set -= yp_set((2, 4, 6, 8))
-        self.assertEqual(self.set, yp_set([]))
-
-    def test_difference_overlap(self):
-        self.set -= yp_set((3, 4, 5))
-        self.assertEqual(self.set, yp_set([2, 6]))
-
-    def test_difference_non_overlap(self):
-        self.set -= yp_set([8])
-        self.assertEqual(self.set, yp_set([2, 4, 6]))
-
-    def test_difference_method_call(self):
-        self.set.difference_update(yp_set([3, 4, 5]))
-        self.assertEqual(self.set, yp_set([2, 6]))
-
-#==============================================================================
-
-class TestMutate(yp_unittest.TestCase):
-    def setUp(self):
-        self.values = yp_list( ["a", "b", "c"] )
-        self.set = yp_set(self.values)
-
-    def test_add_present(self):
-        self.set.add("c")
-        self.assertEqual(self.set, yp_set("abc"))
-
-    def test_add_absent(self):
-        self.set.add("d")
-        self.assertEqual(self.set, yp_set("abcd"))
-
-    def test_add_until_full(self):
-        tmp = yp_set()
-        expected_len = 0
-        for v in self.values:
-            tmp.add(v)
-            expected_len += 1
-            self.assertEqual(yp_len(tmp), expected_len)
-        self.assertEqual(tmp, self.set)
-
-    def test_remove_present(self):
-        self.set.remove("b")
-        self.assertEqual(self.set, yp_set("ac"))
-
-    def test_remove_absent(self):
-        try:
-            self.set.remove("d")
-            self.fail("Removing missing element should have raised LookupError")
-        except LookupError:
-            pass
-
-    def test_remove_until_empty(self):
-        expected_len = yp_len(self.set)
-        for v in self.values:
-            self.set.remove(v)
-            expected_len -= 1
-            self.assertEqual(yp_len(self.set), expected_len)
-
-    def test_discard_present(self):
-        self.set.discard("c")
-        self.assertEqual(self.set, yp_set("ab"))
-
-    def test_discard_absent(self):
-        self.set.discard("d")
-        self.assertEqual(self.set, yp_set("abc"))
-
-    def test_clear(self):
-        self.set.clear()
-        self.assertEqual(yp_len(self.set), 0)
-
-    def test_pop(self):
-        popped = yp_dict( )
-        while self.set:
-            popped[self.set.pop()] = None
-        self.assertEqual(yp_len(popped), yp_len(self.values))
-        for v in self.values:
-            self.assertIn(v, popped)
-
-    def test_update_empty_tuple(self):
-        self.set.update(())
-        self.assertEqual(self.set, yp_set(self.values))
-
-    def test_update_unit_tuple_overlap(self):
-        self.set.update(("a",))
-        self.assertEqual(self.set, yp_set(self.values))
-
-    def test_update_unit_tuple_non_overlap(self):
-        self.set.update(("a", "z"))
-        self.assertEqual(self.set, yp_set(self.values + ["z"]))
-
-#==============================================================================
-
-class TestSubsets:
-
-    case2method = {"<=": "issubset",
-                   ">=": "issuperset",
-                  }
-
-    reverse = {"==": "==",
-               "!=": "!=",
-               "<":  ">",
-               ">":  "<",
-               "<=": ">=",
-               ">=": "<=",
-              }
-
-    def test_issubset(self):
-        x = self.left
-        y = self.right
-        for case in "!=", "==", "<", "<=", ">", ">=":
-            expected = case in self.cases
-            # Test the binary infix spelling.
-            result = eval("x" + case + "y", locals())
-            self.assertEqual(result, expected)
-            # Test the "friendly" method-name spelling, if one exists.
-            if case in TestSubsets.case2method:
-                method = getattr(x, TestSubsets.case2method[case])
-                result = method(y)
-                self.assertEqual(result, expected)
-
-            # Now do the same for the operands reversed.
-            rcase = TestSubsets.reverse[case]
-            result = eval("y" + rcase + "x", locals())
-            self.assertEqual(result, expected)
-            if rcase in TestSubsets.case2method:
-                method = getattr(y, TestSubsets.case2method[rcase])
-                result = method(x)
-                self.assertEqual(result, expected)
-#------------------------------------------------------------------------------
-
-class TestSubsetEqualEmpty(TestSubsets, yp_unittest.TestCase):
-    left  = yp_set()
-    right = yp_set()
-    name  = "both empty"
-    cases = "==", "<=", ">="
-
-#------------------------------------------------------------------------------
-
-class TestSubsetEqualNonEmpty(TestSubsets, yp_unittest.TestCase):
-    left  = yp_set([1, 2])
-    right = yp_set([1, 2])
-    name  = "equal pair"
-    cases = "==", "<=", ">="
-
-#------------------------------------------------------------------------------
-
-class TestSubsetEmptyNonEmpty(TestSubsets, yp_unittest.TestCase):
-    left  = yp_set()
-    right = yp_set([1, 2])
-    name  = "one empty, one non-empty"
-    cases = "!=", "<", "<="
-
-#------------------------------------------------------------------------------
-
-class TestSubsetPartial(TestSubsets, yp_unittest.TestCase):
-    left  = yp_set([1])
-    right = yp_set([1, 2])
-    name  = "one a non-empty proper subset of other"
-    cases = "!=", "<", "<="
-
-#------------------------------------------------------------------------------
-
-class TestSubsetNonOverlap(TestSubsets, yp_unittest.TestCase):
-    left  = yp_set([1])
-    right = yp_set([2])
-    name  = "neither empty, neither contains"
-    cases = "!="
-
-#==============================================================================
-
-class TestOnlySetsInBinaryOps:
-
-    def test_eq_ne(self):
-        # Unlike the others, this is testing that == and != *are* allowed.
-        self.assertEqual(self.other == self.set, yp_False)
-        self.assertEqual(self.set == self.other, yp_False)
-        self.assertEqual(self.other != self.set, yp_True)
-        self.assertEqual(self.set != self.other, yp_True)
-
-    def test_ge_gt_le_lt(self):
-        self.assertRaises(TypeError, lambda: self.set < self.other)
-        self.assertRaises(TypeError, lambda: self.set <= self.other)
-        self.assertRaises(TypeError, lambda: self.set > self.other)
-        self.assertRaises(TypeError, lambda: self.set >= self.other)
-
-        self.assertRaises(TypeError, lambda: self.other < self.set)
-        self.assertRaises(TypeError, lambda: self.other <= self.set)
-        self.assertRaises(TypeError, lambda: self.other > self.set)
-        self.assertRaises(TypeError, lambda: self.other >= self.set)
-
-    def test_update_operator(self):
-        try:
-            self.set |= self.other
-        except TypeError:
-            pass
-        else:
-            self.fail("expected TypeError")
-
-    def test_update(self):
-        if self.otherIsIterable:
-            self.set.update(self.other)
-        else:
-            self.assertRaises(TypeError, self.set.update, self.other)
-
-    def test_union(self):
-        self.assertRaises(TypeError, lambda: self.set | self.other)
-        self.assertRaises(TypeError, lambda: self.other | self.set)
-        if self.otherIsIterable:
-            self.set.union(self.other)
-        else:
-            self.assertRaises(TypeError, self.set.union, self.other)
-
-    def test_intersection_update_operator(self):
-        try:
-            self.set &= self.other
-        except TypeError:
-            pass
-        else:
-            self.fail("expected TypeError")
-
-    def test_intersection_update(self):
-        if self.otherIsIterable:
-            self.set.intersection_update(self.other)
-        else:
-            self.assertRaises(TypeError,
-                              self.set.intersection_update,
-                              self.other)
-
-    def test_intersection(self):
-        self.assertRaises(TypeError, lambda: self.set & self.other)
-        self.assertRaises(TypeError, lambda: self.other & self.set)
-        if self.otherIsIterable:
-            self.set.intersection(self.other)
-        else:
-            self.assertRaises(TypeError, self.set.intersection, self.other)
-
-    def test_sym_difference_update_operator(self):
-        try:
-            self.set ^= self.other
-        except TypeError:
-            pass
-        else:
-            self.fail("expected TypeError")
-
-    def test_sym_difference_update(self):
-        if self.otherIsIterable:
-            self.set.symmetric_difference_update(self.other)
-        else:
-            self.assertRaises(TypeError,
-                              self.set.symmetric_difference_update,
-                              self.other)
-
-    def test_sym_difference(self):
-        self.assertRaises(TypeError, lambda: self.set ^ self.other)
-        self.assertRaises(TypeError, lambda: self.other ^ self.set)
-        if self.otherIsIterable:
-            self.set.symmetric_difference(self.other)
-        else:
-            self.assertRaises(TypeError, self.set.symmetric_difference, self.other)
-
-    def test_difference_update_operator(self):
-        try:
-            self.set -= self.other
-        except TypeError:
-            pass
-        else:
-            self.fail("expected TypeError")
-
-    def test_difference_update(self):
-        if self.otherIsIterable:
-            self.set.difference_update(self.other)
-        else:
-            self.assertRaises(TypeError,
-                              self.set.difference_update,
-                              self.other)
-
-    def test_difference(self):
-        self.assertRaises(TypeError, lambda: self.set - self.other)
-        self.assertRaises(TypeError, lambda: self.other - self.set)
-        if self.otherIsIterable:
-            self.set.difference(self.other)
-        else:
-            self.assertRaises(TypeError, self.set.difference, self.other)
-
-#------------------------------------------------------------------------------
-
-class TestOnlySetsNumeric(TestOnlySetsInBinaryOps, yp_unittest.TestCase):
-    def setUp(self):
-        self.set   = yp_set((1, 2, 3))
-        self.other = 19
-        self.otherIsIterable = False
-
-#------------------------------------------------------------------------------
-
-class TestOnlySetsDict(TestOnlySetsInBinaryOps, yp_unittest.TestCase):
-    def setUp(self):
-        self.set   = yp_set((1, 2, 3))
-        self.other = {1:2, 3:4}
-        self.otherIsIterable = True
-
-#------------------------------------------------------------------------------
-
-@yp_unittest.skip("Not applicable to nohtyP")
-class TestOnlySetsOperator(TestOnlySetsInBinaryOps, yp_unittest.TestCase):
-    def setUp(self):
-        self.set   = yp_set((1, 2, 3))
-        self.other = operator.add
-        self.otherIsIterable = False
-
-#------------------------------------------------------------------------------
-
-class TestOnlySetsTuple(TestOnlySetsInBinaryOps, yp_unittest.TestCase):
-    def setUp(self):
-        self.set   = yp_set((1, 2, 3))
-        self.other = (2, 4, 6)
-        self.otherIsIterable = True
-
-#------------------------------------------------------------------------------
-
-class TestOnlySetsString(TestOnlySetsInBinaryOps, yp_unittest.TestCase):
-    def setUp(self):
-        self.set   = yp_set((1, 2, 3))
-        self.other = 'abc'
-        self.otherIsIterable = True
-
-#------------------------------------------------------------------------------
-
-class TestOnlySetsGenerator(TestOnlySetsInBinaryOps, yp_unittest.TestCase):
-    def setUp(self):
-        def gen():
-            for i in range(0, 10, 2):
-                yield i
-        self.set   = yp_set((1, 2, 3))
-        self.other = gen()
-        self.otherIsIterable = True
-
-#==============================================================================
-
-class TestCopying:
-
-    def test_copy(self):
-        dup = self.set.copy()
-        dup_list = yp_sorted(dup, key=repr)
-        set_list = yp_sorted(self.set, key=repr)
-        self.assertEqual(yp_len(dup_list), yp_len(set_list))
-        for i in range(len(dup_list)):
-            self.assertIs(dup_list[i], set_list[i])
-
-    def test_deep_copy(self):
-        dup = copy.deepcopy(self.set)
-        ##print yp_type(dup), repr(dup)
-        dup_list = yp_sorted(dup, key=repr)
-        set_list = yp_sorted(self.set, key=repr)
-        self.assertEqual(yp_len(dup_list), yp_len(set_list))
-        for i in range(len(dup_list)):
-            self.assertEqual(dup_list[i], set_list[i])
-
-#------------------------------------------------------------------------------
-
-class TestCopyingEmpty(TestCopying, yp_unittest.TestCase):
-    def setUp(self):
-        self.set = yp_set()
-
-#------------------------------------------------------------------------------
-
-class TestCopyingSingleton(TestCopying, yp_unittest.TestCase):
-    def setUp(self):
-        self.set = yp_set(["hello"])
-
-#------------------------------------------------------------------------------
-
-class TestCopyingTriple(TestCopying, yp_unittest.TestCase):
-    def setUp(self):
-        self.set = yp_set(["zero", 0, None])
-
-#------------------------------------------------------------------------------
-
-class TestCopyingTuple(TestCopying, yp_unittest.TestCase):
-    def setUp(self):
-        self.set = yp_set([(1, 2)])
-
-#------------------------------------------------------------------------------
-
-class TestCopyingNested(TestCopying, yp_unittest.TestCase):
-    def setUp(self):
-        self.set = yp_set([((1, 2), (3, 4))])
-
-#==============================================================================
-
-class TestIdentities(yp_unittest.TestCase):
-    def setUp(self):
-        self.a = yp_set('abracadabra')
-        self.b = yp_set('alacazam')
-
-    def test_binopsVsSubsets(self):
-        a, b = self.a, self.b
-        self.assertTrue(a - b < a)
-        self.assertTrue(b - a < b)
-        self.assertTrue(a & b < a)
-        self.assertTrue(a & b < b)
-        self.assertTrue(a | b > a)
-        self.assertTrue(a | b > b)
-        self.assertTrue(a ^ b < a | b)
-
-    def test_commutativity(self):
-        a, b = self.a, self.b
-        self.assertEqual(a&b, b&a)
-        self.assertEqual(a|b, b|a)
-        self.assertEqual(a^b, b^a)
-        if a != b:
-            self.assertNotEqual(a-b, b-a)
-
-    def test_summations(self):
-        # check that sums of parts equal the whole
-        a, b = self.a, self.b
-        self.assertEqual((a-b)|(a&b)|(b-a), a|b)
-        self.assertEqual((a&b)|(a^b), a|b)
-        self.assertEqual(a|(b-a), a|b)
-        self.assertEqual((a-b)|b, a|b)
-        self.assertEqual((a-b)|(a&b), a)
-        self.assertEqual((b-a)|(a&b), b)
-        self.assertEqual((a-b)|(b-a), a^b)
-
-    def test_exclusion(self):
-        # check that inverse operations show non-overlap
-        a, b, zero = self.a, self.b, yp_set()
-        self.assertEqual((a-b)&b, zero)
-        self.assertEqual((b-a)&a, zero)
-        self.assertEqual((a&b)&(a^b), zero)
-
-# Tests derived from test_itertools.py =======================================
-
-def R(seqn):
-    'Regular generator'
-    for i in seqn:
-        yield i
-
-class G:
-    'Sequence using __getitem__'
-    def __init__(self, seqn):
-        self.seqn = seqn
-    def __getitem__(self, i):
-        return self.seqn[i]
-
-class I:
-    'Sequence using iterator protocol'
-    def __init__(self, seqn):
-        self.seqn = seqn
-        self.i = 0
-    def __iter__(self):
-        return self
-    def __next__(self):
-        if self.i >= len(self.seqn): raise StopIteration
-        v = self.seqn[self.i]
-        self.i += 1
-        return v
-
-class Ig:
-    'Sequence using iterator protocol defined with a generator'
-    def __init__(self, seqn):
-        self.seqn = seqn
-        self.i = 0
-    def __iter__(self):
-        for val in self.seqn:
-            yield val
-
-class X:
-    'Missing __getitem__ and __iter__'
-    def __init__(self, seqn):
-        self.seqn = seqn
-        self.i = 0
-    def __next__(self):
-        if self.i >= yp_len(self.seqn): raise StopIteration
-        v = self.seqn[self.i]
-        self.i += 1
-        return v
-
-class N:
-    'Iterator missing __next__()'
-    def __init__(self, seqn):
-        self.seqn = seqn
-        self.i = 0
-    def __iter__(self):
-        return self
-
-class E:
-    'Test propagation of exceptions'
-    def __init__(self, seqn):
-        self.seqn = seqn
-        self.i = 0
-    def __iter__(self):
-        return self
-    def __next__(self):
-        3 // 0
-
-class S:
-    'Test immediate stop'
-    def __init__(self, seqn):
-        pass
-    def __iter__(self):
-        return self
-    def __next__(self):
-        raise StopIteration
-
-from itertools import chain
-def L(seqn):
-    'Test multiple tiers of iterators'
-    return chain(map(lambda x:x, R(Ig(G(seqn)))))
-
-class TestVariousIteratorArgs(yp_unittest.TestCase):
-
-    @support.requires_resource('cpu')
-    def test_constructor(self):
-        for cons in (yp_set, yp_frozenset):
-            for s in ("123", "", range(1000), ('do', 1.2), range(2000,2200,5)):
-                for g in (G, I, Ig, S, L, R):
-                    self.assertEqual(yp_sorted(cons(g(s)), key=repr), sorted(g(s), key=repr))
-                self.assertRaises(TypeError, cons , X(s))
-                self.assertRaises(TypeError, cons , N(s))
-                self.assertRaises(ZeroDivisionError, cons , E(s))
-
-    @support.requires_resource('cpu')
-    def test_inline_methods(self):
-        s = yp_set('november')
-        for data in ("123", "", range(1000), ('do', 1.2), range(2000,2200,5), 'december'):
-            for meth in (s.union, s.intersection, s.difference, s.symmetric_difference, s.isdisjoint):
-                for g in (G, I, Ig, L, R):
-                    expected = meth(data)
-                    actual = meth(g(data))
-                    if isinstance(expected, yp_bool):
-                        self.assertEqual(actual, expected)
-                    else:
-                        self.assertEqual(yp_sorted(actual, key=repr), yp_sorted(expected, key=repr))
-                self.assertRaises(TypeError, meth, X(s))
-                self.assertRaises(TypeError, meth, N(s))
-                self.assertRaises(ZeroDivisionError, meth, E(s))
-
-    @support.requires_resource('cpu')
-    def test_inplace_methods(self):
-        for data in ("123", "", range(1000), ('do', 1.2), range(2000,2200,5), 'december'):
-            for methname in ('update', 'intersection_update',
-                             'difference_update', 'symmetric_difference_update'):
-                for g in (G, I, Ig, S, L, R):
-                    s = yp_set('january')
-                    t = s.copy()
-                    getattr(s, methname)(list(g(data)))
-                    getattr(t, methname)(g(data))
-                    self.assertEqual(yp_sorted(s, key=repr), yp_sorted(t, key=repr))
-
-                self.assertRaises(TypeError, getattr(yp_set('january'), methname), X(data))
-                self.assertRaises(TypeError, getattr(yp_set('january'), methname), N(data))
-                self.assertRaises(ZeroDivisionError, getattr(yp_set('january'), methname), E(data))
-
-class bad_eq:
-    def __eq__(self, other):
-        if be_bad:
-            set2.clear()
-            raise ZeroDivisionError
-        return self is other
-    def __hash__(self):
-        return 0
-
-class bad_dict_clear:
-    def __eq__(self, other):
-        if be_bad:
-            dict2.clear()
-        return self is other
-    def __hash__(self):
-        return 0
-
-class TestWeirdBugs(yp_unittest.TestCase):
-    @yp_unittest.skip("REWORK: nohtyP sets don't store user-defined types")
-    def test_8420_set_merge(self):
-        # This used to segfault
-        global be_bad, set2, dict2
-        be_bad = False
-        set1 = yp_set({bad_eq()})
-        set2 = yp_set({bad_eq() for i in range(75)})
-        be_bad = True
-        self.assertRaises(ZeroDivisionError, set1.update, set2)
-
-        be_bad = False
-        set1 = yp_set({bad_dict_clear()})
-        dict2 = yp_set({bad_dict_clear(): None})
-        be_bad = True
-        set1.symmetric_difference_update(dict2)
-
-# Application tests (based on David Eppstein's graph recipes ====================================
-
-def powerset(U):
-    """Generates all subsets of a set or sequence U."""
-    U = iter(U)
-    try:
-        x = yp_frozenset([next(U)])
-        for S in powerset(U):
-            yield S
-            yield S | x
-    except StopIteration:
-        yield yp_frozenset()
-
-def cube(n):
-    """Graph of n-dimensional hypercube."""
-    singletons = [yp_frozenset([x]) for x in range(n)]
-    return dict([(x, yp_frozenset([x^s for s in singletons]))
-                 for x in powerset(range(n))])
-
-def linegraph(G):
-    """Graph, the vertices of which are edges of G,
-    with two vertices being adjacent iff the corresponding
-    edges share a vertex."""
-    L = yp_dict( )
-    for x in G:
-        for y in G[x]:
-            nx = [yp_frozenset([x,z]) for z in G[x] if z != y]
-            ny = [yp_frozenset([y,z]) for z in G[y] if z != x]
-            L[yp_frozenset([x,y])] = yp_frozenset(nx+ny)
-    return L
-
-def faces(G):
-    'Return a set of faces in G.  Where a face is a set of vertices on that face'
-    # currently limited to triangles,squares, and pentagons
-    f = yp_set()
-    for v1, edges in G.items():
-        for v2 in edges:
-            for v3 in G[v2]:
-                if v1 == v3:
-                    continue
-                if v1 in G[v3]:
-                    f.add(yp_frozenset([v1, v2, v3]))
-                else:
-                    for v4 in G[v3]:
-                        if v4 == v2:
-                            continue
-                        if v1 in G[v4]:
-                            f.add(yp_frozenset([v1, v2, v3, v4]))
-                        else:
-                            for v5 in G[v4]:
-                                if v5 == v3 or v5 == v2:
-                                    continue
-                                if v1 in G[v5]:
-                                    f.add(yp_frozenset([v1, v2, v3, v4, v5]))
-    return f
-
-
-class TestGraphs(yp_unittest.TestCase):
-
-    def test_cube(self):
-
-        g = cube(3)                             # vert --> {v1, v2, v3}
-        vertices1 = yp_set(g)
-        self.assertEqual(yp_len(vertices1), 8)     # eight vertices
-        for edge in g.values():
-            self.assertEqual(yp_len(edge), 3)      # each vertex connects to three edges
-        vertices2 = yp_set(v for edges in g.values() for v in edges)
-        self.assertEqual(vertices1, vertices2)  # edge vertices in original set
-
-        cubefaces = faces(g)
-        self.assertEqual(yp_len(cubefaces), 6)     # six faces
-        for face in cubefaces:
-            self.assertEqual(yp_len(face), 4)      # each face is a square
-
-    def test_cuboctahedron(self):
-
-        # http://en.wikipedia.org/wiki/Cuboctahedron
-        # 8 triangular faces and 6 square faces
-        # 12 indentical vertices each connecting a triangle and square
-
-        g = cube(3)
-        cuboctahedron = linegraph(g)            # V( --> {V1, V2, V3, V4}
-        self.assertEqual(yp_len(cuboctahedron), 12)# twelve vertices
-
-        vertices = yp_set(cuboctahedron)
-        for edges in cuboctahedron.values():
-            self.assertEqual(yp_len(edges), 4)     # each vertex connects to four other vertices
-        othervertices = yp_set(edge for edges in cuboctahedron.values() for edge in edges)
-        self.assertEqual(vertices, othervertices)   # edge vertices in original set
-
-        cubofaces = faces(cuboctahedron)
-        facesizes = collections.defaultdict(int)
-        for face in cubofaces:
-            facesizes[yp_len(face)] += 1
-        facesizes = yp_dict( facesizes )
-        self.assertEqual(facesizes[3], 8)       # eight triangular faces
-        self.assertEqual(facesizes[4], 6)       # six square faces
-
-        for vertex in cuboctahedron:
-            edge = vertex                       # Cuboctahedron vertices are edges in Cube
-            self.assertEqual(yp_len(edge), 2)      # Two cube vertices define an edge
-            for cubevert in edge:
-                self.assertIn(cubevert, g)
-
-
-#==============================================================================
-
-if __name__ == "__main__":
-    yp_unittest.main()
-=======
-import unittest
-from test import support
-import gc
-import weakref
-import operator
-import copy
-import pickle
-from random import randrange, shuffle
-import sys
-import warnings
-import collections
-import collections.abc
-
-class PassThru(Exception):
-    pass
-
-def check_pass_thru():
-    raise PassThru
-    yield 1
-
-class BadCmp:
-    def __hash__(self):
-        return 1
-    def __eq__(self, other):
-        raise RuntimeError
-
-class ReprWrapper:
-    'Used to test self-referential repr() calls'
-    def __repr__(self):
-        return repr(self.value)
-
-class HashCountingInt(int):
-    'int-like object that counts the number of times __hash__ is called'
-    def __init__(self, *args):
-        self.hash_count = 0
-    def __hash__(self):
-        self.hash_count += 1
-        return int.__hash__(self)
-
-class TestJointOps:
-    # Tests common to both set and frozenset
-
-    def setUp(self):
-        self.word = word = 'simsalabim'
-        self.otherword = 'madagascar'
-        self.letters = 'abcdefghijklmnopqrstuvwxyzABCDEFGHIJKLMNOPQRSTUVWXYZ'
-        self.s = self.thetype(word)
-        self.d = dict.fromkeys(word)
-
-    def test_new_or_init(self):
-        self.assertRaises(TypeError, self.thetype, [], 2)
-        self.assertRaises(TypeError, set().__init__, a=1)
-
-    def test_uniquification(self):
-        actual = sorted(self.s)
-        expected = sorted(self.d)
-        self.assertEqual(actual, expected)
-        self.assertRaises(PassThru, self.thetype, check_pass_thru())
-        self.assertRaises(TypeError, self.thetype, [[]])
-
-    def test_len(self):
-        self.assertEqual(len(self.s), len(self.d))
-
-    def test_contains(self):
-        for c in self.letters:
-            self.assertEqual(c in self.s, c in self.d)
-        self.assertRaises(TypeError, self.s.__contains__, [[]])
-        s = self.thetype([frozenset(self.letters)])
-        self.assertIn(self.thetype(self.letters), s)
-
-    def test_union(self):
-        u = self.s.union(self.otherword)
-        for c in self.letters:
-            self.assertEqual(c in u, c in self.d or c in self.otherword)
-        self.assertEqual(self.s, self.thetype(self.word))
-        self.assertEqual(type(u), self.basetype)
-        self.assertRaises(PassThru, self.s.union, check_pass_thru())
-        self.assertRaises(TypeError, self.s.union, [[]])
-        for C in set, frozenset, dict.fromkeys, str, list, tuple:
-            self.assertEqual(self.thetype('abcba').union(C('cdc')), set('abcd'))
-            self.assertEqual(self.thetype('abcba').union(C('efgfe')), set('abcefg'))
-            self.assertEqual(self.thetype('abcba').union(C('ccb')), set('abc'))
-            self.assertEqual(self.thetype('abcba').union(C('ef')), set('abcef'))
-            self.assertEqual(self.thetype('abcba').union(C('ef'), C('fg')), set('abcefg'))
-
-        # Issue #6573
-        x = self.thetype()
-        self.assertEqual(x.union(set([1]), x, set([2])), self.thetype([1, 2]))
-
-    def test_or(self):
-        i = self.s.union(self.otherword)
-        self.assertEqual(self.s | set(self.otherword), i)
-        self.assertEqual(self.s | frozenset(self.otherword), i)
-        try:
-            self.s | self.otherword
-        except TypeError:
-            pass
-        else:
-            self.fail("s|t did not screen-out general iterables")
-
-    def test_intersection(self):
-        i = self.s.intersection(self.otherword)
-        for c in self.letters:
-            self.assertEqual(c in i, c in self.d and c in self.otherword)
-        self.assertEqual(self.s, self.thetype(self.word))
-        self.assertEqual(type(i), self.basetype)
-        self.assertRaises(PassThru, self.s.intersection, check_pass_thru())
-        for C in set, frozenset, dict.fromkeys, str, list, tuple:
-            self.assertEqual(self.thetype('abcba').intersection(C('cdc')), set('cc'))
-            self.assertEqual(self.thetype('abcba').intersection(C('efgfe')), set(''))
-            self.assertEqual(self.thetype('abcba').intersection(C('ccb')), set('bc'))
-            self.assertEqual(self.thetype('abcba').intersection(C('ef')), set(''))
-            self.assertEqual(self.thetype('abcba').intersection(C('cbcf'), C('bag')), set('b'))
-        s = self.thetype('abcba')
-        z = s.intersection()
-        if self.thetype == frozenset():
-            self.assertEqual(id(s), id(z))
-        else:
-            self.assertNotEqual(id(s), id(z))
-
-    def test_isdisjoint(self):
-        def f(s1, s2):
-            'Pure python equivalent of isdisjoint()'
-            return not set(s1).intersection(s2)
-        for larg in '', 'a', 'ab', 'abc', 'ababac', 'cdc', 'cc', 'efgfe', 'ccb', 'ef':
-            s1 = self.thetype(larg)
-            for rarg in '', 'a', 'ab', 'abc', 'ababac', 'cdc', 'cc', 'efgfe', 'ccb', 'ef':
-                for C in set, frozenset, dict.fromkeys, str, list, tuple:
-                    s2 = C(rarg)
-                    actual = s1.isdisjoint(s2)
-                    expected = f(s1, s2)
-                    self.assertEqual(actual, expected)
-                    self.assertTrue(actual is True or actual is False)
-
-    def test_and(self):
-        i = self.s.intersection(self.otherword)
-        self.assertEqual(self.s & set(self.otherword), i)
-        self.assertEqual(self.s & frozenset(self.otherword), i)
-        try:
-            self.s & self.otherword
-        except TypeError:
-            pass
-        else:
-            self.fail("s&t did not screen-out general iterables")
-
-    def test_difference(self):
-        i = self.s.difference(self.otherword)
-        for c in self.letters:
-            self.assertEqual(c in i, c in self.d and c not in self.otherword)
-        self.assertEqual(self.s, self.thetype(self.word))
-        self.assertEqual(type(i), self.basetype)
-        self.assertRaises(PassThru, self.s.difference, check_pass_thru())
-        self.assertRaises(TypeError, self.s.difference, [[]])
-        for C in set, frozenset, dict.fromkeys, str, list, tuple:
-            self.assertEqual(self.thetype('abcba').difference(C('cdc')), set('ab'))
-            self.assertEqual(self.thetype('abcba').difference(C('efgfe')), set('abc'))
-            self.assertEqual(self.thetype('abcba').difference(C('ccb')), set('a'))
-            self.assertEqual(self.thetype('abcba').difference(C('ef')), set('abc'))
-            self.assertEqual(self.thetype('abcba').difference(), set('abc'))
-            self.assertEqual(self.thetype('abcba').difference(C('a'), C('b')), set('c'))
-
-    def test_sub(self):
-        i = self.s.difference(self.otherword)
-        self.assertEqual(self.s - set(self.otherword), i)
-        self.assertEqual(self.s - frozenset(self.otherword), i)
-        try:
-            self.s - self.otherword
-        except TypeError:
-            pass
-        else:
-            self.fail("s-t did not screen-out general iterables")
-
-    def test_symmetric_difference(self):
-        i = self.s.symmetric_difference(self.otherword)
-        for c in self.letters:
-            self.assertEqual(c in i, (c in self.d) ^ (c in self.otherword))
-        self.assertEqual(self.s, self.thetype(self.word))
-        self.assertEqual(type(i), self.basetype)
-        self.assertRaises(PassThru, self.s.symmetric_difference, check_pass_thru())
-        self.assertRaises(TypeError, self.s.symmetric_difference, [[]])
-        for C in set, frozenset, dict.fromkeys, str, list, tuple:
-            self.assertEqual(self.thetype('abcba').symmetric_difference(C('cdc')), set('abd'))
-            self.assertEqual(self.thetype('abcba').symmetric_difference(C('efgfe')), set('abcefg'))
-            self.assertEqual(self.thetype('abcba').symmetric_difference(C('ccb')), set('a'))
-            self.assertEqual(self.thetype('abcba').symmetric_difference(C('ef')), set('abcef'))
-
-    def test_xor(self):
-        i = self.s.symmetric_difference(self.otherword)
-        self.assertEqual(self.s ^ set(self.otherword), i)
-        self.assertEqual(self.s ^ frozenset(self.otherword), i)
-        try:
-            self.s ^ self.otherword
-        except TypeError:
-            pass
-        else:
-            self.fail("s^t did not screen-out general iterables")
-
-    def test_equality(self):
-        self.assertEqual(self.s, set(self.word))
-        self.assertEqual(self.s, frozenset(self.word))
-        self.assertEqual(self.s == self.word, False)
-        self.assertNotEqual(self.s, set(self.otherword))
-        self.assertNotEqual(self.s, frozenset(self.otherword))
-        self.assertEqual(self.s != self.word, True)
-
-    def test_setOfFrozensets(self):
-        t = map(frozenset, ['abcdef', 'bcd', 'bdcb', 'fed', 'fedccba'])
-        s = self.thetype(t)
-        self.assertEqual(len(s), 3)
-
-    def test_sub_and_super(self):
-        p, q, r = map(self.thetype, ['ab', 'abcde', 'def'])
-        self.assertTrue(p < q)
-        self.assertTrue(p <= q)
-        self.assertTrue(q <= q)
-        self.assertTrue(q > p)
-        self.assertTrue(q >= p)
-        self.assertFalse(q < r)
-        self.assertFalse(q <= r)
-        self.assertFalse(q > r)
-        self.assertFalse(q >= r)
-        self.assertTrue(set('a').issubset('abc'))
-        self.assertTrue(set('abc').issuperset('a'))
-        self.assertFalse(set('a').issubset('cbs'))
-        self.assertFalse(set('cbs').issuperset('a'))
-
-    def test_pickling(self):
-        for i in range(pickle.HIGHEST_PROTOCOL + 1):
-            p = pickle.dumps(self.s, i)
-            dup = pickle.loads(p)
-            self.assertEqual(self.s, dup, "%s != %s" % (self.s, dup))
-            if type(self.s) not in (set, frozenset):
-                self.s.x = 10
-                p = pickle.dumps(self.s)
-                dup = pickle.loads(p)
-                self.assertEqual(self.s.x, dup.x)
-
-    def test_iterator_pickling(self):
-        itorg = iter(self.s)
-        data = self.thetype(self.s)
-        d = pickle.dumps(itorg)
-        it = pickle.loads(d)
-        # Set iterators unpickle as list iterators due to the
-        # undefined order of set items.
-        # self.assertEqual(type(itorg), type(it))
-        self.assertTrue(isinstance(it, collections.abc.Iterator))
-        self.assertEqual(self.thetype(it), data)
-
-        it = pickle.loads(d)
-        try:
-            drop = next(it)
-        except StopIteration:
-            return
-        d = pickle.dumps(it)
-        it = pickle.loads(d)
-        self.assertEqual(self.thetype(it), data - self.thetype((drop,)))
-
-    def test_deepcopy(self):
-        class Tracer:
-            def __init__(self, value):
-                self.value = value
-            def __hash__(self):
-                return self.value
-            def __deepcopy__(self, memo=None):
-                return Tracer(self.value + 1)
-        t = Tracer(10)
-        s = self.thetype([t])
-        dup = copy.deepcopy(s)
-        self.assertNotEqual(id(s), id(dup))
-        for elem in dup:
-            newt = elem
-        self.assertNotEqual(id(t), id(newt))
-        self.assertEqual(t.value + 1, newt.value)
-
-    def test_gc(self):
-        # Create a nest of cycles to exercise overall ref count check
-        class A:
-            pass
-        s = set(A() for i in range(1000))
-        for elem in s:
-            elem.cycle = s
-            elem.sub = elem
-            elem.set = set([elem])
-
-    def test_subclass_with_custom_hash(self):
-        # Bug #1257731
-        class H(self.thetype):
-            def __hash__(self):
-                return int(id(self) & 0x7fffffff)
-        s=H()
-        f=set()
-        f.add(s)
-        self.assertIn(s, f)
-        f.remove(s)
-        f.add(s)
-        f.discard(s)
-
-    def test_badcmp(self):
-        s = self.thetype([BadCmp()])
-        # Detect comparison errors during insertion and lookup
-        self.assertRaises(RuntimeError, self.thetype, [BadCmp(), BadCmp()])
-        self.assertRaises(RuntimeError, s.__contains__, BadCmp())
-        # Detect errors during mutating operations
-        if hasattr(s, 'add'):
-            self.assertRaises(RuntimeError, s.add, BadCmp())
-            self.assertRaises(RuntimeError, s.discard, BadCmp())
-            self.assertRaises(RuntimeError, s.remove, BadCmp())
-
-    def test_cyclical_repr(self):
-        w = ReprWrapper()
-        s = self.thetype([w])
-        w.value = s
-        if self.thetype == set:
-            self.assertEqual(repr(s), '{set(...)}')
-        else:
-            name = repr(s).partition('(')[0]    # strip class name
-            self.assertEqual(repr(s), '%s({%s(...)})' % (name, name))
-
-    def test_cyclical_print(self):
-        w = ReprWrapper()
-        s = self.thetype([w])
-        w.value = s
-        fo = open(support.TESTFN, "w")
-        try:
-            fo.write(str(s))
-            fo.close()
-            fo = open(support.TESTFN, "r")
-            self.assertEqual(fo.read(), repr(s))
-        finally:
-            fo.close()
-            support.unlink(support.TESTFN)
-
-    def test_do_not_rehash_dict_keys(self):
-        n = 10
-        d = dict.fromkeys(map(HashCountingInt, range(n)))
-        self.assertEqual(sum(elem.hash_count for elem in d), n)
-        s = self.thetype(d)
-        self.assertEqual(sum(elem.hash_count for elem in d), n)
-        s.difference(d)
-        self.assertEqual(sum(elem.hash_count for elem in d), n)
-        if hasattr(s, 'symmetric_difference_update'):
-            s.symmetric_difference_update(d)
-        self.assertEqual(sum(elem.hash_count for elem in d), n)
-        d2 = dict.fromkeys(set(d))
-        self.assertEqual(sum(elem.hash_count for elem in d), n)
-        d3 = dict.fromkeys(frozenset(d))
-        self.assertEqual(sum(elem.hash_count for elem in d), n)
-        d3 = dict.fromkeys(frozenset(d), 123)
-        self.assertEqual(sum(elem.hash_count for elem in d), n)
-        self.assertEqual(d3, dict.fromkeys(d, 123))
-
-    def test_container_iterator(self):
-        # Bug #3680: tp_traverse was not implemented for set iterator object
-        class C(object):
-            pass
-        obj = C()
-        ref = weakref.ref(obj)
-        container = set([obj, 1])
-        obj.x = iter(container)
-        del obj, container
-        gc.collect()
-        self.assertTrue(ref() is None, "Cycle was not collected")
-
-class TestSet(TestJointOps, unittest.TestCase):
-    thetype = set
-    basetype = set
-
-    def test_init(self):
-        s = self.thetype()
-        s.__init__(self.word)
-        self.assertEqual(s, set(self.word))
-        s.__init__(self.otherword)
-        self.assertEqual(s, set(self.otherword))
-        self.assertRaises(TypeError, s.__init__, s, 2);
-        self.assertRaises(TypeError, s.__init__, 1);
-
-    def test_constructor_identity(self):
-        s = self.thetype(range(3))
-        t = self.thetype(s)
-        self.assertNotEqual(id(s), id(t))
-
-    def test_set_literal(self):
-        s = set([1,2,3])
-        t = {1,2,3}
-        self.assertEqual(s, t)
-
-    def test_hash(self):
-        self.assertRaises(TypeError, hash, self.s)
-
-    def test_clear(self):
-        self.s.clear()
-        self.assertEqual(self.s, set())
-        self.assertEqual(len(self.s), 0)
-
-    def test_copy(self):
-        dup = self.s.copy()
-        self.assertEqual(self.s, dup)
-        self.assertNotEqual(id(self.s), id(dup))
-        self.assertEqual(type(dup), self.basetype)
-
-    def test_add(self):
-        self.s.add('Q')
-        self.assertIn('Q', self.s)
-        dup = self.s.copy()
-        self.s.add('Q')
-        self.assertEqual(self.s, dup)
-        self.assertRaises(TypeError, self.s.add, [])
-
-    def test_remove(self):
-        self.s.remove('a')
-        self.assertNotIn('a', self.s)
-        self.assertRaises(KeyError, self.s.remove, 'Q')
-        self.assertRaises(TypeError, self.s.remove, [])
-        s = self.thetype([frozenset(self.word)])
-        self.assertIn(self.thetype(self.word), s)
-        s.remove(self.thetype(self.word))
-        self.assertNotIn(self.thetype(self.word), s)
-        self.assertRaises(KeyError, self.s.remove, self.thetype(self.word))
-
-    def test_remove_keyerror_unpacking(self):
-        # bug:  www.python.org/sf/1576657
-        for v1 in ['Q', (1,)]:
-            try:
-                self.s.remove(v1)
-            except KeyError as e:
-                v2 = e.args[0]
-                self.assertEqual(v1, v2)
-            else:
-                self.fail()
-
-    def test_remove_keyerror_set(self):
-        key = self.thetype([3, 4])
-        try:
-            self.s.remove(key)
-        except KeyError as e:
-            self.assertTrue(e.args[0] is key,
-                         "KeyError should be {0}, not {1}".format(key,
-                                                                  e.args[0]))
-        else:
-            self.fail()
-
-    def test_discard(self):
-        self.s.discard('a')
-        self.assertNotIn('a', self.s)
-        self.s.discard('Q')
-        self.assertRaises(TypeError, self.s.discard, [])
-        s = self.thetype([frozenset(self.word)])
-        self.assertIn(self.thetype(self.word), s)
-        s.discard(self.thetype(self.word))
-        self.assertNotIn(self.thetype(self.word), s)
-        s.discard(self.thetype(self.word))
-
-    def test_pop(self):
-        for i in range(len(self.s)):
-            elem = self.s.pop()
-            self.assertNotIn(elem, self.s)
-        self.assertRaises(KeyError, self.s.pop)
-
-    def test_update(self):
-        retval = self.s.update(self.otherword)
-        self.assertEqual(retval, None)
-        for c in (self.word + self.otherword):
-            self.assertIn(c, self.s)
-        self.assertRaises(PassThru, self.s.update, check_pass_thru())
-        self.assertRaises(TypeError, self.s.update, [[]])
-        for p, q in (('cdc', 'abcd'), ('efgfe', 'abcefg'), ('ccb', 'abc'), ('ef', 'abcef')):
-            for C in set, frozenset, dict.fromkeys, str, list, tuple:
-                s = self.thetype('abcba')
-                self.assertEqual(s.update(C(p)), None)
-                self.assertEqual(s, set(q))
-        for p in ('cdc', 'efgfe', 'ccb', 'ef', 'abcda'):
-            q = 'ahi'
-            for C in set, frozenset, dict.fromkeys, str, list, tuple:
-                s = self.thetype('abcba')
-                self.assertEqual(s.update(C(p), C(q)), None)
-                self.assertEqual(s, set(s) | set(p) | set(q))
-
-    def test_ior(self):
-        self.s |= set(self.otherword)
-        for c in (self.word + self.otherword):
-            self.assertIn(c, self.s)
-
-    def test_intersection_update(self):
-        retval = self.s.intersection_update(self.otherword)
-        self.assertEqual(retval, None)
-        for c in (self.word + self.otherword):
-            if c in self.otherword and c in self.word:
-                self.assertIn(c, self.s)
-            else:
-                self.assertNotIn(c, self.s)
-        self.assertRaises(PassThru, self.s.intersection_update, check_pass_thru())
-        self.assertRaises(TypeError, self.s.intersection_update, [[]])
-        for p, q in (('cdc', 'c'), ('efgfe', ''), ('ccb', 'bc'), ('ef', '')):
-            for C in set, frozenset, dict.fromkeys, str, list, tuple:
-                s = self.thetype('abcba')
-                self.assertEqual(s.intersection_update(C(p)), None)
-                self.assertEqual(s, set(q))
-                ss = 'abcba'
-                s = self.thetype(ss)
-                t = 'cbc'
-                self.assertEqual(s.intersection_update(C(p), C(t)), None)
-                self.assertEqual(s, set('abcba')&set(p)&set(t))
-
-    def test_iand(self):
-        self.s &= set(self.otherword)
-        for c in (self.word + self.otherword):
-            if c in self.otherword and c in self.word:
-                self.assertIn(c, self.s)
-            else:
-                self.assertNotIn(c, self.s)
-
-    def test_difference_update(self):
-        retval = self.s.difference_update(self.otherword)
-        self.assertEqual(retval, None)
-        for c in (self.word + self.otherword):
-            if c in self.word and c not in self.otherword:
-                self.assertIn(c, self.s)
-            else:
-                self.assertNotIn(c, self.s)
-        self.assertRaises(PassThru, self.s.difference_update, check_pass_thru())
-        self.assertRaises(TypeError, self.s.difference_update, [[]])
-        self.assertRaises(TypeError, self.s.symmetric_difference_update, [[]])
-        for p, q in (('cdc', 'ab'), ('efgfe', 'abc'), ('ccb', 'a'), ('ef', 'abc')):
-            for C in set, frozenset, dict.fromkeys, str, list, tuple:
-                s = self.thetype('abcba')
-                self.assertEqual(s.difference_update(C(p)), None)
-                self.assertEqual(s, set(q))
-
-                s = self.thetype('abcdefghih')
-                s.difference_update()
-                self.assertEqual(s, self.thetype('abcdefghih'))
-
-                s = self.thetype('abcdefghih')
-                s.difference_update(C('aba'))
-                self.assertEqual(s, self.thetype('cdefghih'))
-
-                s = self.thetype('abcdefghih')
-                s.difference_update(C('cdc'), C('aba'))
-                self.assertEqual(s, self.thetype('efghih'))
-
-    def test_isub(self):
-        self.s -= set(self.otherword)
-        for c in (self.word + self.otherword):
-            if c in self.word and c not in self.otherword:
-                self.assertIn(c, self.s)
-            else:
-                self.assertNotIn(c, self.s)
-
-    def test_symmetric_difference_update(self):
-        retval = self.s.symmetric_difference_update(self.otherword)
-        self.assertEqual(retval, None)
-        for c in (self.word + self.otherword):
-            if (c in self.word) ^ (c in self.otherword):
-                self.assertIn(c, self.s)
-            else:
-                self.assertNotIn(c, self.s)
-        self.assertRaises(PassThru, self.s.symmetric_difference_update, check_pass_thru())
-        self.assertRaises(TypeError, self.s.symmetric_difference_update, [[]])
-        for p, q in (('cdc', 'abd'), ('efgfe', 'abcefg'), ('ccb', 'a'), ('ef', 'abcef')):
-            for C in set, frozenset, dict.fromkeys, str, list, tuple:
-                s = self.thetype('abcba')
-                self.assertEqual(s.symmetric_difference_update(C(p)), None)
-                self.assertEqual(s, set(q))
-
-    def test_ixor(self):
-        self.s ^= set(self.otherword)
-        for c in (self.word + self.otherword):
-            if (c in self.word) ^ (c in self.otherword):
-                self.assertIn(c, self.s)
-            else:
-                self.assertNotIn(c, self.s)
-
-    def test_inplace_on_self(self):
-        t = self.s.copy()
-        t |= t
-        self.assertEqual(t, self.s)
-        t &= t
-        self.assertEqual(t, self.s)
-        t -= t
-        self.assertEqual(t, self.thetype())
-        t = self.s.copy()
-        t ^= t
-        self.assertEqual(t, self.thetype())
-
-    def test_weakref(self):
-        s = self.thetype('gallahad')
-        p = weakref.proxy(s)
-        self.assertEqual(str(p), str(s))
-        s = None
-        self.assertRaises(ReferenceError, str, p)
-
-    def test_rich_compare(self):
-        class TestRichSetCompare:
-            def __gt__(self, some_set):
-                self.gt_called = True
-                return False
-            def __lt__(self, some_set):
-                self.lt_called = True
-                return False
-            def __ge__(self, some_set):
-                self.ge_called = True
-                return False
-            def __le__(self, some_set):
-                self.le_called = True
-                return False
-
-        # This first tries the builtin rich set comparison, which doesn't know
-        # how to handle the custom object. Upon returning NotImplemented, the
-        # corresponding comparison on the right object is invoked.
-        myset = {1, 2, 3}
-
-        myobj = TestRichSetCompare()
-        myset < myobj
-        self.assertTrue(myobj.gt_called)
-
-        myobj = TestRichSetCompare()
-        myset > myobj
-        self.assertTrue(myobj.lt_called)
-
-        myobj = TestRichSetCompare()
-        myset <= myobj
-        self.assertTrue(myobj.ge_called)
-
-        myobj = TestRichSetCompare()
-        myset >= myobj
-        self.assertTrue(myobj.le_called)
-
-    @unittest.skipUnless(hasattr(set, "test_c_api"),
-                         'C API test only available in a debug build')
-    def test_c_api(self):
-        self.assertEqual(set().test_c_api(), True)
-
-class SetSubclass(set):
-    pass
-
-class TestSetSubclass(TestSet):
-    thetype = SetSubclass
-    basetype = set
-
-class SetSubclassWithKeywordArgs(set):
-    def __init__(self, iterable=[], newarg=None):
-        set.__init__(self, iterable)
-
-class TestSetSubclassWithKeywordArgs(TestSet):
-
-    def test_keywords_in_subclass(self):
-        'SF bug #1486663 -- this used to erroneously raise a TypeError'
-        SetSubclassWithKeywordArgs(newarg=1)
-
-class TestFrozenSet(TestJointOps, unittest.TestCase):
-    thetype = frozenset
-    basetype = frozenset
-
-    def test_init(self):
-        s = self.thetype(self.word)
-        s.__init__(self.otherword)
-        self.assertEqual(s, set(self.word))
-
-    def test_singleton_empty_frozenset(self):
-        f = frozenset()
-        efs = [frozenset(), frozenset([]), frozenset(()), frozenset(''),
-               frozenset(), frozenset([]), frozenset(()), frozenset(''),
-               frozenset(range(0)), frozenset(frozenset()),
-               frozenset(f), f]
-        # All of the empty frozensets should have just one id()
-        self.assertEqual(len(set(map(id, efs))), 1)
-
-    def test_constructor_identity(self):
-        s = self.thetype(range(3))
-        t = self.thetype(s)
-        self.assertEqual(id(s), id(t))
-
-    def test_hash(self):
-        self.assertEqual(hash(self.thetype('abcdeb')),
-                         hash(self.thetype('ebecda')))
-
-        # make sure that all permutations give the same hash value
-        n = 100
-        seq = [randrange(n) for i in range(n)]
-        results = set()
-        for i in range(200):
-            shuffle(seq)
-            results.add(hash(self.thetype(seq)))
-        self.assertEqual(len(results), 1)
-
-    def test_copy(self):
-        dup = self.s.copy()
-        self.assertEqual(id(self.s), id(dup))
-
-    def test_frozen_as_dictkey(self):
-        seq = list(range(10)) + list('abcdefg') + ['apple']
-        key1 = self.thetype(seq)
-        key2 = self.thetype(reversed(seq))
-        self.assertEqual(key1, key2)
-        self.assertNotEqual(id(key1), id(key2))
-        d = {}
-        d[key1] = 42
-        self.assertEqual(d[key2], 42)
-
-    def test_hash_caching(self):
-        f = self.thetype('abcdcda')
-        self.assertEqual(hash(f), hash(f))
-
-    def test_hash_effectiveness(self):
-        n = 13
-        hashvalues = set()
-        addhashvalue = hashvalues.add
-        elemmasks = [(i+1, 1<<i) for i in range(n)]
-        for i in range(2**n):
-            addhashvalue(hash(frozenset([e for e, m in elemmasks if m&i])))
-        self.assertEqual(len(hashvalues), 2**n)
-
-class FrozenSetSubclass(frozenset):
-    pass
-
-class TestFrozenSetSubclass(TestFrozenSet):
-    thetype = FrozenSetSubclass
-    basetype = frozenset
-
-    def test_constructor_identity(self):
-        s = self.thetype(range(3))
-        t = self.thetype(s)
-        self.assertNotEqual(id(s), id(t))
-
-    def test_copy(self):
-        dup = self.s.copy()
-        self.assertNotEqual(id(self.s), id(dup))
-
-    def test_nested_empty_constructor(self):
-        s = self.thetype()
-        t = self.thetype(s)
-        self.assertEqual(s, t)
-
-    def test_singleton_empty_frozenset(self):
-        Frozenset = self.thetype
-        f = frozenset()
-        F = Frozenset()
-        efs = [Frozenset(), Frozenset([]), Frozenset(()), Frozenset(''),
-               Frozenset(), Frozenset([]), Frozenset(()), Frozenset(''),
-               Frozenset(range(0)), Frozenset(Frozenset()),
-               Frozenset(frozenset()), f, F, Frozenset(f), Frozenset(F)]
-        # All empty frozenset subclass instances should have different ids
-        self.assertEqual(len(set(map(id, efs))), len(efs))
-
-# Tests taken from test_sets.py =============================================
-
-empty_set = set()
-
-#==============================================================================
-
-class TestBasicOps:
-
-    def test_repr(self):
-        if self.repr is not None:
-            self.assertEqual(repr(self.set), self.repr)
-
-    def check_repr_against_values(self):
-        text = repr(self.set)
-        self.assertTrue(text.startswith('{'))
-        self.assertTrue(text.endswith('}'))
-
-        result = text[1:-1].split(', ')
-        result.sort()
-        sorted_repr_values = [repr(value) for value in self.values]
-        sorted_repr_values.sort()
-        self.assertEqual(result, sorted_repr_values)
-
-    def test_print(self):
-        try:
-            fo = open(support.TESTFN, "w")
-            fo.write(str(self.set))
-            fo.close()
-            fo = open(support.TESTFN, "r")
-            self.assertEqual(fo.read(), repr(self.set))
-        finally:
-            fo.close()
-            support.unlink(support.TESTFN)
-
-    def test_length(self):
-        self.assertEqual(len(self.set), self.length)
-
-    def test_self_equality(self):
-        self.assertEqual(self.set, self.set)
-
-    def test_equivalent_equality(self):
-        self.assertEqual(self.set, self.dup)
-
-    def test_copy(self):
-        self.assertEqual(self.set.copy(), self.dup)
-
-    def test_self_union(self):
-        result = self.set | self.set
-        self.assertEqual(result, self.dup)
-
-    def test_empty_union(self):
-        result = self.set | empty_set
-        self.assertEqual(result, self.dup)
-
-    def test_union_empty(self):
-        result = empty_set | self.set
-        self.assertEqual(result, self.dup)
-
-    def test_self_intersection(self):
-        result = self.set & self.set
-        self.assertEqual(result, self.dup)
-
-    def test_empty_intersection(self):
-        result = self.set & empty_set
-        self.assertEqual(result, empty_set)
-
-    def test_intersection_empty(self):
-        result = empty_set & self.set
-        self.assertEqual(result, empty_set)
-
-    def test_self_isdisjoint(self):
-        result = self.set.isdisjoint(self.set)
-        self.assertEqual(result, not self.set)
-
-    def test_empty_isdisjoint(self):
-        result = self.set.isdisjoint(empty_set)
-        self.assertEqual(result, True)
-
-    def test_isdisjoint_empty(self):
-        result = empty_set.isdisjoint(self.set)
-        self.assertEqual(result, True)
-
-    def test_self_symmetric_difference(self):
-        result = self.set ^ self.set
-        self.assertEqual(result, empty_set)
-
-    def test_empty_symmetric_difference(self):
-        result = self.set ^ empty_set
-        self.assertEqual(result, self.set)
-
-    def test_self_difference(self):
-        result = self.set - self.set
-        self.assertEqual(result, empty_set)
-
-    def test_empty_difference(self):
-        result = self.set - empty_set
-        self.assertEqual(result, self.dup)
-
-    def test_empty_difference_rev(self):
-        result = empty_set - self.set
-        self.assertEqual(result, empty_set)
-
-    def test_iteration(self):
-        for v in self.set:
-            self.assertIn(v, self.values)
-        setiter = iter(self.set)
-        self.assertEqual(setiter.__length_hint__(), len(self.set))
-
-    def test_pickling(self):
-        p = pickle.dumps(self.set)
-        copy = pickle.loads(p)
-        self.assertEqual(self.set, copy,
-                         "%s != %s" % (self.set, copy))
-
-#------------------------------------------------------------------------------
-
-class TestBasicOpsEmpty(TestBasicOps, unittest.TestCase):
-    def setUp(self):
-        self.case   = "empty set"
-        self.values = []
-        self.set    = set(self.values)
-        self.dup    = set(self.values)
-        self.length = 0
-        self.repr   = "set()"
-
-#------------------------------------------------------------------------------
-
-class TestBasicOpsSingleton(TestBasicOps, unittest.TestCase):
-    def setUp(self):
-        self.case   = "unit set (number)"
-        self.values = [3]
-        self.set    = set(self.values)
-        self.dup    = set(self.values)
-        self.length = 1
-        self.repr   = "{3}"
-
-    def test_in(self):
-        self.assertIn(3, self.set)
-
-    def test_not_in(self):
-        self.assertNotIn(2, self.set)
-
-#------------------------------------------------------------------------------
-
-class TestBasicOpsTuple(TestBasicOps, unittest.TestCase):
-    def setUp(self):
-        self.case   = "unit set (tuple)"
-        self.values = [(0, "zero")]
-        self.set    = set(self.values)
-        self.dup    = set(self.values)
-        self.length = 1
-        self.repr   = "{(0, 'zero')}"
-
-    def test_in(self):
-        self.assertIn((0, "zero"), self.set)
-
-    def test_not_in(self):
-        self.assertNotIn(9, self.set)
-
-#------------------------------------------------------------------------------
-
-class TestBasicOpsTriple(TestBasicOps, unittest.TestCase):
-    def setUp(self):
-        self.case   = "triple set"
-        self.values = [0, "zero", operator.add]
-        self.set    = set(self.values)
-        self.dup    = set(self.values)
-        self.length = 3
-        self.repr   = None
-
-#------------------------------------------------------------------------------
-
-class TestBasicOpsString(TestBasicOps, unittest.TestCase):
-    def setUp(self):
-        self.case   = "string set"
-        self.values = ["a", "b", "c"]
-        self.set    = set(self.values)
-        self.dup    = set(self.values)
-        self.length = 3
-
-    def test_repr(self):
-        self.check_repr_against_values()
-
-#------------------------------------------------------------------------------
-
-class TestBasicOpsBytes(TestBasicOps, unittest.TestCase):
-    def setUp(self):
-        self.case   = "string set"
-        self.values = [b"a", b"b", b"c"]
-        self.set    = set(self.values)
-        self.dup    = set(self.values)
-        self.length = 3
-
-    def test_repr(self):
-        self.check_repr_against_values()
-
-#------------------------------------------------------------------------------
-
-class TestBasicOpsMixedStringBytes(TestBasicOps, unittest.TestCase):
-    def setUp(self):
-        self._warning_filters = support.check_warnings()
-        self._warning_filters.__enter__()
-        warnings.simplefilter('ignore', BytesWarning)
-        self.case   = "string and bytes set"
-        self.values = ["a", "b", b"a", b"b"]
-        self.set    = set(self.values)
-        self.dup    = set(self.values)
-        self.length = 4
-
-    def tearDown(self):
-        self._warning_filters.__exit__(None, None, None)
-
-    def test_repr(self):
-        self.check_repr_against_values()
-
-#==============================================================================
-
-def baditer():
-    raise TypeError
-    yield True
-
-def gooditer():
-    yield True
-
-class TestExceptionPropagation(unittest.TestCase):
-    """SF 628246:  Set constructor should not trap iterator TypeErrors"""
-
-    def test_instanceWithException(self):
-        self.assertRaises(TypeError, set, baditer())
-
-    def test_instancesWithoutException(self):
-        # All of these iterables should load without exception.
-        set([1,2,3])
-        set((1,2,3))
-        set({'one':1, 'two':2, 'three':3})
-        set(range(3))
-        set('abc')
-        set(gooditer())
-
-    def test_changingSizeWhileIterating(self):
-        s = set([1,2,3])
-        try:
-            for i in s:
-                s.update([4])
-        except RuntimeError:
-            pass
-        else:
-            self.fail("no exception when changing size during iteration")
-
-#==============================================================================
-
-class TestSetOfSets(unittest.TestCase):
-    def test_constructor(self):
-        inner = frozenset([1])
-        outer = set([inner])
-        element = outer.pop()
-        self.assertEqual(type(element), frozenset)
-        outer.add(inner)        # Rebuild set of sets with .add method
-        outer.remove(inner)
-        self.assertEqual(outer, set())   # Verify that remove worked
-        outer.discard(inner)    # Absence of KeyError indicates working fine
-
-#==============================================================================
-
-class TestBinaryOps(unittest.TestCase):
-    def setUp(self):
-        self.set = set((2, 4, 6))
-
-    def test_eq(self):              # SF bug 643115
-        self.assertEqual(self.set, set({2:1,4:3,6:5}))
-
-    def test_union_subset(self):
-        result = self.set | set([2])
-        self.assertEqual(result, set((2, 4, 6)))
-
-    def test_union_superset(self):
-        result = self.set | set([2, 4, 6, 8])
-        self.assertEqual(result, set([2, 4, 6, 8]))
-
-    def test_union_overlap(self):
-        result = self.set | set([3, 4, 5])
-        self.assertEqual(result, set([2, 3, 4, 5, 6]))
-
-    def test_union_non_overlap(self):
-        result = self.set | set([8])
-        self.assertEqual(result, set([2, 4, 6, 8]))
-
-    def test_intersection_subset(self):
-        result = self.set & set((2, 4))
-        self.assertEqual(result, set((2, 4)))
-
-    def test_intersection_superset(self):
-        result = self.set & set([2, 4, 6, 8])
-        self.assertEqual(result, set([2, 4, 6]))
-
-    def test_intersection_overlap(self):
-        result = self.set & set([3, 4, 5])
-        self.assertEqual(result, set([4]))
-
-    def test_intersection_non_overlap(self):
-        result = self.set & set([8])
-        self.assertEqual(result, empty_set)
-
-    def test_isdisjoint_subset(self):
-        result = self.set.isdisjoint(set((2, 4)))
-        self.assertEqual(result, False)
-
-    def test_isdisjoint_superset(self):
-        result = self.set.isdisjoint(set([2, 4, 6, 8]))
-        self.assertEqual(result, False)
-
-    def test_isdisjoint_overlap(self):
-        result = self.set.isdisjoint(set([3, 4, 5]))
-        self.assertEqual(result, False)
-
-    def test_isdisjoint_non_overlap(self):
-        result = self.set.isdisjoint(set([8]))
-        self.assertEqual(result, True)
-
-    def test_sym_difference_subset(self):
-        result = self.set ^ set((2, 4))
-        self.assertEqual(result, set([6]))
-
-    def test_sym_difference_superset(self):
-        result = self.set ^ set((2, 4, 6, 8))
-        self.assertEqual(result, set([8]))
-
-    def test_sym_difference_overlap(self):
-        result = self.set ^ set((3, 4, 5))
-        self.assertEqual(result, set([2, 3, 5, 6]))
-
-    def test_sym_difference_non_overlap(self):
-        result = self.set ^ set([8])
-        self.assertEqual(result, set([2, 4, 6, 8]))
-
-#==============================================================================
-
-class TestUpdateOps(unittest.TestCase):
-    def setUp(self):
-        self.set = set((2, 4, 6))
-
-    def test_union_subset(self):
-        self.set |= set([2])
-        self.assertEqual(self.set, set((2, 4, 6)))
-
-    def test_union_superset(self):
-        self.set |= set([2, 4, 6, 8])
-        self.assertEqual(self.set, set([2, 4, 6, 8]))
-
-    def test_union_overlap(self):
-        self.set |= set([3, 4, 5])
-        self.assertEqual(self.set, set([2, 3, 4, 5, 6]))
-
-    def test_union_non_overlap(self):
-        self.set |= set([8])
-        self.assertEqual(self.set, set([2, 4, 6, 8]))
-
-    def test_union_method_call(self):
-        self.set.update(set([3, 4, 5]))
-        self.assertEqual(self.set, set([2, 3, 4, 5, 6]))
-
-    def test_intersection_subset(self):
-        self.set &= set((2, 4))
-        self.assertEqual(self.set, set((2, 4)))
-
-    def test_intersection_superset(self):
-        self.set &= set([2, 4, 6, 8])
-        self.assertEqual(self.set, set([2, 4, 6]))
-
-    def test_intersection_overlap(self):
-        self.set &= set([3, 4, 5])
-        self.assertEqual(self.set, set([4]))
-
-    def test_intersection_non_overlap(self):
-        self.set &= set([8])
-        self.assertEqual(self.set, empty_set)
-
-    def test_intersection_method_call(self):
-        self.set.intersection_update(set([3, 4, 5]))
-        self.assertEqual(self.set, set([4]))
-
-    def test_sym_difference_subset(self):
-        self.set ^= set((2, 4))
-        self.assertEqual(self.set, set([6]))
-
-    def test_sym_difference_superset(self):
-        self.set ^= set((2, 4, 6, 8))
-        self.assertEqual(self.set, set([8]))
-
-    def test_sym_difference_overlap(self):
-        self.set ^= set((3, 4, 5))
-        self.assertEqual(self.set, set([2, 3, 5, 6]))
-
-    def test_sym_difference_non_overlap(self):
-        self.set ^= set([8])
-        self.assertEqual(self.set, set([2, 4, 6, 8]))
-
-    def test_sym_difference_method_call(self):
-        self.set.symmetric_difference_update(set([3, 4, 5]))
-        self.assertEqual(self.set, set([2, 3, 5, 6]))
-
-    def test_difference_subset(self):
-        self.set -= set((2, 4))
-        self.assertEqual(self.set, set([6]))
-
-    def test_difference_superset(self):
-        self.set -= set((2, 4, 6, 8))
-        self.assertEqual(self.set, set([]))
-
-    def test_difference_overlap(self):
-        self.set -= set((3, 4, 5))
-        self.assertEqual(self.set, set([2, 6]))
-
-    def test_difference_non_overlap(self):
-        self.set -= set([8])
-        self.assertEqual(self.set, set([2, 4, 6]))
-
-    def test_difference_method_call(self):
-        self.set.difference_update(set([3, 4, 5]))
-        self.assertEqual(self.set, set([2, 6]))
-
-#==============================================================================
-
-class TestMutate(unittest.TestCase):
-    def setUp(self):
-        self.values = ["a", "b", "c"]
-        self.set = set(self.values)
-
-    def test_add_present(self):
-        self.set.add("c")
-        self.assertEqual(self.set, set("abc"))
-
-    def test_add_absent(self):
-        self.set.add("d")
-        self.assertEqual(self.set, set("abcd"))
-
-    def test_add_until_full(self):
-        tmp = set()
-        expected_len = 0
-        for v in self.values:
-            tmp.add(v)
-            expected_len += 1
-            self.assertEqual(len(tmp), expected_len)
-        self.assertEqual(tmp, self.set)
-
-    def test_remove_present(self):
-        self.set.remove("b")
-        self.assertEqual(self.set, set("ac"))
-
-    def test_remove_absent(self):
-        try:
-            self.set.remove("d")
-            self.fail("Removing missing element should have raised LookupError")
-        except LookupError:
-            pass
-
-    def test_remove_until_empty(self):
-        expected_len = len(self.set)
-        for v in self.values:
-            self.set.remove(v)
-            expected_len -= 1
-            self.assertEqual(len(self.set), expected_len)
-
-    def test_discard_present(self):
-        self.set.discard("c")
-        self.assertEqual(self.set, set("ab"))
-
-    def test_discard_absent(self):
-        self.set.discard("d")
-        self.assertEqual(self.set, set("abc"))
-
-    def test_clear(self):
-        self.set.clear()
-        self.assertEqual(len(self.set), 0)
-
-    def test_pop(self):
-        popped = {}
-        while self.set:
-            popped[self.set.pop()] = None
-        self.assertEqual(len(popped), len(self.values))
-        for v in self.values:
-            self.assertIn(v, popped)
-
-    def test_update_empty_tuple(self):
-        self.set.update(())
-        self.assertEqual(self.set, set(self.values))
-
-    def test_update_unit_tuple_overlap(self):
-        self.set.update(("a",))
-        self.assertEqual(self.set, set(self.values))
-
-    def test_update_unit_tuple_non_overlap(self):
-        self.set.update(("a", "z"))
-        self.assertEqual(self.set, set(self.values + ["z"]))
-
-#==============================================================================
-
-class TestSubsets:
-
-    case2method = {"<=": "issubset",
-                   ">=": "issuperset",
-                  }
-
-    reverse = {"==": "==",
-               "!=": "!=",
-               "<":  ">",
-               ">":  "<",
-               "<=": ">=",
-               ">=": "<=",
-              }
-
-    def test_issubset(self):
-        x = self.left
-        y = self.right
-        for case in "!=", "==", "<", "<=", ">", ">=":
-            expected = case in self.cases
-            # Test the binary infix spelling.
-            result = eval("x" + case + "y", locals())
-            self.assertEqual(result, expected)
-            # Test the "friendly" method-name spelling, if one exists.
-            if case in TestSubsets.case2method:
-                method = getattr(x, TestSubsets.case2method[case])
-                result = method(y)
-                self.assertEqual(result, expected)
-
-            # Now do the same for the operands reversed.
-            rcase = TestSubsets.reverse[case]
-            result = eval("y" + rcase + "x", locals())
-            self.assertEqual(result, expected)
-            if rcase in TestSubsets.case2method:
-                method = getattr(y, TestSubsets.case2method[rcase])
-                result = method(x)
-                self.assertEqual(result, expected)
-#------------------------------------------------------------------------------
-
-class TestSubsetEqualEmpty(TestSubsets, unittest.TestCase):
-    left  = set()
-    right = set()
-    name  = "both empty"
-    cases = "==", "<=", ">="
-
-#------------------------------------------------------------------------------
-
-class TestSubsetEqualNonEmpty(TestSubsets, unittest.TestCase):
-    left  = set([1, 2])
-    right = set([1, 2])
-    name  = "equal pair"
-    cases = "==", "<=", ">="
-
-#------------------------------------------------------------------------------
-
-class TestSubsetEmptyNonEmpty(TestSubsets, unittest.TestCase):
-    left  = set()
-    right = set([1, 2])
-    name  = "one empty, one non-empty"
-    cases = "!=", "<", "<="
-
-#------------------------------------------------------------------------------
-
-class TestSubsetPartial(TestSubsets, unittest.TestCase):
-    left  = set([1])
-    right = set([1, 2])
-    name  = "one a non-empty proper subset of other"
-    cases = "!=", "<", "<="
-
-#------------------------------------------------------------------------------
-
-class TestSubsetNonOverlap(TestSubsets, unittest.TestCase):
-    left  = set([1])
-    right = set([2])
-    name  = "neither empty, neither contains"
-    cases = "!="
-
-#==============================================================================
-
-class TestOnlySetsInBinaryOps:
-
-    def test_eq_ne(self):
-        # Unlike the others, this is testing that == and != *are* allowed.
-        self.assertEqual(self.other == self.set, False)
-        self.assertEqual(self.set == self.other, False)
-        self.assertEqual(self.other != self.set, True)
-        self.assertEqual(self.set != self.other, True)
-
-    def test_ge_gt_le_lt(self):
-        self.assertRaises(TypeError, lambda: self.set < self.other)
-        self.assertRaises(TypeError, lambda: self.set <= self.other)
-        self.assertRaises(TypeError, lambda: self.set > self.other)
-        self.assertRaises(TypeError, lambda: self.set >= self.other)
-
-        self.assertRaises(TypeError, lambda: self.other < self.set)
-        self.assertRaises(TypeError, lambda: self.other <= self.set)
-        self.assertRaises(TypeError, lambda: self.other > self.set)
-        self.assertRaises(TypeError, lambda: self.other >= self.set)
-
-    def test_update_operator(self):
-        try:
-            self.set |= self.other
-        except TypeError:
-            pass
-        else:
-            self.fail("expected TypeError")
-
-    def test_update(self):
-        if self.otherIsIterable:
-            self.set.update(self.other)
-        else:
-            self.assertRaises(TypeError, self.set.update, self.other)
-
-    def test_union(self):
-        self.assertRaises(TypeError, lambda: self.set | self.other)
-        self.assertRaises(TypeError, lambda: self.other | self.set)
-        if self.otherIsIterable:
-            self.set.union(self.other)
-        else:
-            self.assertRaises(TypeError, self.set.union, self.other)
-
-    def test_intersection_update_operator(self):
-        try:
-            self.set &= self.other
-        except TypeError:
-            pass
-        else:
-            self.fail("expected TypeError")
-
-    def test_intersection_update(self):
-        if self.otherIsIterable:
-            self.set.intersection_update(self.other)
-        else:
-            self.assertRaises(TypeError,
-                              self.set.intersection_update,
-                              self.other)
-
-    def test_intersection(self):
-        self.assertRaises(TypeError, lambda: self.set & self.other)
-        self.assertRaises(TypeError, lambda: self.other & self.set)
-        if self.otherIsIterable:
-            self.set.intersection(self.other)
-        else:
-            self.assertRaises(TypeError, self.set.intersection, self.other)
-
-    def test_sym_difference_update_operator(self):
-        try:
-            self.set ^= self.other
-        except TypeError:
-            pass
-        else:
-            self.fail("expected TypeError")
-
-    def test_sym_difference_update(self):
-        if self.otherIsIterable:
-            self.set.symmetric_difference_update(self.other)
-        else:
-            self.assertRaises(TypeError,
-                              self.set.symmetric_difference_update,
-                              self.other)
-
-    def test_sym_difference(self):
-        self.assertRaises(TypeError, lambda: self.set ^ self.other)
-        self.assertRaises(TypeError, lambda: self.other ^ self.set)
-        if self.otherIsIterable:
-            self.set.symmetric_difference(self.other)
-        else:
-            self.assertRaises(TypeError, self.set.symmetric_difference, self.other)
-
-    def test_difference_update_operator(self):
-        try:
-            self.set -= self.other
-        except TypeError:
-            pass
-        else:
-            self.fail("expected TypeError")
-
-    def test_difference_update(self):
-        if self.otherIsIterable:
-            self.set.difference_update(self.other)
-        else:
-            self.assertRaises(TypeError,
-                              self.set.difference_update,
-                              self.other)
-
-    def test_difference(self):
-        self.assertRaises(TypeError, lambda: self.set - self.other)
-        self.assertRaises(TypeError, lambda: self.other - self.set)
-        if self.otherIsIterable:
-            self.set.difference(self.other)
-        else:
-            self.assertRaises(TypeError, self.set.difference, self.other)
-
-#------------------------------------------------------------------------------
-
-class TestOnlySetsNumeric(TestOnlySetsInBinaryOps, unittest.TestCase):
-    def setUp(self):
-        self.set   = set((1, 2, 3))
-        self.other = 19
-        self.otherIsIterable = False
-
-#------------------------------------------------------------------------------
-
-class TestOnlySetsDict(TestOnlySetsInBinaryOps, unittest.TestCase):
-    def setUp(self):
-        self.set   = set((1, 2, 3))
-        self.other = {1:2, 3:4}
-        self.otherIsIterable = True
-
-#------------------------------------------------------------------------------
-
-class TestOnlySetsOperator(TestOnlySetsInBinaryOps, unittest.TestCase):
-    def setUp(self):
-        self.set   = set((1, 2, 3))
-        self.other = operator.add
-        self.otherIsIterable = False
-
-#------------------------------------------------------------------------------
-
-class TestOnlySetsTuple(TestOnlySetsInBinaryOps, unittest.TestCase):
-    def setUp(self):
-        self.set   = set((1, 2, 3))
-        self.other = (2, 4, 6)
-        self.otherIsIterable = True
-
-#------------------------------------------------------------------------------
-
-class TestOnlySetsString(TestOnlySetsInBinaryOps, unittest.TestCase):
-    def setUp(self):
-        self.set   = set((1, 2, 3))
-        self.other = 'abc'
-        self.otherIsIterable = True
-
-#------------------------------------------------------------------------------
-
-class TestOnlySetsGenerator(TestOnlySetsInBinaryOps, unittest.TestCase):
-    def setUp(self):
-        def gen():
-            for i in range(0, 10, 2):
-                yield i
-        self.set   = set((1, 2, 3))
-        self.other = gen()
-        self.otherIsIterable = True
-
-#==============================================================================
-
-class TestCopying:
-
-    def test_copy(self):
-        dup = self.set.copy()
-        dup_list = sorted(dup, key=repr)
-        set_list = sorted(self.set, key=repr)
-        self.assertEqual(len(dup_list), len(set_list))
-        for i in range(len(dup_list)):
-            self.assertTrue(dup_list[i] is set_list[i])
-
-    def test_deep_copy(self):
-        dup = copy.deepcopy(self.set)
-        ##print type(dup), repr(dup)
-        dup_list = sorted(dup, key=repr)
-        set_list = sorted(self.set, key=repr)
-        self.assertEqual(len(dup_list), len(set_list))
-        for i in range(len(dup_list)):
-            self.assertEqual(dup_list[i], set_list[i])
-
-#------------------------------------------------------------------------------
-
-class TestCopyingEmpty(TestCopying, unittest.TestCase):
-    def setUp(self):
-        self.set = set()
-
-#------------------------------------------------------------------------------
-
-class TestCopyingSingleton(TestCopying, unittest.TestCase):
-    def setUp(self):
-        self.set = set(["hello"])
-
-#------------------------------------------------------------------------------
-
-class TestCopyingTriple(TestCopying, unittest.TestCase):
-    def setUp(self):
-        self.set = set(["zero", 0, None])
-
-#------------------------------------------------------------------------------
-
-class TestCopyingTuple(TestCopying, unittest.TestCase):
-    def setUp(self):
-        self.set = set([(1, 2)])
-
-#------------------------------------------------------------------------------
-
-class TestCopyingNested(TestCopying, unittest.TestCase):
-    def setUp(self):
-        self.set = set([((1, 2), (3, 4))])
-
-#==============================================================================
-
-class TestIdentities(unittest.TestCase):
-    def setUp(self):
-        self.a = set('abracadabra')
-        self.b = set('alacazam')
-
-    def test_binopsVsSubsets(self):
-        a, b = self.a, self.b
-        self.assertTrue(a - b < a)
-        self.assertTrue(b - a < b)
-        self.assertTrue(a & b < a)
-        self.assertTrue(a & b < b)
-        self.assertTrue(a | b > a)
-        self.assertTrue(a | b > b)
-        self.assertTrue(a ^ b < a | b)
-
-    def test_commutativity(self):
-        a, b = self.a, self.b
-        self.assertEqual(a&b, b&a)
-        self.assertEqual(a|b, b|a)
-        self.assertEqual(a^b, b^a)
-        if a != b:
-            self.assertNotEqual(a-b, b-a)
-
-    def test_summations(self):
-        # check that sums of parts equal the whole
-        a, b = self.a, self.b
-        self.assertEqual((a-b)|(a&b)|(b-a), a|b)
-        self.assertEqual((a&b)|(a^b), a|b)
-        self.assertEqual(a|(b-a), a|b)
-        self.assertEqual((a-b)|b, a|b)
-        self.assertEqual((a-b)|(a&b), a)
-        self.assertEqual((b-a)|(a&b), b)
-        self.assertEqual((a-b)|(b-a), a^b)
-
-    def test_exclusion(self):
-        # check that inverse operations show non-overlap
-        a, b, zero = self.a, self.b, set()
-        self.assertEqual((a-b)&b, zero)
-        self.assertEqual((b-a)&a, zero)
-        self.assertEqual((a&b)&(a^b), zero)
-
-# Tests derived from test_itertools.py =======================================
-
-def R(seqn):
-    'Regular generator'
-    for i in seqn:
-        yield i
-
-class G:
-    'Sequence using __getitem__'
-    def __init__(self, seqn):
-        self.seqn = seqn
-    def __getitem__(self, i):
-        return self.seqn[i]
-
-class I:
-    'Sequence using iterator protocol'
-    def __init__(self, seqn):
-        self.seqn = seqn
-        self.i = 0
-    def __iter__(self):
-        return self
-    def __next__(self):
-        if self.i >= len(self.seqn): raise StopIteration
-        v = self.seqn[self.i]
-        self.i += 1
-        return v
-
-class Ig:
-    'Sequence using iterator protocol defined with a generator'
-    def __init__(self, seqn):
-        self.seqn = seqn
-        self.i = 0
-    def __iter__(self):
-        for val in self.seqn:
-            yield val
-
-class X:
-    'Missing __getitem__ and __iter__'
-    def __init__(self, seqn):
-        self.seqn = seqn
-        self.i = 0
-    def __next__(self):
-        if self.i >= len(self.seqn): raise StopIteration
-        v = self.seqn[self.i]
-        self.i += 1
-        return v
-
-class N:
-    'Iterator missing __next__()'
-    def __init__(self, seqn):
-        self.seqn = seqn
-        self.i = 0
-    def __iter__(self):
-        return self
-
-class E:
-    'Test propagation of exceptions'
-    def __init__(self, seqn):
-        self.seqn = seqn
-        self.i = 0
-    def __iter__(self):
-        return self
-    def __next__(self):
-        3 // 0
-
-class S:
-    'Test immediate stop'
-    def __init__(self, seqn):
-        pass
-    def __iter__(self):
-        return self
-    def __next__(self):
-        raise StopIteration
-
-from itertools import chain
-def L(seqn):
-    'Test multiple tiers of iterators'
-    return chain(map(lambda x:x, R(Ig(G(seqn)))))
-
-class TestVariousIteratorArgs(unittest.TestCase):
-
-    def test_constructor(self):
-        for cons in (set, frozenset):
-            for s in ("123", "", range(1000), ('do', 1.2), range(2000,2200,5)):
-                for g in (G, I, Ig, S, L, R):
-                    self.assertEqual(sorted(cons(g(s)), key=repr), sorted(g(s), key=repr))
-                self.assertRaises(TypeError, cons , X(s))
-                self.assertRaises(TypeError, cons , N(s))
-                self.assertRaises(ZeroDivisionError, cons , E(s))
-
-    def test_inline_methods(self):
-        s = set('november')
-        for data in ("123", "", range(1000), ('do', 1.2), range(2000,2200,5), 'december'):
-            for meth in (s.union, s.intersection, s.difference, s.symmetric_difference, s.isdisjoint):
-                for g in (G, I, Ig, L, R):
-                    expected = meth(data)
-                    actual = meth(g(data))
-                    if isinstance(expected, bool):
-                        self.assertEqual(actual, expected)
-                    else:
-                        self.assertEqual(sorted(actual, key=repr), sorted(expected, key=repr))
-                self.assertRaises(TypeError, meth, X(s))
-                self.assertRaises(TypeError, meth, N(s))
-                self.assertRaises(ZeroDivisionError, meth, E(s))
-
-    def test_inplace_methods(self):
-        for data in ("123", "", range(1000), ('do', 1.2), range(2000,2200,5), 'december'):
-            for methname in ('update', 'intersection_update',
-                             'difference_update', 'symmetric_difference_update'):
-                for g in (G, I, Ig, S, L, R):
-                    s = set('january')
-                    t = s.copy()
-                    getattr(s, methname)(list(g(data)))
-                    getattr(t, methname)(g(data))
-                    self.assertEqual(sorted(s, key=repr), sorted(t, key=repr))
-
-                self.assertRaises(TypeError, getattr(set('january'), methname), X(data))
-                self.assertRaises(TypeError, getattr(set('january'), methname), N(data))
-                self.assertRaises(ZeroDivisionError, getattr(set('january'), methname), E(data))
-
-class bad_eq:
-    def __eq__(self, other):
-        if be_bad:
-            set2.clear()
-            raise ZeroDivisionError
-        return self is other
-    def __hash__(self):
-        return 0
-
-class bad_dict_clear:
-    def __eq__(self, other):
-        if be_bad:
-            dict2.clear()
-        return self is other
-    def __hash__(self):
-        return 0
-
-class TestWeirdBugs(unittest.TestCase):
-    def test_8420_set_merge(self):
-        # This used to segfault
-        global be_bad, set2, dict2
-        be_bad = False
-        set1 = {bad_eq()}
-        set2 = {bad_eq() for i in range(75)}
-        be_bad = True
-        self.assertRaises(ZeroDivisionError, set1.update, set2)
-
-        be_bad = False
-        set1 = {bad_dict_clear()}
-        dict2 = {bad_dict_clear(): None}
-        be_bad = True
-        set1.symmetric_difference_update(dict2)
-
-# Application tests (based on David Eppstein's graph recipes ====================================
-
-def powerset(U):
-    """Generates all subsets of a set or sequence U."""
-    U = iter(U)
-    try:
-        x = frozenset([next(U)])
-        for S in powerset(U):
-            yield S
-            yield S | x
-    except StopIteration:
-        yield frozenset()
-
-def cube(n):
-    """Graph of n-dimensional hypercube."""
-    singletons = [frozenset([x]) for x in range(n)]
-    return dict([(x, frozenset([x^s for s in singletons]))
-                 for x in powerset(range(n))])
-
-def linegraph(G):
-    """Graph, the vertices of which are edges of G,
-    with two vertices being adjacent iff the corresponding
-    edges share a vertex."""
-    L = {}
-    for x in G:
-        for y in G[x]:
-            nx = [frozenset([x,z]) for z in G[x] if z != y]
-            ny = [frozenset([y,z]) for z in G[y] if z != x]
-            L[frozenset([x,y])] = frozenset(nx+ny)
-    return L
-
-def faces(G):
-    'Return a set of faces in G.  Where a face is a set of vertices on that face'
-    # currently limited to triangles,squares, and pentagons
-    f = set()
-    for v1, edges in G.items():
-        for v2 in edges:
-            for v3 in G[v2]:
-                if v1 == v3:
-                    continue
-                if v1 in G[v3]:
-                    f.add(frozenset([v1, v2, v3]))
-                else:
-                    for v4 in G[v3]:
-                        if v4 == v2:
-                            continue
-                        if v1 in G[v4]:
-                            f.add(frozenset([v1, v2, v3, v4]))
-                        else:
-                            for v5 in G[v4]:
-                                if v5 == v3 or v5 == v2:
-                                    continue
-                                if v1 in G[v5]:
-                                    f.add(frozenset([v1, v2, v3, v4, v5]))
-    return f
-
-
-class TestGraphs(unittest.TestCase):
-
-    def test_cube(self):
-
-        g = cube(3)                             # vert --> {v1, v2, v3}
-        vertices1 = set(g)
-        self.assertEqual(len(vertices1), 8)     # eight vertices
-        for edge in g.values():
-            self.assertEqual(len(edge), 3)      # each vertex connects to three edges
-        vertices2 = set(v for edges in g.values() for v in edges)
-        self.assertEqual(vertices1, vertices2)  # edge vertices in original set
-
-        cubefaces = faces(g)
-        self.assertEqual(len(cubefaces), 6)     # six faces
-        for face in cubefaces:
-            self.assertEqual(len(face), 4)      # each face is a square
-
-    def test_cuboctahedron(self):
-
-        # http://en.wikipedia.org/wiki/Cuboctahedron
-        # 8 triangular faces and 6 square faces
-        # 12 indentical vertices each connecting a triangle and square
-
-        g = cube(3)
-        cuboctahedron = linegraph(g)            # V( --> {V1, V2, V3, V4}
-        self.assertEqual(len(cuboctahedron), 12)# twelve vertices
-
-        vertices = set(cuboctahedron)
-        for edges in cuboctahedron.values():
-            self.assertEqual(len(edges), 4)     # each vertex connects to four other vertices
-        othervertices = set(edge for edges in cuboctahedron.values() for edge in edges)
-        self.assertEqual(vertices, othervertices)   # edge vertices in original set
-
-        cubofaces = faces(cuboctahedron)
-        facesizes = collections.defaultdict(int)
-        for face in cubofaces:
-            facesizes[len(face)] += 1
-        self.assertEqual(facesizes[3], 8)       # eight triangular faces
-        self.assertEqual(facesizes[4], 6)       # six square faces
-
-        for vertex in cuboctahedron:
-            edge = vertex                       # Cuboctahedron vertices are edges in Cube
-            self.assertEqual(len(edge), 2)      # Two cube vertices define an edge
-            for cubevert in edge:
-                self.assertIn(cubevert, g)
-
-
-#==============================================================================
-
-if __name__ == "__main__":
-    unittest.main()
->>>>>>> cfbb1da8
+from yp import *
+from yp_test import yp_unittest
+from yp_test import support
+import gc
+import weakref
+import operator
+import copy
+import pickle
+from random import randrange, shuffle
+import sys
+import warnings
+import collections
+import collections.abc
+
+# Extra assurance that we're not accidentally testing Python's frozenset and set
+def frozenset( *args, **kwargs ): raise NotImplementedError( "convert script to yp_frozenset here" )
+def set( *args, **kwargs ): raise NotImplementedError( "convert script to yp_set here" )
+
+# Choose an error unlikely to be confused with anything else in Python or nohtyP
+PassThru = OverflowError
+
+def check_pass_thru():
+    raise PassThru
+    yield 1
+
+class BadCmp:
+    def __hash__(self):
+        return 1
+    def __eq__(self, other):
+        raise RuntimeError
+
+class ReprWrapper:
+    'Used to test self-referential repr() calls'
+    def __repr__(self):
+        return repr(self.value)
+
+class HashCountingInt(int):
+    'int-like object that counts the number of times __hash__ is called'
+    def __init__(self, *args):
+        self.hash_count = 0
+    def __hash__(self):
+        self.hash_count += 1
+        return int.__hash__(self)
+
+class TestJointOps:
+    # Tests common to both set and frozenset
+
+    def setUp(self):
+        self.word = word = 'simsalabim'
+        self.otherword = 'madagascar'
+        self.letters = 'abcdefghijklmnopqrstuvwxyzABCDEFGHIJKLMNOPQRSTUVWXYZ'
+        self.s = self.thetype(word)
+        self.d = dict.fromkeys(word)
+
+    @yp_unittest.skip("Not applicable to nohtyP")
+    def test_new_or_init(self):
+        self.assertRaises(TypeError, self.thetype, [], 2)
+        self.assertRaises(TypeError, yp_set().__init__, a=1)
+
+    def test_uniquification(self):
+        actual = yp_sorted(self.s)
+        expected = sorted(self.d)
+        self.assertEqual(actual, expected)
+        self.assertRaises(PassThru, self.thetype, check_pass_thru())
+        self.assertRaises(TypeError, self.thetype, [[]])
+
+    def test_len(self):
+        self.assertEqual(yp_len(self.s), len(self.d))
+
+    def test_contains(self):
+        with self.nohtyPCheck(enabled=False):
+            for c in self.letters:
+                self.assertEqual(c in self.s, c in self.d)
+        self.assertNotIn(yp_list(), self.s) # nohtyP sets accept mutable types for "in"
+        s = self.thetype([yp_frozenset(self.letters)])
+        self.assertIn(self.thetype(self.letters), s)
+
+    def test_union(self):
+        u = self.s.union(self.otherword)
+        with self.nohtyPCheck(enabled=False):
+            for c in self.letters:
+                self.assertEqual(c in u, c in self.d or c in self.otherword)
+        self.assertEqual(self.s, self.thetype(self.word))
+        self.assertEqual(yp_type(u), self.basetype)
+        self.assertRaises(PassThru, self.s.union, check_pass_thru())
+        self.assertRaises(TypeError, self.s.union, [[]])
+        for C in yp_set, yp_frozenset, dict.fromkeys, str, list, tuple:
+            self.assertEqual(self.thetype('abcba').union(C('cdc')), yp_set('abcd'))
+            self.assertEqual(self.thetype('abcba').union(C('efgfe')), yp_set('abcefg'))
+            self.assertEqual(self.thetype('abcba').union(C('ccb')), yp_set('abc'))
+            self.assertEqual(self.thetype('abcba').union(C('ef')), yp_set('abcef'))
+            self.assertEqual(self.thetype('abcba').union(C('ef'), C('fg')), yp_set('abcefg'))
+
+        # Issue #6573
+        x = self.thetype()
+        self.assertEqual(x.union(yp_set([1]), x, yp_set([2])), self.thetype([1, 2]))
+
+    def test_or(self):
+        i = self.s.union(self.otherword)
+        self.assertEqual(self.s | yp_set(self.otherword), i)
+        self.assertEqual(self.s | yp_frozenset(self.otherword), i)
+        try:
+            self.s | self.otherword
+        except TypeError:
+            pass
+        else:
+            self.fail("s|t did not screen-out general iterables")
+
+    def test_intersection(self):
+        i = self.s.intersection(self.otherword)
+        with self.nohtyPCheck(enabled=False):
+            for c in self.letters:
+                self.assertEqual(c in i, c in self.d and c in self.otherword)
+        self.assertEqual(self.s, self.thetype(self.word))
+        self.assertEqual(yp_type(i), self.basetype)
+        self.assertRaises(PassThru, self.s.intersection, check_pass_thru())
+        for C in yp_set, yp_frozenset, dict.fromkeys, str, list, tuple:
+            self.assertEqual(self.thetype('abcba').intersection(C('cdc')), yp_set('cc'))
+            self.assertEqual(self.thetype('abcba').intersection(C('efgfe')), yp_set(''))
+            self.assertEqual(self.thetype('abcba').intersection(C('ccb')), yp_set('bc'))
+            self.assertEqual(self.thetype('abcba').intersection(C('ef')), yp_set(''))
+            self.assertEqual(self.thetype('abcba').intersection(C('cbcf'), C('bag')), yp_set('b'))
+        s = self.thetype('abcba')
+        z = s.intersection()
+        if self.thetype == yp_frozenset:
+            self.assertIs(s, z)
+        else:
+            self.assertIsNot(s, z)
+
+    def test_isdisjoint(self):
+        def f(s1, s2):
+            'Pure python equivalent of isdisjoint()'
+            return not yp_set(s1).intersection(s2)
+        for larg in '', 'a', 'ab', 'abc', 'ababac', 'cdc', 'cc', 'efgfe', 'ccb', 'ef':
+            s1 = self.thetype(larg)
+            for rarg in '', 'a', 'ab', 'abc', 'ababac', 'cdc', 'cc', 'efgfe', 'ccb', 'ef':
+                for C in yp_set, yp_frozenset, dict.fromkeys, str, list, tuple:
+                    s2 = C(rarg)
+                    actual = s1.isdisjoint(s2)
+                    expected = f(s1, s2)
+                    self.assertEqual(actual, expected)
+                    with self.nohtyPCheck(enabled=False):
+                        self.assertTrue(actual is yp_True or actual is yp_False)
+
+    def test_and(self):
+        i = self.s.intersection(self.otherword)
+        self.assertEqual(self.s & yp_set(self.otherword), i)
+        self.assertEqual(self.s & yp_frozenset(self.otherword), i)
+        try:
+            self.s & self.otherword
+        except TypeError:
+            pass
+        else:
+            self.fail("s&t did not screen-out general iterables")
+
+    def test_difference(self):
+        i = self.s.difference(self.otherword)
+        with self.nohtyPCheck(enabled=False):
+            for c in self.letters:
+                self.assertEqual(c in i, c in self.d and c not in self.otherword)
+        self.assertEqual(self.s, self.thetype(self.word))
+        self.assertEqual(yp_type(i), self.basetype)
+        self.assertRaises(PassThru, self.s.difference, check_pass_thru())
+        self.assertEqual(self.s, self.s.difference([[]])) # nohtyP sets accept mutable types here
+        for C in yp_set, yp_frozenset, dict.fromkeys, str, list, tuple:
+            self.assertEqual(self.thetype('abcba').difference(C('cdc')), yp_set('ab'))
+            self.assertEqual(self.thetype('abcba').difference(C('efgfe')), yp_set('abc'))
+            self.assertEqual(self.thetype('abcba').difference(C('ccb')), yp_set('a'))
+            self.assertEqual(self.thetype('abcba').difference(C('ef')), yp_set('abc'))
+            self.assertEqual(self.thetype('abcba').difference(), yp_set('abc'))
+            self.assertEqual(self.thetype('abcba').difference(C('a'), C('b')), yp_set('c'))
+
+    def test_sub(self):
+        i = self.s.difference(self.otherword)
+        self.assertEqual(self.s - yp_set(self.otherword), i)
+        self.assertEqual(self.s - yp_frozenset(self.otherword), i)
+        try:
+            self.s - self.otherword
+        except TypeError:
+            pass
+        else:
+            self.fail("s-t did not screen-out general iterables")
+
+    def test_symmetric_difference(self):
+        i = self.s.symmetric_difference(self.otherword)
+        with self.nohtyPCheck(enabled=False):
+            for c in self.letters:
+                self.assertEqual(c in i, (c in self.d) ^ (c in self.otherword))
+        self.assertEqual(self.s, self.thetype(self.word))
+        self.assertEqual(yp_type(i), self.basetype)
+        self.assertRaises(PassThru, self.s.symmetric_difference, check_pass_thru())
+        self.assertRaises(TypeError, self.s.symmetric_difference, [[]])
+        for C in yp_set, yp_frozenset, dict.fromkeys, str, list, tuple:
+            self.assertEqual(self.thetype('abcba').symmetric_difference(C('cdc')), yp_set('abd'))
+            self.assertEqual(self.thetype('abcba').symmetric_difference(C('efgfe')), yp_set('abcefg'))
+            self.assertEqual(self.thetype('abcba').symmetric_difference(C('ccb')), yp_set('a'))
+            self.assertEqual(self.thetype('abcba').symmetric_difference(C('ef')), yp_set('abcef'))
+
+    def test_xor(self):
+        i = self.s.symmetric_difference(self.otherword)
+        self.assertEqual(self.s ^ yp_set(self.otherword), i)
+        self.assertEqual(self.s ^ yp_frozenset(self.otherword), i)
+        try:
+            self.s ^ self.otherword
+        except TypeError:
+            pass
+        else:
+            self.fail("s^t did not screen-out general iterables")
+
+    def test_equality(self):
+        self.assertEqual(self.s, yp_set(self.word))
+        self.assertEqual(self.s, yp_frozenset(self.word))
+        self.assertEqual(self.s == self.word, False)
+        self.assertNotEqual(self.s, yp_set(self.otherword))
+        self.assertNotEqual(self.s, yp_frozenset(self.otherword))
+        self.assertEqual(self.s != self.word, True)
+
+    def test_setOfFrozensets(self):
+        t = map(yp_frozenset, ['abcdef', 'bcd', 'bdcb', 'fed', 'fedccba'])
+        s = self.thetype(t)
+        self.assertEqual(yp_len(s), 3)
+
+    def test_sub_and_super(self):
+        p, q, r = map(self.thetype, ['ab', 'abcde', 'def'])
+        self.assertTrue(p < q)
+        self.assertTrue(p <= q)
+        self.assertTrue(q <= q)
+        self.assertTrue(q > p)
+        self.assertTrue(q >= p)
+        self.assertFalse(q < r)
+        self.assertFalse(q <= r)
+        self.assertFalse(q > r)
+        self.assertFalse(q >= r)
+        self.assertTrue(yp_set('a').issubset('abc'))
+        self.assertTrue(yp_set('abc').issuperset('a'))
+        self.assertFalse(yp_set('a').issubset('cbs'))
+        self.assertFalse(yp_set('cbs').issuperset('a'))
+
+    @yp_unittest.skip("TODO: Implement nohtyP pickling")
+    def test_pickling(self):
+        for i in range(pickle.HIGHEST_PROTOCOL + 1):
+            p = pickle.dumps(self.s, i)
+            dup = pickle.loads(p)
+            self.assertEqual(self.s, dup, "%s != %s" % (self.s, dup))
+            if yp_type(self.s) not in (yp_set, yp_frozenset):
+                self.s.x = 10
+                p = pickle.dumps(self.s)
+                dup = pickle.loads(p)
+                self.assertEqual(self.s.x, dup.x)
+
+    @yp_unittest.skip("TODO: Implement nohtyP pickling")
+    def test_iterator_pickling(self):
+        itorg = iter(self.s)
+        data = self.thetype(self.s)
+        d = pickle.dumps(itorg)
+        it = pickle.loads(d)
+        # Set iterators unpickle as list iterators due to the
+        # undefined order of set items.
+        # self.assertEqual(yp_type(itorg), yp_type(it))
+        self.assertTrue(isinstance(it, collections.abc.Iterator))
+        self.assertEqual(self.thetype(it), data)
+
+        it = pickle.loads(d)
+        try:
+            drop = next(it)
+        except StopIteration:
+            return
+        d = pickle.dumps(it)
+        it = pickle.loads(d)
+        self.assertEqual(self.thetype(it), data - self.thetype((drop,)))
+
+    @yp_unittest.skip("REWORK: nohtyP sets don't store user-defined types")
+    def test_deepcopy(self):
+        class Tracer:
+            def __init__(self, value):
+                self.value = value
+            def __hash__(self):
+                return self.value
+            def __deepcopy__(self, memo=None):
+                return Tracer(self.value + 1)
+        t = Tracer(10)
+        s = self.thetype([t])
+        dup = copy.deepcopy(s)
+        self.assertIsNot(s, dup)
+        for elem in dup:
+            newt = elem
+        self.assertIsNot(t, newt)
+        self.assertEqual(t.value + 1, newt.value)
+
+    @yp_unittest.skip("REWORK: nohtyP sets don't store user-defined types")
+    def test_gc(self):
+        # Create a nest of cycles to exercise overall ref count check
+        class A:
+            pass
+        s = yp_set(A() for i in range(1000))
+        for elem in s:
+            elem.cycle = s
+            elem.sub = elem
+            elem.set = yp_set([elem])
+
+    @yp_unittest.skip("REWORK: nohtyP sets don't store user-defined types")
+    def test_subclass_with_custom_hash(self):
+        # Bug #1257731
+        class H(self.thetype):
+            def __hash__(self):
+                return int(id(self) & 0x7fffffff)
+        s=H()
+        f=yp_set()
+        f.add(s)
+        self.assertIn(s, f)
+        f.remove(s)
+        f.add(s)
+        f.discard(s)
+
+    @yp_unittest.skip("nohtyP sets don't store user-defined types")
+    def test_badcmp(self):
+        s = self.thetype([BadCmp()])
+        # Detect comparison errors during insertion and lookup
+        self.assertRaises(RuntimeError, self.thetype, [BadCmp(), BadCmp()])
+        self.assertRaises(RuntimeError, s.__contains__, BadCmp())
+        # Detect errors during mutating operations
+        if hasattr(s, 'add'):
+            self.assertRaises(RuntimeError, s.add, BadCmp())
+            self.assertRaises(RuntimeError, s.discard, BadCmp())
+            self.assertRaises(RuntimeError, s.remove, BadCmp())
+
+    @yp_unittest.skip("REWORK: nohtyP sets don't store user-defined types")
+    def test_cyclical_repr(self):
+        w = ReprWrapper()
+        s = self.thetype([w])
+        w.value = s
+        if self.thetype == yp_set:
+            self.assertEqual(repr(s), '{set(...)}')
+        else:
+            name = repr(s).partition('(')[0]    # strip class name
+            self.assertEqual(repr(s), '%s({%s(...)})' % (name, name))
+
+    @yp_unittest.skip("REWORK: nohtyP sets don't store user-defined types")
+    def test_cyclical_print(self):
+        w = ReprWrapper()
+        s = self.thetype([w])
+        w.value = s
+        fo = open(support.TESTFN, "w")
+        try:
+            fo.write(str(s))
+            fo.close()
+            fo = open(support.TESTFN, "r")
+            self.assertEqual(fo.read(), repr(s))
+        finally:
+            fo.close()
+            support.unlink(support.TESTFN)
+
+    @yp_unittest.skip("REWORK: nohtyP sets don't store user-defined types")
+    def test_do_not_rehash_dict_keys(self):
+        n = 10
+        d = dict.fromkeys(map(HashCountingInt, range(n)))
+        self.assertEqual(sum(elem.hash_count for elem in d), n)
+        s = self.thetype(d)
+        self.assertEqual(sum(elem.hash_count for elem in d), n)
+        s.difference(d)
+        self.assertEqual(sum(elem.hash_count for elem in d), n)
+        if hasattr(s, 'symmetric_difference_update'):
+            s.symmetric_difference_update(d)
+        self.assertEqual(sum(elem.hash_count for elem in d), n)
+        d2 = dict.fromkeys(yp_set(d))
+        self.assertEqual(sum(elem.hash_count for elem in d), n)
+        d3 = dict.fromkeys(yp_frozenset(d))
+        self.assertEqual(sum(elem.hash_count for elem in d), n)
+        d3 = dict.fromkeys(yp_frozenset(d), 123)
+        self.assertEqual(sum(elem.hash_count for elem in d), n)
+        self.assertEqual(d3, dict.fromkeys(d, 123))
+
+    @yp_unittest.skip("REWORK: nohtyP sets don't store user-defined types")
+    def test_container_iterator(self):
+        # Bug #3680: tp_traverse was not implemented for set iterator object
+        class C(object):
+            pass
+        obj = C()
+        ref = weakref.ref(obj)
+        container = yp_set([obj, 1])
+        obj.x = iter(container)
+        del obj, container
+        gc.collect()
+        self.assertTrue(ref() is None, "Cycle was not collected")
+
+class TestSet(TestJointOps, yp_unittest.TestCase):
+    thetype = yp_set
+    basetype = yp_set
+
+    @yp_unittest.skip("Not applicable to nohtyP")
+    def test_init(self):
+        s = self.thetype()
+        s.__init__(self.word)
+        self.assertEqual(s, yp_set(self.word))
+        s.__init__(self.otherword)
+        self.assertEqual(s, yp_set(self.otherword))
+        self.assertRaises(TypeError, s.__init__, s, 2);
+        self.assertRaises(TypeError, s.__init__, 1);
+
+    def test_constructor_identity(self):
+        s = self.thetype(range(3))
+        t = self.thetype(s)
+        self.assertIsNot(s, t)
+
+    def test_set_literal(self):
+        s = yp_set([1,2,3])
+        t = {1,2,3}
+        self.assertEqual(s, t)
+
+    def test_hash(self):
+        self.assertRaises(TypeError, yp_hash, self.s)
+
+    def test_clear(self):
+        self.s.clear()
+        self.assertEqual(self.s, yp_set())
+        self.assertEqual(yp_len(self.s), 0)
+
+    def test_copy(self):
+        dup = self.s.copy()
+        self.assertEqual(self.s, dup)
+        self.assertIsNot(self.s, dup)
+        self.assertEqual(yp_type(dup), self.basetype)
+
+    def test_add(self):
+        self.s.add('Q')
+        self.assertIn('Q', self.s)
+        dup = self.s.copy()
+        self.s.add('Q')
+        self.assertEqual(self.s, dup)
+        self.assertRaises(TypeError, self.s.add, [])
+
+    def test_add_resize_inline(self):
+        # Ensure _ypSet_resize handles moving data back and forth from the inline buff
+        # TODO Dip into the internals to ensure we're testing what we think
+        ints = yp_list(range((0x80*2)//3 - 1))
+        s = self.thetype()  # inline
+        self.assertEqual(s, yp_set())
+        s.add(-100)         # still inline
+        self.assertEqual(s, yp_set((-100,)))
+        for i in ints: s.add(i)     # now in seperate buff
+        self.assertEqual(yp_len(s), len(ints)+1)
+        self.assertIn(-100, s)
+        for i in ints: s.remove(i)  # still in same buff (no resize on remove)
+        self.assertEqual(s, yp_set((-100,)))
+        s.add(-101)         # back to inline
+        self.assertEqual(s, yp_set((-100, -101)))
+
+    def test_remove(self):
+        self.s.remove('a')
+        self.assertNotIn('a', self.s)
+        self.assertRaises(KeyError, self.s.remove, 'Q')
+        self.assertRaises(KeyError, self.s.remove, []) # nohtyP sets accept mutable types here
+        s = self.thetype([yp_frozenset(self.word)])
+        self.assertIn(self.thetype(self.word), s)
+        s.remove(self.thetype(self.word))
+        self.assertNotIn(self.thetype(self.word), s)
+        self.assertRaises(KeyError, self.s.remove, self.thetype(self.word))
+
+    @yp_unittest.skip("Not applicable to nohtyP")
+    def test_remove_keyerror_unpacking(self):
+        # bug:  www.python.org/sf/1576657
+        for v1 in ['Q', (1,)]:
+            try:
+                self.s.remove(v1)
+            except KeyError as e:
+                v2 = e.args[0]
+                self.assertEqual(v1, v2)
+            else:
+                self.fail()
+
+    @yp_unittest.skip("Not applicable to nohtyP")
+    def test_remove_keyerror_set(self):
+        key = self.thetype([3, 4])
+        try:
+            self.s.remove(key)
+        except KeyError as e:
+            self.assertTrue(e.args[0] is key,
+                         "KeyError should be {0}, not {1}".format(key,
+                                                                  e.args[0]))
+        else:
+            self.fail()
+
+    def test_discard(self):
+        self.s.discard('a')
+        self.assertNotIn('a', self.s)
+        self.s.discard('Q')
+        
+        s = self.s.copy()
+        s.discard([]) # nohtyP sets accept mutable types here
+        self.assertEqual(s, self.s)
+        
+        s = self.thetype([yp_frozenset(self.word)])
+        self.assertIn(self.thetype(self.word), s)
+        s.discard(self.thetype(self.word))
+        self.assertNotIn(self.thetype(self.word), s)
+        s.discard(self.thetype(self.word))
+
+    def test_pop(self):
+        for i in range(len(self.s)):
+            elem = self.s.pop()
+            self.assertNotIn(elem, self.s)
+        self.assertRaises(KeyError, self.s.pop)
+
+    def test_update(self):
+        retval = self.s.update(self.otherword)
+        self.assertEqual(retval, yp_None)
+        for c in (self.word + self.otherword):
+            self.assertIn(c, self.s)
+        self.assertRaises(PassThru, self.s.update, check_pass_thru())
+        self.assertRaises(TypeError, self.s.update, [[]])
+        for p, q in (('cdc', 'abcd'), ('efgfe', 'abcefg'), ('ccb', 'abc'), ('ef', 'abcef')):
+            for C in yp_set, yp_frozenset, dict.fromkeys, str, list, tuple:
+                s = self.thetype('abcba')
+                self.assertEqual(s.update(C(p)), yp_None)
+                self.assertEqual(s, yp_set(q))
+        for p in ('cdc', 'efgfe', 'ccb', 'ef', 'abcda'):
+            q = 'ahi'
+            for C in yp_set, yp_frozenset, dict.fromkeys, str, list, tuple:
+                s = self.thetype('abcba')
+                self.assertEqual(s.update(C(p), C(q)), yp_None)
+                self.assertEqual(s, yp_set(s) | yp_set(p) | yp_set(q))
+
+    def test_ior(self):
+        self.s |= yp_set(self.otherword)
+        for c in (self.word + self.otherword):
+            self.assertIn(c, self.s)
+
+    def test_intersection_update(self):
+        retval = self.s.intersection_update(self.otherword)
+        self.assertEqual(retval, yp_None)
+        for c in (self.word + self.otherword):
+            if c in self.otherword and c in self.word:
+                self.assertIn(c, self.s)
+            else:
+                self.assertNotIn(c, self.s)
+        self.assertRaises(PassThru, self.s.intersection_update, check_pass_thru())
+
+        s = self.s.copy()
+        s.intersection_update([[]]) # nohtyP sets accept mutable types here
+        self.assertEqual(s, self.thetype())
+
+        for p, q in (('cdc', 'c'), ('efgfe', ''), ('ccb', 'bc'), ('ef', '')):
+            for C in yp_set, yp_frozenset, dict.fromkeys, str, list, tuple:
+                s = self.thetype('abcba')
+                self.assertEqual(s.intersection_update(C(p)), yp_None)
+                self.assertEqual(s, yp_set(q))
+                ss = 'abcba'
+                s = self.thetype(ss)
+                t = 'cbc'
+                self.assertEqual(s.intersection_update(C(p), C(t)), yp_None)
+                self.assertEqual(s, yp_set('abcba')&yp_set(p)&yp_set(t))
+
+    def test_iand(self):
+        self.s &= yp_set(self.otherword)
+        for c in (self.word + self.otherword):
+            if c in self.otherword and c in self.word:
+                self.assertIn(c, self.s)
+            else:
+                self.assertNotIn(c, self.s)
+
+    def test_difference_update(self):
+        retval = self.s.difference_update(self.otherword)
+        self.assertEqual(retval, yp_None)
+        for c in (self.word + self.otherword):
+            if c in self.word and c not in self.otherword:
+                self.assertIn(c, self.s)
+            else:
+                self.assertNotIn(c, self.s)
+        self.assertRaises(PassThru, self.s.difference_update, check_pass_thru())
+        
+        s = self.s.copy()
+        s.difference_update([[]]) # nohtyP sets accept mutable types here
+        self.assertEqual(s, self.s)
+        
+        for p, q in (('cdc', 'ab'), ('efgfe', 'abc'), ('ccb', 'a'), ('ef', 'abc')):
+            for C in yp_set, yp_frozenset, dict.fromkeys, str, list, tuple:
+                s = self.thetype('abcba')
+                self.assertEqual(s.difference_update(C(p)), yp_None)
+                self.assertEqual(s, yp_set(q))
+
+                s = self.thetype('abcdefghih')
+                s.difference_update()
+                self.assertEqual(s, self.thetype('abcdefghih'))
+
+                s = self.thetype('abcdefghih')
+                s.difference_update(C('aba'))
+                self.assertEqual(s, self.thetype('cdefghih'))
+
+                s = self.thetype('abcdefghih')
+                s.difference_update(C('cdc'), C('aba'))
+                self.assertEqual(s, self.thetype('efghih'))
+
+    def test_isub(self):
+        self.s -= yp_set(self.otherword)
+        for c in (self.word + self.otherword):
+            if c in self.word and c not in self.otherword:
+                self.assertIn(c, self.s)
+            else:
+                self.assertNotIn(c, self.s)
+
+    def test_symmetric_difference_update(self):
+        retval = self.s.symmetric_difference_update(self.otherword)
+        self.assertEqual(retval, yp_None)
+        for c in (self.word + self.otherword):
+            if (c in self.word) ^ (c in self.otherword):
+                self.assertIn(c, self.s)
+            else:
+                self.assertNotIn(c, self.s)
+        self.assertRaises(PassThru, self.s.symmetric_difference_update, check_pass_thru())
+        self.assertRaises(TypeError, self.s.symmetric_difference_update, [[]])
+        for p, q in (('cdc', 'abd'), ('efgfe', 'abcefg'), ('ccb', 'a'), ('ef', 'abcef')):
+            for C in yp_set, yp_frozenset, dict.fromkeys, str, list, tuple:
+                s = self.thetype('abcba')
+                self.assertEqual(s.symmetric_difference_update(C(p)), yp_None)
+                self.assertEqual(s, yp_set(q))
+
+    def test_ixor(self):
+        self.s ^= yp_set(self.otherword)
+        for c in (self.word + self.otherword):
+            if (c in self.word) ^ (c in self.otherword):
+                self.assertIn(c, self.s)
+            else:
+                self.assertNotIn(c, self.s)
+
+    def test_inplace_on_self(self):
+        t = self.s.copy()
+        t |= t
+        self.assertEqual(t, self.s)
+        t &= t
+        self.assertEqual(t, self.s)
+        t -= t
+        self.assertEqual(t, self.thetype())
+        t = self.s.copy()
+        t ^= t
+        self.assertEqual(t, self.thetype())
+
+    @yp_unittest.skip( "TODO: Implement yp_weakref_proxy" )
+    def test_weakref(self):
+        s = self.thetype('gallahad')
+        p = weakref.proxy(s)
+        self.assertEqual(str(p), str(s))
+        s = None
+        self.assertRaises(ReferenceError, str, p)
+
+    @yp_unittest.skip("REWORK: nohtyP doesn't have user-defined types")
+    def test_rich_compare(self):
+        class TestRichSetCompare:
+            def __gt__(self, some_set):
+                self.gt_called = True
+                return False
+            def __lt__(self, some_set):
+                self.lt_called = True
+                return False
+            def __ge__(self, some_set):
+                self.ge_called = True
+                return False
+            def __le__(self, some_set):
+                self.le_called = True
+                return False
+
+        # This first tries the builtin rich set comparison, which doesn't know
+        # how to handle the custom object. Upon returning NotImplemented, the
+        # corresponding comparison on the right object is invoked.
+        myset = yp_set({1, 2, 3})
+
+        myobj = TestRichSetCompare()
+        myset < myobj
+        self.assertTrue(myobj.gt_called)
+
+        myobj = TestRichSetCompare()
+        myset > myobj
+        self.assertTrue(myobj.lt_called)
+
+        myobj = TestRichSetCompare()
+        myset <= myobj
+        self.assertTrue(myobj.ge_called)
+
+        myobj = TestRichSetCompare()
+        myset >= myobj
+        self.assertTrue(myobj.le_called)
+
+    @unittest.skipUnless(hasattr(set, "test_c_api"),
+                         'C API test only available in a debug build')
+    def test_c_api(self):
+        self.assertEqual(yp_set().test_c_api(), True)
+
+class SetSubclass(yp_set):
+    pass
+
+@yp_unittest.skip("Not applicable to nohtyP")
+class TestSetSubclass(TestSet):
+    thetype = SetSubclass
+    basetype = yp_set
+
+class SetSubclassWithKeywordArgs(yp_set):
+    def __init__(self, iterable=[], newarg=None):
+        yp_set.__init__(self, iterable)
+
+@yp_unittest.skip("Not applicable to nohtyP")
+class TestSetSubclassWithKeywordArgs(TestSet):
+
+    @yp_unittest.skip("Not applicable to nohtyP")
+    def test_keywords_in_subclass(self):
+        'SF bug #1486663 -- this used to erroneously raise a TypeError'
+        SetSubclassWithKeywordArgs(newarg=1)
+
+class TestFrozenSet(TestJointOps, yp_unittest.TestCase):
+    thetype = yp_frozenset
+    basetype = yp_frozenset
+
+    @yp_unittest.skip("Not applicable to nohtyP")
+    def test_init(self):
+        s = self.thetype(self.word)
+        s.__init__(self.otherword)
+        self.assertEqual(s, yp_set(self.word))
+
+    def test_singleton_empty_frozenset(self):
+        f = yp_frozenset()
+        efs = [yp_frozenset(), yp_frozenset(yp_list()), yp_frozenset(yp_tuple()), yp_frozenset(yp_str()),
+               yp_frozenset(), yp_frozenset(yp_list()), yp_frozenset(yp_tuple()), yp_frozenset(yp_str()),
+               yp_frozenset(yp_dict()), yp_frozenset(yp_frozenset()),
+               yp_frozenset(f), f]
+        # All of the empty yp_frozensets should have just one id()
+        self.assertEqual(yp_len(yp_set(map(id, efs))), 1)
+
+    def test_constructor_identity(self):
+        s = self.thetype(range(3))
+        t = self.thetype(s)
+        self.assertIs(s, t)
+
+    def test_hash(self):
+        self.assertEqual(yp_hash(self.thetype('abcdeb')),
+                         yp_hash(self.thetype('ebecda')))
+
+        # make sure that all permutations give the same hash value
+        n = 100
+        seq = [randrange(n) for i in range(n)]
+        results = yp_set()
+        for i in range(200):
+            shuffle(seq)
+            results.add(yp_hash(self.thetype(seq)))
+        self.assertEqual(yp_len(results), 1)
+
+    def test_copy(self):
+        dup = self.s.copy()
+        self.assertIs(self.s, dup)
+
+    def test_frozen_as_dictkey(self):
+        seq = list(range(10)) + list('abcdefg') + ['apple']
+        key1 = self.thetype(seq)
+        key2 = self.thetype(reversed(seq))
+        self.assertEqual(key1, key2)
+        self.assertIsNot(key1, key2)
+        d = yp_dict( )
+        d[key1] = 42
+        self.assertEqual(d[key2], 42)
+
+    def test_hash_caching(self):
+        f = self.thetype('abcdcda')
+        self.assertEqual(yp_hash(f), yp_hash(f))
+
+    @support.requires_resource('cpu')
+    def test_hash_effectiveness(self):
+        n = 13
+        hashvalues = yp_set()
+        addhashvalue = hashvalues.add
+        elemmasks = [(i+1, 1<<i) for i in range(n)]
+        for i in range(2**n):
+            addhashvalue(yp_hash(yp_frozenset([e for e, m in elemmasks if m&i])))
+        self.assertEqual(yp_len(hashvalues), 2**n)
+
+class FrozenSetSubclass(yp_frozenset):
+    pass
+
+@yp_unittest.skip("Not applicable to nohtyP")
+class TestFrozenSetSubclass(TestFrozenSet):
+    thetype = FrozenSetSubclass
+    basetype = yp_frozenset
+
+    def test_constructor_identity(self):
+        s = self.thetype(range(3))
+        t = self.thetype(s)
+        self.assertNotEqual(id(s), id(t))
+
+    def test_copy(self):
+        dup = self.s.copy()
+        self.assertNotEqual(id(self.s), id(dup))
+
+    def test_nested_empty_constructor(self):
+        s = self.thetype()
+        t = self.thetype(s)
+        self.assertEqual(s, t)
+
+    def test_singleton_empty_frozenset(self):
+        Frozenset = self.thetype
+        f = yp_frozenset()
+        F = Frozenset()
+        efs = [Frozenset(), Frozenset([]), Frozenset(()), Frozenset(''),
+               Frozenset(), Frozenset([]), Frozenset(()), Frozenset(''),
+               Frozenset(range(0)), Frozenset(Frozenset()),
+               Frozenset(yp_frozenset()), f, F, Frozenset(f), Frozenset(F)]
+        # All empty yp_frozenset subclass instances should have different ids
+        self.assertEqual(yp_len(yp_set(map(id, efs))), yp_len(efs))
+
+# Tests taken from test_sets.py =============================================
+
+empty_set = yp_set()
+
+#==============================================================================
+
+class TestBasicOps:
+
+    @yp_unittest.skip( "TODO: Implement yp_str/yp_repr" )
+    def test_repr(self):
+        if self.repr is not None:
+            self.assertEqual(repr(self.set), self.repr)
+
+    @yp_unittest.skip( "TODO: Implement yp_str/yp_repr" )
+    def check_repr_against_values(self):
+        text = repr(self.set)
+        self.assertTrue(text.startswith('{'))
+        self.assertTrue(text.endswith('}'))
+
+        result = text[1:-1].split(', ')
+        result.sort()
+        sorted_repr_values = [repr(value) for value in self.values]
+        sorted_repr_values.sort()
+        self.assertEqual(result, sorted_repr_values)
+
+    @yp_unittest.skip( "TODO: Implement yp_str/yp_repr" )
+    def test_print(self):
+        try:
+            fo = open(support.TESTFN, "w")
+            fo.write(str(self.set))
+            fo.close()
+            fo = open(support.TESTFN, "r")
+            self.assertEqual(fo.read(), repr(self.set))
+        finally:
+            fo.close()
+            support.unlink(support.TESTFN)
+
+    def test_length(self):
+        self.assertEqual(yp_len(self.set), self.length)
+
+    def test_self_equality(self):
+        self.assertEqual(self.set, self.set)
+
+    def test_equivalent_equality(self):
+        self.assertEqual(self.set, self.dup)
+
+    def test_copy(self):
+        self.assertEqual(self.set.copy(), self.dup)
+
+    def test_self_union(self):
+        result = self.set | self.set
+        self.assertEqual(result, self.dup)
+
+    def test_empty_union(self):
+        result = self.set | empty_set
+        self.assertEqual(result, self.dup)
+
+    def test_union_empty(self):
+        result = empty_set | self.set
+        self.assertEqual(result, self.dup)
+
+    def test_self_intersection(self):
+        result = self.set & self.set
+        self.assertEqual(result, self.dup)
+
+    def test_empty_intersection(self):
+        result = self.set & empty_set
+        self.assertEqual(result, empty_set)
+
+    def test_intersection_empty(self):
+        result = empty_set & self.set
+        self.assertEqual(result, empty_set)
+
+    def test_self_isdisjoint(self):
+        result = self.set.isdisjoint(self.set)
+        self.assertEqual(result, not self.set)
+
+    def test_empty_isdisjoint(self):
+        result = self.set.isdisjoint(empty_set)
+        self.assertEqual(result, True)
+
+    def test_isdisjoint_empty(self):
+        result = empty_set.isdisjoint(self.set)
+        self.assertEqual(result, True)
+
+    def test_self_symmetric_difference(self):
+        result = self.set ^ self.set
+        self.assertEqual(result, empty_set)
+
+    def test_empty_symmetric_difference(self):
+        result = self.set ^ empty_set
+        self.assertEqual(result, self.set)
+
+    def test_self_difference(self):
+        result = self.set - self.set
+        self.assertEqual(result, empty_set)
+
+    def test_empty_difference(self):
+        result = self.set - empty_set
+        self.assertEqual(result, self.dup)
+
+    def test_empty_difference_rev(self):
+        result = empty_set - self.set
+        self.assertEqual(result, empty_set)
+
+    def test_iteration(self):
+        for v in self.set:
+            self.assertIn(v, self.values)
+        setiter = iter(self.set)
+        self.assertEqual(setiter.__length_hint__(), yp_len(self.set))
+
+    @yp_unittest.skip("TODO: Implement nohtyP pickling")
+    def test_pickling(self):
+        p = pickle.dumps(self.set)
+        copy = pickle.loads(p)
+        self.assertEqual(self.set, copy,
+                         "%s != %s" % (self.set, copy))
+
+#------------------------------------------------------------------------------
+
+class TestBasicOpsEmpty(TestBasicOps, yp_unittest.TestCase):
+    def setUp(self):
+        self.case   = "empty set"
+        self.values = []
+        self.set    = yp_set(self.values)
+        self.dup    = yp_set(self.values)
+        self.length = 0
+        self.repr   = "set()"
+
+#------------------------------------------------------------------------------
+
+class TestBasicOpsSingleton(TestBasicOps, yp_unittest.TestCase):
+    def setUp(self):
+        self.case   = "unit set (number)"
+        self.values = [3]
+        self.set    = yp_set(self.values)
+        self.dup    = yp_set(self.values)
+        self.length = 1
+        self.repr   = "{3}"
+
+    def test_in(self):
+        self.assertIn(3, self.set)
+
+    def test_not_in(self):
+        self.assertNotIn(2, self.set)
+
+#------------------------------------------------------------------------------
+
+class TestBasicOpsTuple(TestBasicOps, yp_unittest.TestCase):
+    def setUp(self):
+        self.case   = "unit set (tuple)"
+        self.values = [(0, "zero")]
+        self.set    = yp_set(self.values)
+        self.dup    = yp_set(self.values)
+        self.length = 1
+        self.repr   = "{(0, 'zero')}"
+
+    def test_in(self):
+        self.assertIn((0, "zero"), self.set)
+
+    def test_not_in(self):
+        self.assertNotIn(9, self.set)
+
+#------------------------------------------------------------------------------
+
+@yp_unittest.skip("nohtyP sets don't store function objects")
+class TestBasicOpsTriple(TestBasicOps, yp_unittest.TestCase):
+    def setUp(self):
+        self.case   = "triple set"
+        self.values = [0, "zero", operator.add]
+        self.set    = yp_set(self.values)
+        self.dup    = yp_set(self.values)
+        self.length = 3
+        self.repr   = None
+
+#------------------------------------------------------------------------------
+
+class TestBasicOpsString(TestBasicOps, yp_unittest.TestCase):
+    def setUp(self):
+        self.case   = "string set"
+        self.values = ["a", "b", "c"]
+        self.set    = yp_set(self.values)
+        self.dup    = yp_set(self.values)
+        self.length = 3
+
+    @yp_unittest.skip( "TODO: Implement yp_str/yp_repr" )
+    def test_repr(self):
+        self.check_repr_against_values()
+
+#------------------------------------------------------------------------------
+
+class TestBasicOpsBytes(TestBasicOps, yp_unittest.TestCase):
+    def setUp(self):
+        self.case   = "string set"
+        self.values = [b"a", b"b", b"c"]
+        self.set    = yp_set(self.values)
+        self.dup    = yp_set(self.values)
+        self.length = 3
+
+    @yp_unittest.skip( "TODO: Implement yp_str/yp_repr" )
+    def test_repr(self):
+        self.check_repr_against_values()
+
+#------------------------------------------------------------------------------
+
+class TestBasicOpsMixedStringBytes(TestBasicOps, yp_unittest.TestCase):
+    def setUp(self):
+        self._warning_filters = support.check_warnings()
+        self._warning_filters.__enter__()
+        warnings.simplefilter('ignore', BytesWarning)
+        self.case   = "string and bytes set"
+        self.values = ["a", "b", b"a", b"b"]
+        self.set    = yp_set(self.values)
+        self.dup    = yp_set(self.values)
+        self.length = 4
+
+    def tearDown(self):
+        self._warning_filters.__exit__(None, None, None)
+
+    @yp_unittest.skip( "TODO: Implement yp_str/yp_repr" )
+    def test_repr(self):
+        self.check_repr_against_values()
+
+#==============================================================================
+
+def baditer():
+    raise TypeError
+    yield True
+
+def gooditer():
+    yield True
+
+class TestExceptionPropagation(yp_unittest.TestCase):
+    """SF 628246:  Set constructor should not trap iterator TypeErrors"""
+
+    def test_instanceWithException(self):
+        self.assertRaises(TypeError, yp_set, baditer())
+
+    def test_instancesWithoutException(self):
+        # All of these iterables should load without exception.
+        yp_set([1,2,3])
+        yp_set((1,2,3))
+        yp_set({'one':1, 'two':2, 'three':3})
+        yp_set(range(3))
+        yp_set('abc')
+        yp_set(gooditer())
+
+    @yp_unittest.skip("Not applicable to nohtyP")
+    def test_changingSizeWhileIterating(self):
+        s = yp_set([1,2,3])
+        try:
+            for i in s:
+                s.update([4])
+        except RuntimeError:
+            pass
+        else:
+            self.fail("no exception when changing size during iteration")
+
+#==============================================================================
+
+class TestSetOfSets(yp_unittest.TestCase):
+    def test_constructor(self):
+        inner = yp_frozenset([1])
+        outer = yp_set([inner])
+        element = outer.pop()
+        self.assertEqual(yp_type(element), yp_frozenset)
+        outer.add(inner)        # Rebuild set of sets with .add method
+        outer.remove(inner)
+        self.assertEqual(outer, yp_set())   # Verify that remove worked
+        outer.discard(inner)    # Absence of KeyError indicates working fine
+
+#==============================================================================
+
+class TestBinaryOps(yp_unittest.TestCase):
+    def setUp(self):
+        self.set = yp_set((2, 4, 6))
+
+    def test_eq(self):              # SF bug 643115
+        self.assertEqual(self.set, yp_set({2:1,4:3,6:5}))
+
+    def test_union_subset(self):
+        result = self.set | yp_set([2])
+        self.assertEqual(result, yp_set((2, 4, 6)))
+
+    def test_union_superset(self):
+        result = self.set | yp_set([2, 4, 6, 8])
+        self.assertEqual(result, yp_set([2, 4, 6, 8]))
+
+    def test_union_overlap(self):
+        result = self.set | yp_set([3, 4, 5])
+        self.assertEqual(result, yp_set([2, 3, 4, 5, 6]))
+
+    def test_union_non_overlap(self):
+        result = self.set | yp_set([8])
+        self.assertEqual(result, yp_set([2, 4, 6, 8]))
+
+    def test_intersection_subset(self):
+        result = self.set & yp_set((2, 4))
+        self.assertEqual(result, yp_set((2, 4)))
+
+    def test_intersection_superset(self):
+        result = self.set & yp_set([2, 4, 6, 8])
+        self.assertEqual(result, yp_set([2, 4, 6]))
+
+    def test_intersection_overlap(self):
+        result = self.set & yp_set([3, 4, 5])
+        self.assertEqual(result, yp_set([4]))
+
+    def test_intersection_non_overlap(self):
+        result = self.set & yp_set([8])
+        self.assertEqual(result, empty_set)
+
+    def test_isdisjoint_subset(self):
+        result = self.set.isdisjoint(yp_set((2, 4)))
+        self.assertEqual(result, False)
+
+    def test_isdisjoint_superset(self):
+        result = self.set.isdisjoint(yp_set([2, 4, 6, 8]))
+        self.assertEqual(result, False)
+
+    def test_isdisjoint_overlap(self):
+        result = self.set.isdisjoint(yp_set([3, 4, 5]))
+        self.assertEqual(result, False)
+
+    def test_isdisjoint_non_overlap(self):
+        result = self.set.isdisjoint(yp_set([8]))
+        self.assertEqual(result, True)
+
+    def test_sym_difference_subset(self):
+        result = self.set ^ yp_set((2, 4))
+        self.assertEqual(result, yp_set([6]))
+
+    def test_sym_difference_superset(self):
+        result = self.set ^ yp_set((2, 4, 6, 8))
+        self.assertEqual(result, yp_set([8]))
+
+    def test_sym_difference_overlap(self):
+        result = self.set ^ yp_set((3, 4, 5))
+        self.assertEqual(result, yp_set([2, 3, 5, 6]))
+
+    def test_sym_difference_non_overlap(self):
+        result = self.set ^ yp_set([8])
+        self.assertEqual(result, yp_set([2, 4, 6, 8]))
+
+#==============================================================================
+
+class TestUpdateOps(yp_unittest.TestCase):
+    def setUp(self):
+        self.set = yp_set((2, 4, 6))
+
+    def test_union_subset(self):
+        self.set |= yp_set([2])
+        self.assertEqual(self.set, yp_set((2, 4, 6)))
+
+    def test_union_superset(self):
+        self.set |= yp_set([2, 4, 6, 8])
+        self.assertEqual(self.set, yp_set([2, 4, 6, 8]))
+
+    def test_union_overlap(self):
+        self.set |= yp_set([3, 4, 5])
+        self.assertEqual(self.set, yp_set([2, 3, 4, 5, 6]))
+
+    def test_union_non_overlap(self):
+        self.set |= yp_set([8])
+        self.assertEqual(self.set, yp_set([2, 4, 6, 8]))
+
+    def test_union_method_call(self):
+        self.set.update(yp_set([3, 4, 5]))
+        self.assertEqual(self.set, yp_set([2, 3, 4, 5, 6]))
+
+    def test_intersection_subset(self):
+        self.set &= yp_set((2, 4))
+        self.assertEqual(self.set, yp_set((2, 4)))
+
+    def test_intersection_superset(self):
+        self.set &= yp_set([2, 4, 6, 8])
+        self.assertEqual(self.set, yp_set([2, 4, 6]))
+
+    def test_intersection_overlap(self):
+        self.set &= yp_set([3, 4, 5])
+        self.assertEqual(self.set, yp_set([4]))
+
+    def test_intersection_non_overlap(self):
+        self.set &= yp_set([8])
+        self.assertEqual(self.set, empty_set)
+
+    def test_intersection_method_call(self):
+        self.set.intersection_update(yp_set([3, 4, 5]))
+        self.assertEqual(self.set, yp_set([4]))
+
+    def test_sym_difference_subset(self):
+        self.set ^= yp_set((2, 4))
+        self.assertEqual(self.set, yp_set([6]))
+
+    def test_sym_difference_superset(self):
+        self.set ^= yp_set((2, 4, 6, 8))
+        self.assertEqual(self.set, yp_set([8]))
+
+    def test_sym_difference_overlap(self):
+        self.set ^= yp_set((3, 4, 5))
+        self.assertEqual(self.set, yp_set([2, 3, 5, 6]))
+
+    def test_sym_difference_non_overlap(self):
+        self.set ^= yp_set([8])
+        self.assertEqual(self.set, yp_set([2, 4, 6, 8]))
+
+    def test_sym_difference_method_call(self):
+        self.set.symmetric_difference_update(yp_set([3, 4, 5]))
+        self.assertEqual(self.set, yp_set([2, 3, 5, 6]))
+
+    def test_difference_subset(self):
+        self.set -= yp_set((2, 4))
+        self.assertEqual(self.set, yp_set([6]))
+
+    def test_difference_superset(self):
+        self.set -= yp_set((2, 4, 6, 8))
+        self.assertEqual(self.set, yp_set([]))
+
+    def test_difference_overlap(self):
+        self.set -= yp_set((3, 4, 5))
+        self.assertEqual(self.set, yp_set([2, 6]))
+
+    def test_difference_non_overlap(self):
+        self.set -= yp_set([8])
+        self.assertEqual(self.set, yp_set([2, 4, 6]))
+
+    def test_difference_method_call(self):
+        self.set.difference_update(yp_set([3, 4, 5]))
+        self.assertEqual(self.set, yp_set([2, 6]))
+
+#==============================================================================
+
+class TestMutate(yp_unittest.TestCase):
+    def setUp(self):
+        self.values = yp_list( ["a", "b", "c"] )
+        self.set = yp_set(self.values)
+
+    def test_add_present(self):
+        self.set.add("c")
+        self.assertEqual(self.set, yp_set("abc"))
+
+    def test_add_absent(self):
+        self.set.add("d")
+        self.assertEqual(self.set, yp_set("abcd"))
+
+    def test_add_until_full(self):
+        tmp = yp_set()
+        expected_len = 0
+        for v in self.values:
+            tmp.add(v)
+            expected_len += 1
+            self.assertEqual(yp_len(tmp), expected_len)
+        self.assertEqual(tmp, self.set)
+
+    def test_remove_present(self):
+        self.set.remove("b")
+        self.assertEqual(self.set, yp_set("ac"))
+
+    def test_remove_absent(self):
+        try:
+            self.set.remove("d")
+            self.fail("Removing missing element should have raised LookupError")
+        except LookupError:
+            pass
+
+    def test_remove_until_empty(self):
+        expected_len = yp_len(self.set)
+        for v in self.values:
+            self.set.remove(v)
+            expected_len -= 1
+            self.assertEqual(yp_len(self.set), expected_len)
+
+    def test_discard_present(self):
+        self.set.discard("c")
+        self.assertEqual(self.set, yp_set("ab"))
+
+    def test_discard_absent(self):
+        self.set.discard("d")
+        self.assertEqual(self.set, yp_set("abc"))
+
+    def test_clear(self):
+        self.set.clear()
+        self.assertEqual(yp_len(self.set), 0)
+
+    def test_pop(self):
+        popped = yp_dict( )
+        while self.set:
+            popped[self.set.pop()] = None
+        self.assertEqual(yp_len(popped), yp_len(self.values))
+        for v in self.values:
+            self.assertIn(v, popped)
+
+    def test_update_empty_tuple(self):
+        self.set.update(())
+        self.assertEqual(self.set, yp_set(self.values))
+
+    def test_update_unit_tuple_overlap(self):
+        self.set.update(("a",))
+        self.assertEqual(self.set, yp_set(self.values))
+
+    def test_update_unit_tuple_non_overlap(self):
+        self.set.update(("a", "z"))
+        self.assertEqual(self.set, yp_set(self.values + ["z"]))
+
+#==============================================================================
+
+class TestSubsets:
+
+    case2method = {"<=": "issubset",
+                   ">=": "issuperset",
+                  }
+
+    reverse = {"==": "==",
+               "!=": "!=",
+               "<":  ">",
+               ">":  "<",
+               "<=": ">=",
+               ">=": "<=",
+              }
+
+    def test_issubset(self):
+        x = self.left
+        y = self.right
+        for case in "!=", "==", "<", "<=", ">", ">=":
+            expected = case in self.cases
+            # Test the binary infix spelling.
+            result = eval("x" + case + "y", locals())
+            self.assertEqual(result, expected)
+            # Test the "friendly" method-name spelling, if one exists.
+            if case in TestSubsets.case2method:
+                method = getattr(x, TestSubsets.case2method[case])
+                result = method(y)
+                self.assertEqual(result, expected)
+
+            # Now do the same for the operands reversed.
+            rcase = TestSubsets.reverse[case]
+            result = eval("y" + rcase + "x", locals())
+            self.assertEqual(result, expected)
+            if rcase in TestSubsets.case2method:
+                method = getattr(y, TestSubsets.case2method[rcase])
+                result = method(x)
+                self.assertEqual(result, expected)
+#------------------------------------------------------------------------------
+
+class TestSubsetEqualEmpty(TestSubsets, yp_unittest.TestCase):
+    left  = yp_set()
+    right = yp_set()
+    name  = "both empty"
+    cases = "==", "<=", ">="
+
+#------------------------------------------------------------------------------
+
+class TestSubsetEqualNonEmpty(TestSubsets, yp_unittest.TestCase):
+    left  = yp_set([1, 2])
+    right = yp_set([1, 2])
+    name  = "equal pair"
+    cases = "==", "<=", ">="
+
+#------------------------------------------------------------------------------
+
+class TestSubsetEmptyNonEmpty(TestSubsets, yp_unittest.TestCase):
+    left  = yp_set()
+    right = yp_set([1, 2])
+    name  = "one empty, one non-empty"
+    cases = "!=", "<", "<="
+
+#------------------------------------------------------------------------------
+
+class TestSubsetPartial(TestSubsets, yp_unittest.TestCase):
+    left  = yp_set([1])
+    right = yp_set([1, 2])
+    name  = "one a non-empty proper subset of other"
+    cases = "!=", "<", "<="
+
+#------------------------------------------------------------------------------
+
+class TestSubsetNonOverlap(TestSubsets, yp_unittest.TestCase):
+    left  = yp_set([1])
+    right = yp_set([2])
+    name  = "neither empty, neither contains"
+    cases = "!="
+
+#==============================================================================
+
+class TestOnlySetsInBinaryOps:
+
+    def test_eq_ne(self):
+        # Unlike the others, this is testing that == and != *are* allowed.
+        self.assertEqual(self.other == self.set, yp_False)
+        self.assertEqual(self.set == self.other, yp_False)
+        self.assertEqual(self.other != self.set, yp_True)
+        self.assertEqual(self.set != self.other, yp_True)
+
+    def test_ge_gt_le_lt(self):
+        self.assertRaises(TypeError, lambda: self.set < self.other)
+        self.assertRaises(TypeError, lambda: self.set <= self.other)
+        self.assertRaises(TypeError, lambda: self.set > self.other)
+        self.assertRaises(TypeError, lambda: self.set >= self.other)
+
+        self.assertRaises(TypeError, lambda: self.other < self.set)
+        self.assertRaises(TypeError, lambda: self.other <= self.set)
+        self.assertRaises(TypeError, lambda: self.other > self.set)
+        self.assertRaises(TypeError, lambda: self.other >= self.set)
+
+    def test_update_operator(self):
+        try:
+            self.set |= self.other
+        except TypeError:
+            pass
+        else:
+            self.fail("expected TypeError")
+
+    def test_update(self):
+        if self.otherIsIterable:
+            self.set.update(self.other)
+        else:
+            self.assertRaises(TypeError, self.set.update, self.other)
+
+    def test_union(self):
+        self.assertRaises(TypeError, lambda: self.set | self.other)
+        self.assertRaises(TypeError, lambda: self.other | self.set)
+        if self.otherIsIterable:
+            self.set.union(self.other)
+        else:
+            self.assertRaises(TypeError, self.set.union, self.other)
+
+    def test_intersection_update_operator(self):
+        try:
+            self.set &= self.other
+        except TypeError:
+            pass
+        else:
+            self.fail("expected TypeError")
+
+    def test_intersection_update(self):
+        if self.otherIsIterable:
+            self.set.intersection_update(self.other)
+        else:
+            self.assertRaises(TypeError,
+                              self.set.intersection_update,
+                              self.other)
+
+    def test_intersection(self):
+        self.assertRaises(TypeError, lambda: self.set & self.other)
+        self.assertRaises(TypeError, lambda: self.other & self.set)
+        if self.otherIsIterable:
+            self.set.intersection(self.other)
+        else:
+            self.assertRaises(TypeError, self.set.intersection, self.other)
+
+    def test_sym_difference_update_operator(self):
+        try:
+            self.set ^= self.other
+        except TypeError:
+            pass
+        else:
+            self.fail("expected TypeError")
+
+    def test_sym_difference_update(self):
+        if self.otherIsIterable:
+            self.set.symmetric_difference_update(self.other)
+        else:
+            self.assertRaises(TypeError,
+                              self.set.symmetric_difference_update,
+                              self.other)
+
+    def test_sym_difference(self):
+        self.assertRaises(TypeError, lambda: self.set ^ self.other)
+        self.assertRaises(TypeError, lambda: self.other ^ self.set)
+        if self.otherIsIterable:
+            self.set.symmetric_difference(self.other)
+        else:
+            self.assertRaises(TypeError, self.set.symmetric_difference, self.other)
+
+    def test_difference_update_operator(self):
+        try:
+            self.set -= self.other
+        except TypeError:
+            pass
+        else:
+            self.fail("expected TypeError")
+
+    def test_difference_update(self):
+        if self.otherIsIterable:
+            self.set.difference_update(self.other)
+        else:
+            self.assertRaises(TypeError,
+                              self.set.difference_update,
+                              self.other)
+
+    def test_difference(self):
+        self.assertRaises(TypeError, lambda: self.set - self.other)
+        self.assertRaises(TypeError, lambda: self.other - self.set)
+        if self.otherIsIterable:
+            self.set.difference(self.other)
+        else:
+            self.assertRaises(TypeError, self.set.difference, self.other)
+
+#------------------------------------------------------------------------------
+
+class TestOnlySetsNumeric(TestOnlySetsInBinaryOps, yp_unittest.TestCase):
+    def setUp(self):
+        self.set   = yp_set((1, 2, 3))
+        self.other = 19
+        self.otherIsIterable = False
+
+#------------------------------------------------------------------------------
+
+class TestOnlySetsDict(TestOnlySetsInBinaryOps, yp_unittest.TestCase):
+    def setUp(self):
+        self.set   = yp_set((1, 2, 3))
+        self.other = {1:2, 3:4}
+        self.otherIsIterable = True
+
+#------------------------------------------------------------------------------
+
+@yp_unittest.skip("Not applicable to nohtyP")
+class TestOnlySetsOperator(TestOnlySetsInBinaryOps, yp_unittest.TestCase):
+    def setUp(self):
+        self.set   = yp_set((1, 2, 3))
+        self.other = operator.add
+        self.otherIsIterable = False
+
+#------------------------------------------------------------------------------
+
+class TestOnlySetsTuple(TestOnlySetsInBinaryOps, yp_unittest.TestCase):
+    def setUp(self):
+        self.set   = yp_set((1, 2, 3))
+        self.other = (2, 4, 6)
+        self.otherIsIterable = True
+
+#------------------------------------------------------------------------------
+
+class TestOnlySetsString(TestOnlySetsInBinaryOps, yp_unittest.TestCase):
+    def setUp(self):
+        self.set   = yp_set((1, 2, 3))
+        self.other = 'abc'
+        self.otherIsIterable = True
+
+#------------------------------------------------------------------------------
+
+class TestOnlySetsGenerator(TestOnlySetsInBinaryOps, yp_unittest.TestCase):
+    def setUp(self):
+        def gen():
+            for i in range(0, 10, 2):
+                yield i
+        self.set   = yp_set((1, 2, 3))
+        self.other = gen()
+        self.otherIsIterable = True
+
+#==============================================================================
+
+class TestCopying:
+
+    def test_copy(self):
+        dup = self.set.copy()
+        dup_list = yp_sorted(dup, key=repr)
+        set_list = yp_sorted(self.set, key=repr)
+        self.assertEqual(yp_len(dup_list), yp_len(set_list))
+        for i in range(len(dup_list)):
+            self.assertIs(dup_list[i], set_list[i])
+
+    def test_deep_copy(self):
+        dup = copy.deepcopy(self.set)
+        ##print yp_type(dup), repr(dup)
+        dup_list = yp_sorted(dup, key=repr)
+        set_list = yp_sorted(self.set, key=repr)
+        self.assertEqual(yp_len(dup_list), yp_len(set_list))
+        for i in range(len(dup_list)):
+            self.assertEqual(dup_list[i], set_list[i])
+
+#------------------------------------------------------------------------------
+
+class TestCopyingEmpty(TestCopying, yp_unittest.TestCase):
+    def setUp(self):
+        self.set = yp_set()
+
+#------------------------------------------------------------------------------
+
+class TestCopyingSingleton(TestCopying, yp_unittest.TestCase):
+    def setUp(self):
+        self.set = yp_set(["hello"])
+
+#------------------------------------------------------------------------------
+
+class TestCopyingTriple(TestCopying, yp_unittest.TestCase):
+    def setUp(self):
+        self.set = yp_set(["zero", 0, None])
+
+#------------------------------------------------------------------------------
+
+class TestCopyingTuple(TestCopying, yp_unittest.TestCase):
+    def setUp(self):
+        self.set = yp_set([(1, 2)])
+
+#------------------------------------------------------------------------------
+
+class TestCopyingNested(TestCopying, yp_unittest.TestCase):
+    def setUp(self):
+        self.set = yp_set([((1, 2), (3, 4))])
+
+#==============================================================================
+
+class TestIdentities(yp_unittest.TestCase):
+    def setUp(self):
+        self.a = yp_set('abracadabra')
+        self.b = yp_set('alacazam')
+
+    def test_binopsVsSubsets(self):
+        a, b = self.a, self.b
+        self.assertTrue(a - b < a)
+        self.assertTrue(b - a < b)
+        self.assertTrue(a & b < a)
+        self.assertTrue(a & b < b)
+        self.assertTrue(a | b > a)
+        self.assertTrue(a | b > b)
+        self.assertTrue(a ^ b < a | b)
+
+    def test_commutativity(self):
+        a, b = self.a, self.b
+        self.assertEqual(a&b, b&a)
+        self.assertEqual(a|b, b|a)
+        self.assertEqual(a^b, b^a)
+        if a != b:
+            self.assertNotEqual(a-b, b-a)
+
+    def test_summations(self):
+        # check that sums of parts equal the whole
+        a, b = self.a, self.b
+        self.assertEqual((a-b)|(a&b)|(b-a), a|b)
+        self.assertEqual((a&b)|(a^b), a|b)
+        self.assertEqual(a|(b-a), a|b)
+        self.assertEqual((a-b)|b, a|b)
+        self.assertEqual((a-b)|(a&b), a)
+        self.assertEqual((b-a)|(a&b), b)
+        self.assertEqual((a-b)|(b-a), a^b)
+
+    def test_exclusion(self):
+        # check that inverse operations show non-overlap
+        a, b, zero = self.a, self.b, yp_set()
+        self.assertEqual((a-b)&b, zero)
+        self.assertEqual((b-a)&a, zero)
+        self.assertEqual((a&b)&(a^b), zero)
+
+# Tests derived from test_itertools.py =======================================
+
+def R(seqn):
+    'Regular generator'
+    for i in seqn:
+        yield i
+
+class G:
+    'Sequence using __getitem__'
+    def __init__(self, seqn):
+        self.seqn = seqn
+    def __getitem__(self, i):
+        return self.seqn[i]
+
+class I:
+    'Sequence using iterator protocol'
+    def __init__(self, seqn):
+        self.seqn = seqn
+        self.i = 0
+    def __iter__(self):
+        return self
+    def __next__(self):
+        if self.i >= len(self.seqn): raise StopIteration
+        v = self.seqn[self.i]
+        self.i += 1
+        return v
+
+class Ig:
+    'Sequence using iterator protocol defined with a generator'
+    def __init__(self, seqn):
+        self.seqn = seqn
+        self.i = 0
+    def __iter__(self):
+        for val in self.seqn:
+            yield val
+
+class X:
+    'Missing __getitem__ and __iter__'
+    def __init__(self, seqn):
+        self.seqn = seqn
+        self.i = 0
+    def __next__(self):
+        if self.i >= yp_len(self.seqn): raise StopIteration
+        v = self.seqn[self.i]
+        self.i += 1
+        return v
+
+class N:
+    'Iterator missing __next__()'
+    def __init__(self, seqn):
+        self.seqn = seqn
+        self.i = 0
+    def __iter__(self):
+        return self
+
+class E:
+    'Test propagation of exceptions'
+    def __init__(self, seqn):
+        self.seqn = seqn
+        self.i = 0
+    def __iter__(self):
+        return self
+    def __next__(self):
+        3 // 0
+
+class S:
+    'Test immediate stop'
+    def __init__(self, seqn):
+        pass
+    def __iter__(self):
+        return self
+    def __next__(self):
+        raise StopIteration
+
+from itertools import chain
+def L(seqn):
+    'Test multiple tiers of iterators'
+    return chain(map(lambda x:x, R(Ig(G(seqn)))))
+
+class TestVariousIteratorArgs(yp_unittest.TestCase):
+
+    @support.requires_resource('cpu')
+    def test_constructor(self):
+        for cons in (yp_set, yp_frozenset):
+            for s in ("123", "", range(1000), ('do', 1.2), range(2000,2200,5)):
+                for g in (G, I, Ig, S, L, R):
+                    self.assertEqual(yp_sorted(cons(g(s)), key=repr), sorted(g(s), key=repr))
+                self.assertRaises(TypeError, cons , X(s))
+                self.assertRaises(TypeError, cons , N(s))
+                self.assertRaises(ZeroDivisionError, cons , E(s))
+
+    @support.requires_resource('cpu')
+    def test_inline_methods(self):
+        s = yp_set('november')
+        for data in ("123", "", range(1000), ('do', 1.2), range(2000,2200,5), 'december'):
+            for meth in (s.union, s.intersection, s.difference, s.symmetric_difference, s.isdisjoint):
+                for g in (G, I, Ig, L, R):
+                    expected = meth(data)
+                    actual = meth(g(data))
+                    if isinstance(expected, yp_bool):
+                        self.assertEqual(actual, expected)
+                    else:
+                        self.assertEqual(yp_sorted(actual, key=repr), yp_sorted(expected, key=repr))
+                self.assertRaises(TypeError, meth, X(s))
+                self.assertRaises(TypeError, meth, N(s))
+                self.assertRaises(ZeroDivisionError, meth, E(s))
+
+    @support.requires_resource('cpu')
+    def test_inplace_methods(self):
+        for data in ("123", "", range(1000), ('do', 1.2), range(2000,2200,5), 'december'):
+            for methname in ('update', 'intersection_update',
+                             'difference_update', 'symmetric_difference_update'):
+                for g in (G, I, Ig, S, L, R):
+                    s = yp_set('january')
+                    t = s.copy()
+                    getattr(s, methname)(list(g(data)))
+                    getattr(t, methname)(g(data))
+                    self.assertEqual(yp_sorted(s, key=repr), yp_sorted(t, key=repr))
+
+                self.assertRaises(TypeError, getattr(yp_set('january'), methname), X(data))
+                self.assertRaises(TypeError, getattr(yp_set('january'), methname), N(data))
+                self.assertRaises(ZeroDivisionError, getattr(yp_set('january'), methname), E(data))
+
+class bad_eq:
+    def __eq__(self, other):
+        if be_bad:
+            set2.clear()
+            raise ZeroDivisionError
+        return self is other
+    def __hash__(self):
+        return 0
+
+class bad_dict_clear:
+    def __eq__(self, other):
+        if be_bad:
+            dict2.clear()
+        return self is other
+    def __hash__(self):
+        return 0
+
+class TestWeirdBugs(yp_unittest.TestCase):
+    @yp_unittest.skip("REWORK: nohtyP sets don't store user-defined types")
+    def test_8420_set_merge(self):
+        # This used to segfault
+        global be_bad, set2, dict2
+        be_bad = False
+        set1 = yp_set({bad_eq()})
+        set2 = yp_set({bad_eq() for i in range(75)})
+        be_bad = True
+        self.assertRaises(ZeroDivisionError, set1.update, set2)
+
+        be_bad = False
+        set1 = yp_set({bad_dict_clear()})
+        dict2 = yp_set({bad_dict_clear(): None})
+        be_bad = True
+        set1.symmetric_difference_update(dict2)
+
+# Application tests (based on David Eppstein's graph recipes ====================================
+
+def powerset(U):
+    """Generates all subsets of a set or sequence U."""
+    U = iter(U)
+    try:
+        x = yp_frozenset([next(U)])
+        for S in powerset(U):
+            yield S
+            yield S | x
+    except StopIteration:
+        yield yp_frozenset()
+
+def cube(n):
+    """Graph of n-dimensional hypercube."""
+    singletons = [yp_frozenset([x]) for x in range(n)]
+    return dict([(x, yp_frozenset([x^s for s in singletons]))
+                 for x in powerset(range(n))])
+
+def linegraph(G):
+    """Graph, the vertices of which are edges of G,
+    with two vertices being adjacent iff the corresponding
+    edges share a vertex."""
+    L = yp_dict( )
+    for x in G:
+        for y in G[x]:
+            nx = [yp_frozenset([x,z]) for z in G[x] if z != y]
+            ny = [yp_frozenset([y,z]) for z in G[y] if z != x]
+            L[yp_frozenset([x,y])] = yp_frozenset(nx+ny)
+    return L
+
+def faces(G):
+    'Return a set of faces in G.  Where a face is a set of vertices on that face'
+    # currently limited to triangles,squares, and pentagons
+    f = yp_set()
+    for v1, edges in G.items():
+        for v2 in edges:
+            for v3 in G[v2]:
+                if v1 == v3:
+                    continue
+                if v1 in G[v3]:
+                    f.add(yp_frozenset([v1, v2, v3]))
+                else:
+                    for v4 in G[v3]:
+                        if v4 == v2:
+                            continue
+                        if v1 in G[v4]:
+                            f.add(yp_frozenset([v1, v2, v3, v4]))
+                        else:
+                            for v5 in G[v4]:
+                                if v5 == v3 or v5 == v2:
+                                    continue
+                                if v1 in G[v5]:
+                                    f.add(yp_frozenset([v1, v2, v3, v4, v5]))
+    return f
+
+
+class TestGraphs(yp_unittest.TestCase):
+
+    def test_cube(self):
+
+        g = cube(3)                             # vert --> {v1, v2, v3}
+        vertices1 = yp_set(g)
+        self.assertEqual(yp_len(vertices1), 8)     # eight vertices
+        for edge in g.values():
+            self.assertEqual(yp_len(edge), 3)      # each vertex connects to three edges
+        vertices2 = yp_set(v for edges in g.values() for v in edges)
+        self.assertEqual(vertices1, vertices2)  # edge vertices in original set
+
+        cubefaces = faces(g)
+        self.assertEqual(yp_len(cubefaces), 6)     # six faces
+        for face in cubefaces:
+            self.assertEqual(yp_len(face), 4)      # each face is a square
+
+    def test_cuboctahedron(self):
+
+        # http://en.wikipedia.org/wiki/Cuboctahedron
+        # 8 triangular faces and 6 square faces
+        # 12 indentical vertices each connecting a triangle and square
+
+        g = cube(3)
+        cuboctahedron = linegraph(g)            # V( --> {V1, V2, V3, V4}
+        self.assertEqual(yp_len(cuboctahedron), 12)# twelve vertices
+
+        vertices = yp_set(cuboctahedron)
+        for edges in cuboctahedron.values():
+            self.assertEqual(yp_len(edges), 4)     # each vertex connects to four other vertices
+        othervertices = yp_set(edge for edges in cuboctahedron.values() for edge in edges)
+        self.assertEqual(vertices, othervertices)   # edge vertices in original set
+
+        cubofaces = faces(cuboctahedron)
+        facesizes = collections.defaultdict(int)
+        for face in cubofaces:
+            facesizes[yp_len(face)] += 1
+        facesizes = yp_dict( facesizes )
+        self.assertEqual(facesizes[3], 8)       # eight triangular faces
+        self.assertEqual(facesizes[4], 6)       # six square faces
+
+        for vertex in cuboctahedron:
+            edge = vertex                       # Cuboctahedron vertices are edges in Cube
+            self.assertEqual(yp_len(edge), 2)      # Two cube vertices define an edge
+            for cubevert in edge:
+                self.assertIn(cubevert, g)
+
+
+#==============================================================================
+
+if __name__ == "__main__":
+    yp_unittest.main()