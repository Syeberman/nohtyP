--- conflicted
+++ resolved
@@ -1,304 +1,158 @@
-<<<<<<< HEAD
-from yp import *
-import pickle
-import io
-import collections
-
-from yp_test import support
-
-from yp_test.pickletester import AbstractPickleTests
-from yp_test.pickletester import AbstractPickleModuleTests
-from yp_test.pickletester import AbstractPersistentPicklerTests
-from yp_test.pickletester import AbstractPicklerUnpicklerObjectTests
-from yp_test.pickletester import AbstractDispatchTableTests
-from yp_test.pickletester import BigmemPickleTests
-
-try:
-    import _pickle
-    has_c_implementation = True
-except ImportError:
-    has_c_implementation = False
-
-
-class PickleTests(AbstractPickleModuleTests):
-    pass
-
-
-class PyPicklerTests(AbstractPickleTests):
-
-    pickler = pickle._Pickler
-    unpickler = pickle._Unpickler
-
-    def dumps(self, arg, proto=None):
-        f = io.BytesIO()
-        p = self.pickler(f, proto)
-        p.dump(arg)
-        f.seek(0)
-        return bytes(f.read())
-
-    def loads(self, buf, **kwds):
-        f = io.BytesIO(buf)
-        u = self.unpickler(f, **kwds)
-        return u.load()
-
-
-class InMemoryPickleTests(AbstractPickleTests, BigmemPickleTests):
-
-    pickler = pickle._Pickler
-    unpickler = pickle._Unpickler
-
-    def dumps(self, arg, protocol=None):
-        return pickle.dumps(arg, protocol)
-
-    def loads(self, buf, **kwds):
-        return pickle.loads(buf, **kwds)
-
-
-class PyPersPicklerTests(AbstractPersistentPicklerTests):
-
-    pickler = pickle._Pickler
-    unpickler = pickle._Unpickler
-
-    def dumps(self, arg, proto=None):
-        class PersPickler(self.pickler):
-            def persistent_id(subself, obj):
-                return self.persistent_id(obj)
-        f = io.BytesIO()
-        p = PersPickler(f, proto)
-        p.dump(arg)
-        f.seek(0)
-        return f.read()
-
-    def loads(self, buf, **kwds):
-        class PersUnpickler(self.unpickler):
-            def persistent_load(subself, obj):
-                return self.persistent_load(obj)
-        f = io.BytesIO(buf)
-        u = PersUnpickler(f, **kwds)
-        return u.load()
-
-
-class PyPicklerUnpicklerObjectTests(AbstractPicklerUnpicklerObjectTests):
-
-    pickler_class = pickle._Pickler
-    unpickler_class = pickle._Unpickler
-
-
-class PyDispatchTableTests(AbstractDispatchTableTests):
-    pickler_class = pickle._Pickler
-    def get_dispatch_table(self):
-        return pickle.dispatch_table.copy()
-
-
-class PyChainDispatchTableTests(AbstractDispatchTableTests):
-    pickler_class = pickle._Pickler
-    def get_dispatch_table(self):
-        return collections.ChainMap({}, pickle.dispatch_table)
-
-
-if has_c_implementation:
-    class CPicklerTests(PyPicklerTests):
-        pickler = _pickle.Pickler
-        unpickler = _pickle.Unpickler
-
-    class CPersPicklerTests(PyPersPicklerTests):
-        pickler = _pickle.Pickler
-        unpickler = _pickle.Unpickler
-
-    class CDumpPickle_LoadPickle(PyPicklerTests):
-        pickler = _pickle.Pickler
-        unpickler = pickle._Unpickler
-
-    class DumpPickle_CLoadPickle(PyPicklerTests):
-        pickler = pickle._Pickler
-        unpickler = _pickle.Unpickler
-
-    class CPicklerUnpicklerObjectTests(AbstractPicklerUnpicklerObjectTests):
-        pickler_class = _pickle.Pickler
-        unpickler_class = _pickle.Unpickler
-
-    class CDispatchTableTests(AbstractDispatchTableTests):
-        pickler_class = pickle.Pickler
-        def get_dispatch_table(self):
-            return pickle.dispatch_table.copy()
-
-    class CChainDispatchTableTests(AbstractDispatchTableTests):
-        pickler_class = pickle.Pickler
-        def get_dispatch_table(self):
-            return collections.ChainMap({}, pickle.dispatch_table)
-
-
-def test_main():
-    tests = [PickleTests, PyPicklerTests, PyPersPicklerTests,
-             PyDispatchTableTests, PyChainDispatchTableTests]
-    if has_c_implementation:
-        tests.extend([CPicklerTests, CPersPicklerTests,
-                      CDumpPickle_LoadPickle, DumpPickle_CLoadPickle,
-                      PyPicklerUnpicklerObjectTests,
-                      CPicklerUnpicklerObjectTests,
-                      CDispatchTableTests, CChainDispatchTableTests,
-                      InMemoryPickleTests])
-    support.run_unittest(*tests)
-    # TODO SyeV: support these doctests?  (likely not)
-    #support.run_doctest(pickle)
-
-if __name__ == "__main__":
-    test_main()
-=======
-import pickle
-import io
-import collections
-
-from test import support
-
-from test.pickletester import AbstractPickleTests
-from test.pickletester import AbstractPickleModuleTests
-from test.pickletester import AbstractPersistentPicklerTests
-from test.pickletester import AbstractPicklerUnpicklerObjectTests
-from test.pickletester import AbstractDispatchTableTests
-from test.pickletester import BigmemPickleTests
-
-try:
-    import _pickle
-    has_c_implementation = True
-except ImportError:
-    has_c_implementation = False
-
-
-class PickleTests(AbstractPickleModuleTests):
-    pass
-
-
-class PyPicklerTests(AbstractPickleTests):
-
-    pickler = pickle._Pickler
-    unpickler = pickle._Unpickler
-
-    def dumps(self, arg, proto=None):
-        f = io.BytesIO()
-        p = self.pickler(f, proto)
-        p.dump(arg)
-        f.seek(0)
-        return bytes(f.read())
-
-    def loads(self, buf, **kwds):
-        f = io.BytesIO(buf)
-        u = self.unpickler(f, **kwds)
-        return u.load()
-
-
-class InMemoryPickleTests(AbstractPickleTests, BigmemPickleTests):
-
-    pickler = pickle._Pickler
-    unpickler = pickle._Unpickler
-
-    def dumps(self, arg, protocol=None):
-        return pickle.dumps(arg, protocol)
-
-    def loads(self, buf, **kwds):
-        return pickle.loads(buf, **kwds)
-
-
-class PyPersPicklerTests(AbstractPersistentPicklerTests):
-
-    pickler = pickle._Pickler
-    unpickler = pickle._Unpickler
-
-    def dumps(self, arg, proto=None):
-        class PersPickler(self.pickler):
-            def persistent_id(subself, obj):
-                return self.persistent_id(obj)
-        f = io.BytesIO()
-        p = PersPickler(f, proto)
-        p.dump(arg)
-        f.seek(0)
-        return f.read()
-
-    def loads(self, buf, **kwds):
-        class PersUnpickler(self.unpickler):
-            def persistent_load(subself, obj):
-                return self.persistent_load(obj)
-        f = io.BytesIO(buf)
-        u = PersUnpickler(f, **kwds)
-        return u.load()
-
-
-class PyPicklerUnpicklerObjectTests(AbstractPicklerUnpicklerObjectTests):
-
-    pickler_class = pickle._Pickler
-    unpickler_class = pickle._Unpickler
-
-
-class PyDispatchTableTests(AbstractDispatchTableTests):
-
-    pickler_class = pickle._Pickler
-
-    def get_dispatch_table(self):
-        return pickle.dispatch_table.copy()
-
-
-class PyChainDispatchTableTests(AbstractDispatchTableTests):
-
-    pickler_class = pickle._Pickler
-
-    def get_dispatch_table(self):
-        return collections.ChainMap({}, pickle.dispatch_table)
-
-
-if has_c_implementation:
-    class CPicklerTests(PyPicklerTests):
-        pickler = _pickle.Pickler
-        unpickler = _pickle.Unpickler
-
-    class CPersPicklerTests(PyPersPicklerTests):
-        pickler = _pickle.Pickler
-        unpickler = _pickle.Unpickler
-
-    class CDumpPickle_LoadPickle(PyPicklerTests):
-        pickler = _pickle.Pickler
-        unpickler = pickle._Unpickler
-
-    class DumpPickle_CLoadPickle(PyPicklerTests):
-        pickler = pickle._Pickler
-        unpickler = _pickle.Unpickler
-
-    class CPicklerUnpicklerObjectTests(AbstractPicklerUnpicklerObjectTests):
-        pickler_class = _pickle.Pickler
-        unpickler_class = _pickle.Unpickler
-
-        def test_issue18339(self):
-            unpickler = self.unpickler_class(io.BytesIO())
-            with self.assertRaises(TypeError):
-                unpickler.memo = object
-            # used to cause a segfault
-            with self.assertRaises(ValueError):
-                unpickler.memo = {-1: None}
-            unpickler.memo = {1: None}
-
-    class CDispatchTableTests(AbstractDispatchTableTests):
-        pickler_class = pickle.Pickler
-        def get_dispatch_table(self):
-            return pickle.dispatch_table.copy()
-
-    class CChainDispatchTableTests(AbstractDispatchTableTests):
-        pickler_class = pickle.Pickler
-        def get_dispatch_table(self):
-            return collections.ChainMap({}, pickle.dispatch_table)
-
-
-def test_main():
-    tests = [PickleTests, PyPicklerTests, PyPersPicklerTests,
-             PyDispatchTableTests, PyChainDispatchTableTests]
-    if has_c_implementation:
-        tests.extend([CPicklerTests, CPersPicklerTests,
-                      CDumpPickle_LoadPickle, DumpPickle_CLoadPickle,
-                      PyPicklerUnpicklerObjectTests,
-                      CPicklerUnpicklerObjectTests,
-                      CDispatchTableTests, CChainDispatchTableTests,
-                      InMemoryPickleTests])
-    support.run_unittest(*tests)
-    support.run_doctest(pickle)
-
-if __name__ == "__main__":
-    test_main()
->>>>>>> 01dcc4dd
+from yp import *
+import pickle
+import io
+import collections
+
+from yp_test import support
+
+from yp_test.pickletester import AbstractPickleTests
+from yp_test.pickletester import AbstractPickleModuleTests
+from yp_test.pickletester import AbstractPersistentPicklerTests
+from yp_test.pickletester import AbstractPicklerUnpicklerObjectTests
+from yp_test.pickletester import AbstractDispatchTableTests
+from yp_test.pickletester import BigmemPickleTests
+
+try:
+    import _pickle
+    has_c_implementation = True
+except ImportError:
+    has_c_implementation = False
+
+
+class PickleTests(AbstractPickleModuleTests):
+    pass
+
+
+class PyPicklerTests(AbstractPickleTests):
+
+    pickler = pickle._Pickler
+    unpickler = pickle._Unpickler
+
+    def dumps(self, arg, proto=None):
+        f = io.BytesIO()
+        p = self.pickler(f, proto)
+        p.dump(arg)
+        f.seek(0)
+        return bytes(f.read())
+
+    def loads(self, buf, **kwds):
+        f = io.BytesIO(buf)
+        u = self.unpickler(f, **kwds)
+        return u.load()
+
+
+class InMemoryPickleTests(AbstractPickleTests, BigmemPickleTests):
+
+    pickler = pickle._Pickler
+    unpickler = pickle._Unpickler
+
+    def dumps(self, arg, protocol=None):
+        return pickle.dumps(arg, protocol)
+
+    def loads(self, buf, **kwds):
+        return pickle.loads(buf, **kwds)
+
+
+class PyPersPicklerTests(AbstractPersistentPicklerTests):
+
+    pickler = pickle._Pickler
+    unpickler = pickle._Unpickler
+
+    def dumps(self, arg, proto=None):
+        class PersPickler(self.pickler):
+            def persistent_id(subself, obj):
+                return self.persistent_id(obj)
+        f = io.BytesIO()
+        p = PersPickler(f, proto)
+        p.dump(arg)
+        f.seek(0)
+        return f.read()
+
+    def loads(self, buf, **kwds):
+        class PersUnpickler(self.unpickler):
+            def persistent_load(subself, obj):
+                return self.persistent_load(obj)
+        f = io.BytesIO(buf)
+        u = PersUnpickler(f, **kwds)
+        return u.load()
+
+
+class PyPicklerUnpicklerObjectTests(AbstractPicklerUnpicklerObjectTests):
+
+    pickler_class = pickle._Pickler
+    unpickler_class = pickle._Unpickler
+
+
+class PyDispatchTableTests(AbstractDispatchTableTests):
+
+    pickler_class = pickle._Pickler
+
+    def get_dispatch_table(self):
+        return pickle.dispatch_table.copy()
+
+
+class PyChainDispatchTableTests(AbstractDispatchTableTests):
+
+    pickler_class = pickle._Pickler
+
+    def get_dispatch_table(self):
+        return collections.ChainMap({}, pickle.dispatch_table)
+
+
+if has_c_implementation:
+    class CPicklerTests(PyPicklerTests):
+        pickler = _pickle.Pickler
+        unpickler = _pickle.Unpickler
+
+    class CPersPicklerTests(PyPersPicklerTests):
+        pickler = _pickle.Pickler
+        unpickler = _pickle.Unpickler
+
+    class CDumpPickle_LoadPickle(PyPicklerTests):
+        pickler = _pickle.Pickler
+        unpickler = pickle._Unpickler
+
+    class DumpPickle_CLoadPickle(PyPicklerTests):
+        pickler = pickle._Pickler
+        unpickler = _pickle.Unpickler
+
+    class CPicklerUnpicklerObjectTests(AbstractPicklerUnpicklerObjectTests):
+        pickler_class = _pickle.Pickler
+        unpickler_class = _pickle.Unpickler
+
+        def test_issue18339(self):
+            unpickler = self.unpickler_class(io.BytesIO())
+            with self.assertRaises(TypeError):
+                unpickler.memo = object
+            # used to cause a segfault
+            with self.assertRaises(ValueError):
+                unpickler.memo = {-1: None}
+            unpickler.memo = {1: None}
+
+    class CDispatchTableTests(AbstractDispatchTableTests):
+        pickler_class = pickle.Pickler
+        def get_dispatch_table(self):
+            return pickle.dispatch_table.copy()
+
+    class CChainDispatchTableTests(AbstractDispatchTableTests):
+        pickler_class = pickle.Pickler
+        def get_dispatch_table(self):
+            return collections.ChainMap({}, pickle.dispatch_table)
+
+
+def test_main():
+    tests = [PickleTests, PyPicklerTests, PyPersPicklerTests,
+             PyDispatchTableTests, PyChainDispatchTableTests]
+    if has_c_implementation:
+        tests.extend([CPicklerTests, CPersPicklerTests,
+                      CDumpPickle_LoadPickle, DumpPickle_CLoadPickle,
+                      PyPicklerUnpicklerObjectTests,
+                      CPicklerUnpicklerObjectTests,
+                      CDispatchTableTests, CChainDispatchTableTests,
+                      InMemoryPickleTests])
+    support.run_unittest(*tests)
+    # TODO SyeV: support these doctests?  (likely not)
+    #support.run_doctest(pickle)
+
+if __name__ == "__main__":
+    test_main()