<<<<<<< HEAD
# Tests that work for both bytes and buffer objects.
# See PEP 3137.

from yp import *
import struct
import sys

class MixinBytesBufferCommonTests(object):
    """Tests that work for both bytes and buffer objects.
    See PEP 3137.
    """

    def marshal(self, x):
        """Convert x into the appropriate type for these tests."""
        raise RuntimeError('test class must provide a marshal method')

    def test_islower(self):
        self.assertFalse(self.marshal(b'').islower())
        self.assertTrue(self.marshal(b'a').islower())
        self.assertFalse(self.marshal(b'A').islower())
        self.assertFalse(self.marshal(b'\n').islower())
        self.assertTrue(self.marshal(b'abc').islower())
        self.assertFalse(self.marshal(b'aBc').islower())
        self.assertTrue(self.marshal(b'abc\n').islower())
        self.assertRaises(TypeError, self.marshal(b'abc').islower, 42)

    def test_isupper(self):
        self.assertFalse(self.marshal(b'').isupper())
        self.assertFalse(self.marshal(b'a').isupper())
        self.assertTrue(self.marshal(b'A').isupper())
        self.assertFalse(self.marshal(b'\n').isupper())
        self.assertTrue(self.marshal(b'ABC').isupper())
        self.assertFalse(self.marshal(b'AbC').isupper())
        self.assertTrue(self.marshal(b'ABC\n').isupper())
        self.assertRaises(TypeError, self.marshal(b'abc').isupper, 42)

    def test_istitle(self):
        self.assertFalse(self.marshal(b'').istitle())
        self.assertFalse(self.marshal(b'a').istitle())
        self.assertTrue(self.marshal(b'A').istitle())
        self.assertFalse(self.marshal(b'\n').istitle())
        self.assertTrue(self.marshal(b'A Titlecased Line').istitle())
        self.assertTrue(self.marshal(b'A\nTitlecased Line').istitle())
        self.assertTrue(self.marshal(b'A Titlecased, Line').istitle())
        self.assertFalse(self.marshal(b'Not a capitalized String').istitle())
        self.assertFalse(self.marshal(b'Not\ta Titlecase String').istitle())
        self.assertFalse(self.marshal(b'Not--a Titlecase String').istitle())
        self.assertFalse(self.marshal(b'NOT').istitle())
        self.assertRaises(TypeError, self.marshal(b'abc').istitle, 42)

    def test_isspace(self):
        self.assertFalse(self.marshal(b'').isspace())
        self.assertFalse(self.marshal(b'a').isspace())
        self.assertTrue(self.marshal(b' ').isspace())
        self.assertTrue(self.marshal(b'\t').isspace())
        self.assertTrue(self.marshal(b'\r').isspace())
        self.assertTrue(self.marshal(b'\n').isspace())
        self.assertTrue(self.marshal(b' \t\r\n').isspace())
        self.assertFalse(self.marshal(b' \t\r\na').isspace())
        self.assertRaises(TypeError, self.marshal(b'abc').isspace, 42)

    def test_isalpha(self):
        self.assertFalse(self.marshal(b'').isalpha())
        self.assertTrue(self.marshal(b'a').isalpha())
        self.assertTrue(self.marshal(b'A').isalpha())
        self.assertFalse(self.marshal(b'\n').isalpha())
        self.assertTrue(self.marshal(b'abc').isalpha())
        self.assertFalse(self.marshal(b'aBc123').isalpha())
        self.assertFalse(self.marshal(b'abc\n').isalpha())
        self.assertRaises(TypeError, self.marshal(b'abc').isalpha, 42)

    def test_isalnum(self):
        self.assertFalse(self.marshal(b'').isalnum())
        self.assertTrue(self.marshal(b'a').isalnum())
        self.assertTrue(self.marshal(b'A').isalnum())
        self.assertFalse(self.marshal(b'\n').isalnum())
        self.assertTrue(self.marshal(b'123abc456').isalnum())
        self.assertTrue(self.marshal(b'a1b3c').isalnum())
        self.assertFalse(self.marshal(b'aBc000 ').isalnum())
        self.assertFalse(self.marshal(b'abc\n').isalnum())
        self.assertRaises(TypeError, self.marshal(b'abc').isalnum, 42)

    def test_isdigit(self):
        self.assertFalse(self.marshal(b'').isdigit())
        self.assertFalse(self.marshal(b'a').isdigit())
        self.assertTrue(self.marshal(b'0').isdigit())
        self.assertTrue(self.marshal(b'0123456789').isdigit())
        self.assertFalse(self.marshal(b'0123456789a').isdigit())

        self.assertRaises(TypeError, self.marshal(b'abc').isdigit, 42)

    def test_lower(self):
        self.assertEqual(b'hello', self.marshal(b'HeLLo').lower())
        self.assertEqual(b'hello', self.marshal(b'hello').lower())
        self.assertRaises(TypeError, self.marshal(b'hello').lower, 42)

    def test_upper(self):
        self.assertEqual(b'HELLO', self.marshal(b'HeLLo').upper())
        self.assertEqual(b'HELLO', self.marshal(b'HELLO').upper())
        self.assertRaises(TypeError, self.marshal(b'hello').upper, 42)

    def test_capitalize(self):
        self.assertEqual(b' hello ', self.marshal(b' hello ').capitalize())
        self.assertEqual(b'Hello ', self.marshal(b'Hello ').capitalize())
        self.assertEqual(b'Hello ', self.marshal(b'hello ').capitalize())
        self.assertEqual(b'Aaaa', self.marshal(b'aaaa').capitalize())
        self.assertEqual(b'Aaaa', self.marshal(b'AaAa').capitalize())

        self.assertRaises(TypeError, self.marshal(b'hello').capitalize, 42)

    def test_ljust(self):
        self.assertEqual(b'abc       ', self.marshal(b'abc').ljust(10))
        self.assertEqual(b'abc   ', self.marshal(b'abc').ljust(6))
        self.assertEqual(b'abc', self.marshal(b'abc').ljust(3))
        self.assertEqual(b'abc', self.marshal(b'abc').ljust(2))
        self.assertEqual(b'abc*******', self.marshal(b'abc').ljust(10, b'*'))
        self.assertRaises(TypeError, self.marshal(b'abc').ljust)

    def test_rjust(self):
        self.assertEqual(b'       abc', self.marshal(b'abc').rjust(10))
        self.assertEqual(b'   abc', self.marshal(b'abc').rjust(6))
        self.assertEqual(b'abc', self.marshal(b'abc').rjust(3))
        self.assertEqual(b'abc', self.marshal(b'abc').rjust(2))
        self.assertEqual(b'*******abc', self.marshal(b'abc').rjust(10, b'*'))
        self.assertRaises(TypeError, self.marshal(b'abc').rjust)

    def test_center(self):
        self.assertEqual(b'   abc    ', self.marshal(b'abc').center(10))
        self.assertEqual(b' abc  ', self.marshal(b'abc').center(6))
        self.assertEqual(b'abc', self.marshal(b'abc').center(3))
        self.assertEqual(b'abc', self.marshal(b'abc').center(2))
        self.assertEqual(b'***abc****', self.marshal(b'abc').center(10, b'*'))
        self.assertRaises(TypeError, self.marshal(b'abc').center)

    def test_swapcase(self):
        self.assertEqual(b'hEllO CoMPuTErS',
            self.marshal(b'HeLLo cOmpUteRs').swapcase())

        self.assertRaises(TypeError, self.marshal(b'hello').swapcase, 42)

    def test_zfill(self):
        self.assertEqual(b'123', self.marshal(b'123').zfill(2))
        self.assertEqual(b'123', self.marshal(b'123').zfill(3))
        self.assertEqual(b'0123', self.marshal(b'123').zfill(4))
        self.assertEqual(b'+123', self.marshal(b'+123').zfill(3))
        self.assertEqual(b'+123', self.marshal(b'+123').zfill(4))
        self.assertEqual(b'+0123', self.marshal(b'+123').zfill(5))
        self.assertEqual(b'-123', self.marshal(b'-123').zfill(3))
        self.assertEqual(b'-123', self.marshal(b'-123').zfill(4))
        self.assertEqual(b'-0123', self.marshal(b'-123').zfill(5))
        self.assertEqual(b'000', self.marshal(b'').zfill(3))
        self.assertEqual(b'34', self.marshal(b'34').zfill(1))
        self.assertEqual(b'0034', self.marshal(b'34').zfill(4))

        self.assertRaises(TypeError, self.marshal(b'123').zfill)

    def test_expandtabs(self):
        self.assertEqual(b'abc\rab      def\ng       hi',
                         self.marshal(b'abc\rab\tdef\ng\thi').expandtabs())
        self.assertEqual(b'abc\rab      def\ng       hi',
                         self.marshal(b'abc\rab\tdef\ng\thi').expandtabs(8))
        self.assertEqual(b'abc\rab  def\ng   hi',
                         self.marshal(b'abc\rab\tdef\ng\thi').expandtabs(4))
        self.assertEqual(b'abc\r\nab  def\ng   hi',
                         self.marshal(b'abc\r\nab\tdef\ng\thi').expandtabs(4))
        self.assertEqual(b'abc\rab      def\ng       hi',
                         self.marshal(b'abc\rab\tdef\ng\thi').expandtabs())
        self.assertEqual(b'abc\rab      def\ng       hi',
                         self.marshal(b'abc\rab\tdef\ng\thi').expandtabs(8))
        self.assertEqual(b'abc\r\nab\r\ndef\ng\r\nhi',
            self.marshal(b'abc\r\nab\r\ndef\ng\r\nhi').expandtabs(4))
        self.assertEqual(b'  a\n b', self.marshal(b' \ta\n\tb').expandtabs(1))

        self.assertRaises(TypeError, self.marshal(b'hello').expandtabs, 42, 42)
        # This test is only valid when sizeof(int) == sizeof(void*) == 4.
        if sys.maxsize < (1 << 32) and struct.calcsize('P') == 4:
            self.assertRaises(OverflowError,
                              self.marshal(b'\ta\n\tb').expandtabs, sys.maxsize)

    def test_title(self):
        self.assertEqual(b' Hello ', self.marshal(b' hello ').title())
        self.assertEqual(b'Hello ', self.marshal(b'hello ').title())
        self.assertEqual(b'Hello ', self.marshal(b'Hello ').title())
        self.assertEqual(b'Format This As Title String',
                         self.marshal(b'fOrMaT thIs aS titLe String').title())
        self.assertEqual(b'Format,This-As*Title;String',
                         self.marshal(b'fOrMaT,thIs-aS*titLe;String').title())
        self.assertEqual(b'Getint', self.marshal(b'getInt').title())
        self.assertRaises(TypeError, self.marshal(b'hello').title, 42)

    def test_splitlines(self):
        self.assertEqual([b'abc', b'def', b'', b'ghi'],
                         self.marshal(b'abc\ndef\n\rghi').splitlines())
        self.assertEqual([b'abc', b'def', b'', b'ghi'],
                         self.marshal(b'abc\ndef\n\r\nghi').splitlines())
        self.assertEqual([b'abc', b'def', b'ghi'],
                         self.marshal(b'abc\ndef\r\nghi').splitlines())
        self.assertEqual([b'abc', b'def', b'ghi'],
                         self.marshal(b'abc\ndef\r\nghi\n').splitlines())
        self.assertEqual([b'abc', b'def', b'ghi', b''],
                         self.marshal(b'abc\ndef\r\nghi\n\r').splitlines())
        self.assertEqual([b'', b'abc', b'def', b'ghi', b''],
                         self.marshal(b'\nabc\ndef\r\nghi\n\r').splitlines())
        self.assertEqual([b'', b'abc', b'def', b'ghi', b''],
                         self.marshal(b'\nabc\ndef\r\nghi\n\r').splitlines(False))
        self.assertEqual([b'\n', b'abc\n', b'def\r\n', b'ghi\n', b'\r'],
                         self.marshal(b'\nabc\ndef\r\nghi\n\r').splitlines(True))
        self.assertEqual([b'', b'abc', b'def', b'ghi', b''],
                         self.marshal(b'\nabc\ndef\r\nghi\n\r').splitlines(keepends=False))
        self.assertEqual([b'\n', b'abc\n', b'def\r\n', b'ghi\n', b'\r'],
                         self.marshal(b'\nabc\ndef\r\nghi\n\r').splitlines(keepends=True))

        self.assertRaises(TypeError, self.marshal(b'abc').splitlines, 42, 42)
=======
# Tests that work for both bytes and buffer objects.
# See PEP 3137.

import struct
import sys

class MixinBytesBufferCommonTests(object):
    """Tests that work for both bytes and buffer objects.
    See PEP 3137.
    """

    def marshal(self, x):
        """Convert x into the appropriate type for these tests."""
        raise RuntimeError('test class must provide a marshal method')

    def test_islower(self):
        self.assertFalse(self.marshal(b'').islower())
        self.assertTrue(self.marshal(b'a').islower())
        self.assertFalse(self.marshal(b'A').islower())
        self.assertFalse(self.marshal(b'\n').islower())
        self.assertTrue(self.marshal(b'abc').islower())
        self.assertFalse(self.marshal(b'aBc').islower())
        self.assertTrue(self.marshal(b'abc\n').islower())
        self.assertRaises(TypeError, self.marshal(b'abc').islower, 42)

    def test_isupper(self):
        self.assertFalse(self.marshal(b'').isupper())
        self.assertFalse(self.marshal(b'a').isupper())
        self.assertTrue(self.marshal(b'A').isupper())
        self.assertFalse(self.marshal(b'\n').isupper())
        self.assertTrue(self.marshal(b'ABC').isupper())
        self.assertFalse(self.marshal(b'AbC').isupper())
        self.assertTrue(self.marshal(b'ABC\n').isupper())
        self.assertRaises(TypeError, self.marshal(b'abc').isupper, 42)

    def test_istitle(self):
        self.assertFalse(self.marshal(b'').istitle())
        self.assertFalse(self.marshal(b'a').istitle())
        self.assertTrue(self.marshal(b'A').istitle())
        self.assertFalse(self.marshal(b'\n').istitle())
        self.assertTrue(self.marshal(b'A Titlecased Line').istitle())
        self.assertTrue(self.marshal(b'A\nTitlecased Line').istitle())
        self.assertTrue(self.marshal(b'A Titlecased, Line').istitle())
        self.assertFalse(self.marshal(b'Not a capitalized String').istitle())
        self.assertFalse(self.marshal(b'Not\ta Titlecase String').istitle())
        self.assertFalse(self.marshal(b'Not--a Titlecase String').istitle())
        self.assertFalse(self.marshal(b'NOT').istitle())
        self.assertRaises(TypeError, self.marshal(b'abc').istitle, 42)

    def test_isspace(self):
        self.assertFalse(self.marshal(b'').isspace())
        self.assertFalse(self.marshal(b'a').isspace())
        self.assertTrue(self.marshal(b' ').isspace())
        self.assertTrue(self.marshal(b'\t').isspace())
        self.assertTrue(self.marshal(b'\r').isspace())
        self.assertTrue(self.marshal(b'\n').isspace())
        self.assertTrue(self.marshal(b' \t\r\n').isspace())
        self.assertFalse(self.marshal(b' \t\r\na').isspace())
        self.assertRaises(TypeError, self.marshal(b'abc').isspace, 42)

    def test_isalpha(self):
        self.assertFalse(self.marshal(b'').isalpha())
        self.assertTrue(self.marshal(b'a').isalpha())
        self.assertTrue(self.marshal(b'A').isalpha())
        self.assertFalse(self.marshal(b'\n').isalpha())
        self.assertTrue(self.marshal(b'abc').isalpha())
        self.assertFalse(self.marshal(b'aBc123').isalpha())
        self.assertFalse(self.marshal(b'abc\n').isalpha())
        self.assertRaises(TypeError, self.marshal(b'abc').isalpha, 42)

    def test_isalnum(self):
        self.assertFalse(self.marshal(b'').isalnum())
        self.assertTrue(self.marshal(b'a').isalnum())
        self.assertTrue(self.marshal(b'A').isalnum())
        self.assertFalse(self.marshal(b'\n').isalnum())
        self.assertTrue(self.marshal(b'123abc456').isalnum())
        self.assertTrue(self.marshal(b'a1b3c').isalnum())
        self.assertFalse(self.marshal(b'aBc000 ').isalnum())
        self.assertFalse(self.marshal(b'abc\n').isalnum())
        self.assertRaises(TypeError, self.marshal(b'abc').isalnum, 42)

    def test_isdigit(self):
        self.assertFalse(self.marshal(b'').isdigit())
        self.assertFalse(self.marshal(b'a').isdigit())
        self.assertTrue(self.marshal(b'0').isdigit())
        self.assertTrue(self.marshal(b'0123456789').isdigit())
        self.assertFalse(self.marshal(b'0123456789a').isdigit())

        self.assertRaises(TypeError, self.marshal(b'abc').isdigit, 42)

    def test_lower(self):
        self.assertEqual(b'hello', self.marshal(b'HeLLo').lower())
        self.assertEqual(b'hello', self.marshal(b'hello').lower())
        self.assertRaises(TypeError, self.marshal(b'hello').lower, 42)

    def test_upper(self):
        self.assertEqual(b'HELLO', self.marshal(b'HeLLo').upper())
        self.assertEqual(b'HELLO', self.marshal(b'HELLO').upper())
        self.assertRaises(TypeError, self.marshal(b'hello').upper, 42)

    def test_capitalize(self):
        self.assertEqual(b' hello ', self.marshal(b' hello ').capitalize())
        self.assertEqual(b'Hello ', self.marshal(b'Hello ').capitalize())
        self.assertEqual(b'Hello ', self.marshal(b'hello ').capitalize())
        self.assertEqual(b'Aaaa', self.marshal(b'aaaa').capitalize())
        self.assertEqual(b'Aaaa', self.marshal(b'AaAa').capitalize())

        self.assertRaises(TypeError, self.marshal(b'hello').capitalize, 42)

    def test_ljust(self):
        self.assertEqual(b'abc       ', self.marshal(b'abc').ljust(10))
        self.assertEqual(b'abc   ', self.marshal(b'abc').ljust(6))
        self.assertEqual(b'abc', self.marshal(b'abc').ljust(3))
        self.assertEqual(b'abc', self.marshal(b'abc').ljust(2))
        self.assertEqual(b'abc*******', self.marshal(b'abc').ljust(10, b'*'))
        self.assertRaises(TypeError, self.marshal(b'abc').ljust)

    def test_rjust(self):
        self.assertEqual(b'       abc', self.marshal(b'abc').rjust(10))
        self.assertEqual(b'   abc', self.marshal(b'abc').rjust(6))
        self.assertEqual(b'abc', self.marshal(b'abc').rjust(3))
        self.assertEqual(b'abc', self.marshal(b'abc').rjust(2))
        self.assertEqual(b'*******abc', self.marshal(b'abc').rjust(10, b'*'))
        self.assertRaises(TypeError, self.marshal(b'abc').rjust)

    def test_center(self):
        self.assertEqual(b'   abc    ', self.marshal(b'abc').center(10))
        self.assertEqual(b' abc  ', self.marshal(b'abc').center(6))
        self.assertEqual(b'abc', self.marshal(b'abc').center(3))
        self.assertEqual(b'abc', self.marshal(b'abc').center(2))
        self.assertEqual(b'***abc****', self.marshal(b'abc').center(10, b'*'))
        self.assertRaises(TypeError, self.marshal(b'abc').center)

    def test_swapcase(self):
        self.assertEqual(b'hEllO CoMPuTErS',
            self.marshal(b'HeLLo cOmpUteRs').swapcase())

        self.assertRaises(TypeError, self.marshal(b'hello').swapcase, 42)

    def test_zfill(self):
        self.assertEqual(b'123', self.marshal(b'123').zfill(2))
        self.assertEqual(b'123', self.marshal(b'123').zfill(3))
        self.assertEqual(b'0123', self.marshal(b'123').zfill(4))
        self.assertEqual(b'+123', self.marshal(b'+123').zfill(3))
        self.assertEqual(b'+123', self.marshal(b'+123').zfill(4))
        self.assertEqual(b'+0123', self.marshal(b'+123').zfill(5))
        self.assertEqual(b'-123', self.marshal(b'-123').zfill(3))
        self.assertEqual(b'-123', self.marshal(b'-123').zfill(4))
        self.assertEqual(b'-0123', self.marshal(b'-123').zfill(5))
        self.assertEqual(b'000', self.marshal(b'').zfill(3))
        self.assertEqual(b'34', self.marshal(b'34').zfill(1))
        self.assertEqual(b'0034', self.marshal(b'34').zfill(4))

        self.assertRaises(TypeError, self.marshal(b'123').zfill)

    def test_expandtabs(self):
        self.assertEqual(b'abc\rab      def\ng       hi',
                         self.marshal(b'abc\rab\tdef\ng\thi').expandtabs())
        self.assertEqual(b'abc\rab      def\ng       hi',
                         self.marshal(b'abc\rab\tdef\ng\thi').expandtabs(8))
        self.assertEqual(b'abc\rab  def\ng   hi',
                         self.marshal(b'abc\rab\tdef\ng\thi').expandtabs(4))
        self.assertEqual(b'abc\r\nab      def\ng       hi',
                         self.marshal(b'abc\r\nab\tdef\ng\thi').expandtabs())
        self.assertEqual(b'abc\r\nab      def\ng       hi',
                         self.marshal(b'abc\r\nab\tdef\ng\thi').expandtabs(8))
        self.assertEqual(b'abc\r\nab  def\ng   hi',
                         self.marshal(b'abc\r\nab\tdef\ng\thi').expandtabs(4))
        self.assertEqual(b'abc\r\nab\r\ndef\ng\r\nhi',
                         self.marshal(b'abc\r\nab\r\ndef\ng\r\nhi').expandtabs(4))
        # check keyword args
        self.assertEqual(b'abc\rab      def\ng       hi',
                         self.marshal(b'abc\rab\tdef\ng\thi').expandtabs(tabsize=8))
        self.assertEqual(b'abc\rab  def\ng   hi',
                         self.marshal(b'abc\rab\tdef\ng\thi').expandtabs(tabsize=4))

        self.assertEqual(b'  a\n b', self.marshal(b' \ta\n\tb').expandtabs(1))

        self.assertRaises(TypeError, self.marshal(b'hello').expandtabs, 42, 42)
        # This test is only valid when sizeof(int) == sizeof(void*) == 4.
        if sys.maxsize < (1 << 32) and struct.calcsize('P') == 4:
            self.assertRaises(OverflowError,
                              self.marshal(b'\ta\n\tb').expandtabs, sys.maxsize)

    def test_title(self):
        self.assertEqual(b' Hello ', self.marshal(b' hello ').title())
        self.assertEqual(b'Hello ', self.marshal(b'hello ').title())
        self.assertEqual(b'Hello ', self.marshal(b'Hello ').title())
        self.assertEqual(b'Format This As Title String',
                         self.marshal(b'fOrMaT thIs aS titLe String').title())
        self.assertEqual(b'Format,This-As*Title;String',
                         self.marshal(b'fOrMaT,thIs-aS*titLe;String').title())
        self.assertEqual(b'Getint', self.marshal(b'getInt').title())
        self.assertRaises(TypeError, self.marshal(b'hello').title, 42)

    def test_splitlines(self):
        self.assertEqual([b'abc', b'def', b'', b'ghi'],
                         self.marshal(b'abc\ndef\n\rghi').splitlines())
        self.assertEqual([b'abc', b'def', b'', b'ghi'],
                         self.marshal(b'abc\ndef\n\r\nghi').splitlines())
        self.assertEqual([b'abc', b'def', b'ghi'],
                         self.marshal(b'abc\ndef\r\nghi').splitlines())
        self.assertEqual([b'abc', b'def', b'ghi'],
                         self.marshal(b'abc\ndef\r\nghi\n').splitlines())
        self.assertEqual([b'abc', b'def', b'ghi', b''],
                         self.marshal(b'abc\ndef\r\nghi\n\r').splitlines())
        self.assertEqual([b'', b'abc', b'def', b'ghi', b''],
                         self.marshal(b'\nabc\ndef\r\nghi\n\r').splitlines())
        self.assertEqual([b'', b'abc', b'def', b'ghi', b''],
                         self.marshal(b'\nabc\ndef\r\nghi\n\r').splitlines(False))
        self.assertEqual([b'\n', b'abc\n', b'def\r\n', b'ghi\n', b'\r'],
                         self.marshal(b'\nabc\ndef\r\nghi\n\r').splitlines(True))
        self.assertEqual([b'', b'abc', b'def', b'ghi', b''],
                         self.marshal(b'\nabc\ndef\r\nghi\n\r').splitlines(keepends=False))
        self.assertEqual([b'\n', b'abc\n', b'def\r\n', b'ghi\n', b'\r'],
                         self.marshal(b'\nabc\ndef\r\nghi\n\r').splitlines(keepends=True))

        self.assertRaises(TypeError, self.marshal(b'abc').splitlines, 42, 42)
>>>>>>> 01dcc4dd
<|MERGE_RESOLUTION|>--- conflicted
+++ resolved
@@ -1,434 +1,219 @@
-<<<<<<< HEAD
-# Tests that work for both bytes and buffer objects.
-# See PEP 3137.
-
-from yp import *
-import struct
-import sys
-
-class MixinBytesBufferCommonTests(object):
-    """Tests that work for both bytes and buffer objects.
-    See PEP 3137.
-    """
-
-    def marshal(self, x):
-        """Convert x into the appropriate type for these tests."""
-        raise RuntimeError('test class must provide a marshal method')
-
-    def test_islower(self):
-        self.assertFalse(self.marshal(b'').islower())
-        self.assertTrue(self.marshal(b'a').islower())
-        self.assertFalse(self.marshal(b'A').islower())
-        self.assertFalse(self.marshal(b'\n').islower())
-        self.assertTrue(self.marshal(b'abc').islower())
-        self.assertFalse(self.marshal(b'aBc').islower())
-        self.assertTrue(self.marshal(b'abc\n').islower())
-        self.assertRaises(TypeError, self.marshal(b'abc').islower, 42)
-
-    def test_isupper(self):
-        self.assertFalse(self.marshal(b'').isupper())
-        self.assertFalse(self.marshal(b'a').isupper())
-        self.assertTrue(self.marshal(b'A').isupper())
-        self.assertFalse(self.marshal(b'\n').isupper())
-        self.assertTrue(self.marshal(b'ABC').isupper())
-        self.assertFalse(self.marshal(b'AbC').isupper())
-        self.assertTrue(self.marshal(b'ABC\n').isupper())
-        self.assertRaises(TypeError, self.marshal(b'abc').isupper, 42)
-
-    def test_istitle(self):
-        self.assertFalse(self.marshal(b'').istitle())
-        self.assertFalse(self.marshal(b'a').istitle())
-        self.assertTrue(self.marshal(b'A').istitle())
-        self.assertFalse(self.marshal(b'\n').istitle())
-        self.assertTrue(self.marshal(b'A Titlecased Line').istitle())
-        self.assertTrue(self.marshal(b'A\nTitlecased Line').istitle())
-        self.assertTrue(self.marshal(b'A Titlecased, Line').istitle())
-        self.assertFalse(self.marshal(b'Not a capitalized String').istitle())
-        self.assertFalse(self.marshal(b'Not\ta Titlecase String').istitle())
-        self.assertFalse(self.marshal(b'Not--a Titlecase String').istitle())
-        self.assertFalse(self.marshal(b'NOT').istitle())
-        self.assertRaises(TypeError, self.marshal(b'abc').istitle, 42)
-
-    def test_isspace(self):
-        self.assertFalse(self.marshal(b'').isspace())
-        self.assertFalse(self.marshal(b'a').isspace())
-        self.assertTrue(self.marshal(b' ').isspace())
-        self.assertTrue(self.marshal(b'\t').isspace())
-        self.assertTrue(self.marshal(b'\r').isspace())
-        self.assertTrue(self.marshal(b'\n').isspace())
-        self.assertTrue(self.marshal(b' \t\r\n').isspace())
-        self.assertFalse(self.marshal(b' \t\r\na').isspace())
-        self.assertRaises(TypeError, self.marshal(b'abc').isspace, 42)
-
-    def test_isalpha(self):
-        self.assertFalse(self.marshal(b'').isalpha())
-        self.assertTrue(self.marshal(b'a').isalpha())
-        self.assertTrue(self.marshal(b'A').isalpha())
-        self.assertFalse(self.marshal(b'\n').isalpha())
-        self.assertTrue(self.marshal(b'abc').isalpha())
-        self.assertFalse(self.marshal(b'aBc123').isalpha())
-        self.assertFalse(self.marshal(b'abc\n').isalpha())
-        self.assertRaises(TypeError, self.marshal(b'abc').isalpha, 42)
-
-    def test_isalnum(self):
-        self.assertFalse(self.marshal(b'').isalnum())
-        self.assertTrue(self.marshal(b'a').isalnum())
-        self.assertTrue(self.marshal(b'A').isalnum())
-        self.assertFalse(self.marshal(b'\n').isalnum())
-        self.assertTrue(self.marshal(b'123abc456').isalnum())
-        self.assertTrue(self.marshal(b'a1b3c').isalnum())
-        self.assertFalse(self.marshal(b'aBc000 ').isalnum())
-        self.assertFalse(self.marshal(b'abc\n').isalnum())
-        self.assertRaises(TypeError, self.marshal(b'abc').isalnum, 42)
-
-    def test_isdigit(self):
-        self.assertFalse(self.marshal(b'').isdigit())
-        self.assertFalse(self.marshal(b'a').isdigit())
-        self.assertTrue(self.marshal(b'0').isdigit())
-        self.assertTrue(self.marshal(b'0123456789').isdigit())
-        self.assertFalse(self.marshal(b'0123456789a').isdigit())
-
-        self.assertRaises(TypeError, self.marshal(b'abc').isdigit, 42)
-
-    def test_lower(self):
-        self.assertEqual(b'hello', self.marshal(b'HeLLo').lower())
-        self.assertEqual(b'hello', self.marshal(b'hello').lower())
-        self.assertRaises(TypeError, self.marshal(b'hello').lower, 42)
-
-    def test_upper(self):
-        self.assertEqual(b'HELLO', self.marshal(b'HeLLo').upper())
-        self.assertEqual(b'HELLO', self.marshal(b'HELLO').upper())
-        self.assertRaises(TypeError, self.marshal(b'hello').upper, 42)
-
-    def test_capitalize(self):
-        self.assertEqual(b' hello ', self.marshal(b' hello ').capitalize())
-        self.assertEqual(b'Hello ', self.marshal(b'Hello ').capitalize())
-        self.assertEqual(b'Hello ', self.marshal(b'hello ').capitalize())
-        self.assertEqual(b'Aaaa', self.marshal(b'aaaa').capitalize())
-        self.assertEqual(b'Aaaa', self.marshal(b'AaAa').capitalize())
-
-        self.assertRaises(TypeError, self.marshal(b'hello').capitalize, 42)
-
-    def test_ljust(self):
-        self.assertEqual(b'abc       ', self.marshal(b'abc').ljust(10))
-        self.assertEqual(b'abc   ', self.marshal(b'abc').ljust(6))
-        self.assertEqual(b'abc', self.marshal(b'abc').ljust(3))
-        self.assertEqual(b'abc', self.marshal(b'abc').ljust(2))
-        self.assertEqual(b'abc*******', self.marshal(b'abc').ljust(10, b'*'))
-        self.assertRaises(TypeError, self.marshal(b'abc').ljust)
-
-    def test_rjust(self):
-        self.assertEqual(b'       abc', self.marshal(b'abc').rjust(10))
-        self.assertEqual(b'   abc', self.marshal(b'abc').rjust(6))
-        self.assertEqual(b'abc', self.marshal(b'abc').rjust(3))
-        self.assertEqual(b'abc', self.marshal(b'abc').rjust(2))
-        self.assertEqual(b'*******abc', self.marshal(b'abc').rjust(10, b'*'))
-        self.assertRaises(TypeError, self.marshal(b'abc').rjust)
-
-    def test_center(self):
-        self.assertEqual(b'   abc    ', self.marshal(b'abc').center(10))
-        self.assertEqual(b' abc  ', self.marshal(b'abc').center(6))
-        self.assertEqual(b'abc', self.marshal(b'abc').center(3))
-        self.assertEqual(b'abc', self.marshal(b'abc').center(2))
-        self.assertEqual(b'***abc****', self.marshal(b'abc').center(10, b'*'))
-        self.assertRaises(TypeError, self.marshal(b'abc').center)
-
-    def test_swapcase(self):
-        self.assertEqual(b'hEllO CoMPuTErS',
-            self.marshal(b'HeLLo cOmpUteRs').swapcase())
-
-        self.assertRaises(TypeError, self.marshal(b'hello').swapcase, 42)
-
-    def test_zfill(self):
-        self.assertEqual(b'123', self.marshal(b'123').zfill(2))
-        self.assertEqual(b'123', self.marshal(b'123').zfill(3))
-        self.assertEqual(b'0123', self.marshal(b'123').zfill(4))
-        self.assertEqual(b'+123', self.marshal(b'+123').zfill(3))
-        self.assertEqual(b'+123', self.marshal(b'+123').zfill(4))
-        self.assertEqual(b'+0123', self.marshal(b'+123').zfill(5))
-        self.assertEqual(b'-123', self.marshal(b'-123').zfill(3))
-        self.assertEqual(b'-123', self.marshal(b'-123').zfill(4))
-        self.assertEqual(b'-0123', self.marshal(b'-123').zfill(5))
-        self.assertEqual(b'000', self.marshal(b'').zfill(3))
-        self.assertEqual(b'34', self.marshal(b'34').zfill(1))
-        self.assertEqual(b'0034', self.marshal(b'34').zfill(4))
-
-        self.assertRaises(TypeError, self.marshal(b'123').zfill)
-
-    def test_expandtabs(self):
-        self.assertEqual(b'abc\rab      def\ng       hi',
-                         self.marshal(b'abc\rab\tdef\ng\thi').expandtabs())
-        self.assertEqual(b'abc\rab      def\ng       hi',
-                         self.marshal(b'abc\rab\tdef\ng\thi').expandtabs(8))
-        self.assertEqual(b'abc\rab  def\ng   hi',
-                         self.marshal(b'abc\rab\tdef\ng\thi').expandtabs(4))
-        self.assertEqual(b'abc\r\nab  def\ng   hi',
-                         self.marshal(b'abc\r\nab\tdef\ng\thi').expandtabs(4))
-        self.assertEqual(b'abc\rab      def\ng       hi',
-                         self.marshal(b'abc\rab\tdef\ng\thi').expandtabs())
-        self.assertEqual(b'abc\rab      def\ng       hi',
-                         self.marshal(b'abc\rab\tdef\ng\thi').expandtabs(8))
-        self.assertEqual(b'abc\r\nab\r\ndef\ng\r\nhi',
-            self.marshal(b'abc\r\nab\r\ndef\ng\r\nhi').expandtabs(4))
-        self.assertEqual(b'  a\n b', self.marshal(b' \ta\n\tb').expandtabs(1))
-
-        self.assertRaises(TypeError, self.marshal(b'hello').expandtabs, 42, 42)
-        # This test is only valid when sizeof(int) == sizeof(void*) == 4.
-        if sys.maxsize < (1 << 32) and struct.calcsize('P') == 4:
-            self.assertRaises(OverflowError,
-                              self.marshal(b'\ta\n\tb').expandtabs, sys.maxsize)
-
-    def test_title(self):
-        self.assertEqual(b' Hello ', self.marshal(b' hello ').title())
-        self.assertEqual(b'Hello ', self.marshal(b'hello ').title())
-        self.assertEqual(b'Hello ', self.marshal(b'Hello ').title())
-        self.assertEqual(b'Format This As Title String',
-                         self.marshal(b'fOrMaT thIs aS titLe String').title())
-        self.assertEqual(b'Format,This-As*Title;String',
-                         self.marshal(b'fOrMaT,thIs-aS*titLe;String').title())
-        self.assertEqual(b'Getint', self.marshal(b'getInt').title())
-        self.assertRaises(TypeError, self.marshal(b'hello').title, 42)
-
-    def test_splitlines(self):
-        self.assertEqual([b'abc', b'def', b'', b'ghi'],
-                         self.marshal(b'abc\ndef\n\rghi').splitlines())
-        self.assertEqual([b'abc', b'def', b'', b'ghi'],
-                         self.marshal(b'abc\ndef\n\r\nghi').splitlines())
-        self.assertEqual([b'abc', b'def', b'ghi'],
-                         self.marshal(b'abc\ndef\r\nghi').splitlines())
-        self.assertEqual([b'abc', b'def', b'ghi'],
-                         self.marshal(b'abc\ndef\r\nghi\n').splitlines())
-        self.assertEqual([b'abc', b'def', b'ghi', b''],
-                         self.marshal(b'abc\ndef\r\nghi\n\r').splitlines())
-        self.assertEqual([b'', b'abc', b'def', b'ghi', b''],
-                         self.marshal(b'\nabc\ndef\r\nghi\n\r').splitlines())
-        self.assertEqual([b'', b'abc', b'def', b'ghi', b''],
-                         self.marshal(b'\nabc\ndef\r\nghi\n\r').splitlines(False))
-        self.assertEqual([b'\n', b'abc\n', b'def\r\n', b'ghi\n', b'\r'],
-                         self.marshal(b'\nabc\ndef\r\nghi\n\r').splitlines(True))
-        self.assertEqual([b'', b'abc', b'def', b'ghi', b''],
-                         self.marshal(b'\nabc\ndef\r\nghi\n\r').splitlines(keepends=False))
-        self.assertEqual([b'\n', b'abc\n', b'def\r\n', b'ghi\n', b'\r'],
-                         self.marshal(b'\nabc\ndef\r\nghi\n\r').splitlines(keepends=True))
-
-        self.assertRaises(TypeError, self.marshal(b'abc').splitlines, 42, 42)
-=======
-# Tests that work for both bytes and buffer objects.
-# See PEP 3137.
-
-import struct
-import sys
-
-class MixinBytesBufferCommonTests(object):
-    """Tests that work for both bytes and buffer objects.
-    See PEP 3137.
-    """
-
-    def marshal(self, x):
-        """Convert x into the appropriate type for these tests."""
-        raise RuntimeError('test class must provide a marshal method')
-
-    def test_islower(self):
-        self.assertFalse(self.marshal(b'').islower())
-        self.assertTrue(self.marshal(b'a').islower())
-        self.assertFalse(self.marshal(b'A').islower())
-        self.assertFalse(self.marshal(b'\n').islower())
-        self.assertTrue(self.marshal(b'abc').islower())
-        self.assertFalse(self.marshal(b'aBc').islower())
-        self.assertTrue(self.marshal(b'abc\n').islower())
-        self.assertRaises(TypeError, self.marshal(b'abc').islower, 42)
-
-    def test_isupper(self):
-        self.assertFalse(self.marshal(b'').isupper())
-        self.assertFalse(self.marshal(b'a').isupper())
-        self.assertTrue(self.marshal(b'A').isupper())
-        self.assertFalse(self.marshal(b'\n').isupper())
-        self.assertTrue(self.marshal(b'ABC').isupper())
-        self.assertFalse(self.marshal(b'AbC').isupper())
-        self.assertTrue(self.marshal(b'ABC\n').isupper())
-        self.assertRaises(TypeError, self.marshal(b'abc').isupper, 42)
-
-    def test_istitle(self):
-        self.assertFalse(self.marshal(b'').istitle())
-        self.assertFalse(self.marshal(b'a').istitle())
-        self.assertTrue(self.marshal(b'A').istitle())
-        self.assertFalse(self.marshal(b'\n').istitle())
-        self.assertTrue(self.marshal(b'A Titlecased Line').istitle())
-        self.assertTrue(self.marshal(b'A\nTitlecased Line').istitle())
-        self.assertTrue(self.marshal(b'A Titlecased, Line').istitle())
-        self.assertFalse(self.marshal(b'Not a capitalized String').istitle())
-        self.assertFalse(self.marshal(b'Not\ta Titlecase String').istitle())
-        self.assertFalse(self.marshal(b'Not--a Titlecase String').istitle())
-        self.assertFalse(self.marshal(b'NOT').istitle())
-        self.assertRaises(TypeError, self.marshal(b'abc').istitle, 42)
-
-    def test_isspace(self):
-        self.assertFalse(self.marshal(b'').isspace())
-        self.assertFalse(self.marshal(b'a').isspace())
-        self.assertTrue(self.marshal(b' ').isspace())
-        self.assertTrue(self.marshal(b'\t').isspace())
-        self.assertTrue(self.marshal(b'\r').isspace())
-        self.assertTrue(self.marshal(b'\n').isspace())
-        self.assertTrue(self.marshal(b' \t\r\n').isspace())
-        self.assertFalse(self.marshal(b' \t\r\na').isspace())
-        self.assertRaises(TypeError, self.marshal(b'abc').isspace, 42)
-
-    def test_isalpha(self):
-        self.assertFalse(self.marshal(b'').isalpha())
-        self.assertTrue(self.marshal(b'a').isalpha())
-        self.assertTrue(self.marshal(b'A').isalpha())
-        self.assertFalse(self.marshal(b'\n').isalpha())
-        self.assertTrue(self.marshal(b'abc').isalpha())
-        self.assertFalse(self.marshal(b'aBc123').isalpha())
-        self.assertFalse(self.marshal(b'abc\n').isalpha())
-        self.assertRaises(TypeError, self.marshal(b'abc').isalpha, 42)
-
-    def test_isalnum(self):
-        self.assertFalse(self.marshal(b'').isalnum())
-        self.assertTrue(self.marshal(b'a').isalnum())
-        self.assertTrue(self.marshal(b'A').isalnum())
-        self.assertFalse(self.marshal(b'\n').isalnum())
-        self.assertTrue(self.marshal(b'123abc456').isalnum())
-        self.assertTrue(self.marshal(b'a1b3c').isalnum())
-        self.assertFalse(self.marshal(b'aBc000 ').isalnum())
-        self.assertFalse(self.marshal(b'abc\n').isalnum())
-        self.assertRaises(TypeError, self.marshal(b'abc').isalnum, 42)
-
-    def test_isdigit(self):
-        self.assertFalse(self.marshal(b'').isdigit())
-        self.assertFalse(self.marshal(b'a').isdigit())
-        self.assertTrue(self.marshal(b'0').isdigit())
-        self.assertTrue(self.marshal(b'0123456789').isdigit())
-        self.assertFalse(self.marshal(b'0123456789a').isdigit())
-
-        self.assertRaises(TypeError, self.marshal(b'abc').isdigit, 42)
-
-    def test_lower(self):
-        self.assertEqual(b'hello', self.marshal(b'HeLLo').lower())
-        self.assertEqual(b'hello', self.marshal(b'hello').lower())
-        self.assertRaises(TypeError, self.marshal(b'hello').lower, 42)
-
-    def test_upper(self):
-        self.assertEqual(b'HELLO', self.marshal(b'HeLLo').upper())
-        self.assertEqual(b'HELLO', self.marshal(b'HELLO').upper())
-        self.assertRaises(TypeError, self.marshal(b'hello').upper, 42)
-
-    def test_capitalize(self):
-        self.assertEqual(b' hello ', self.marshal(b' hello ').capitalize())
-        self.assertEqual(b'Hello ', self.marshal(b'Hello ').capitalize())
-        self.assertEqual(b'Hello ', self.marshal(b'hello ').capitalize())
-        self.assertEqual(b'Aaaa', self.marshal(b'aaaa').capitalize())
-        self.assertEqual(b'Aaaa', self.marshal(b'AaAa').capitalize())
-
-        self.assertRaises(TypeError, self.marshal(b'hello').capitalize, 42)
-
-    def test_ljust(self):
-        self.assertEqual(b'abc       ', self.marshal(b'abc').ljust(10))
-        self.assertEqual(b'abc   ', self.marshal(b'abc').ljust(6))
-        self.assertEqual(b'abc', self.marshal(b'abc').ljust(3))
-        self.assertEqual(b'abc', self.marshal(b'abc').ljust(2))
-        self.assertEqual(b'abc*******', self.marshal(b'abc').ljust(10, b'*'))
-        self.assertRaises(TypeError, self.marshal(b'abc').ljust)
-
-    def test_rjust(self):
-        self.assertEqual(b'       abc', self.marshal(b'abc').rjust(10))
-        self.assertEqual(b'   abc', self.marshal(b'abc').rjust(6))
-        self.assertEqual(b'abc', self.marshal(b'abc').rjust(3))
-        self.assertEqual(b'abc', self.marshal(b'abc').rjust(2))
-        self.assertEqual(b'*******abc', self.marshal(b'abc').rjust(10, b'*'))
-        self.assertRaises(TypeError, self.marshal(b'abc').rjust)
-
-    def test_center(self):
-        self.assertEqual(b'   abc    ', self.marshal(b'abc').center(10))
-        self.assertEqual(b' abc  ', self.marshal(b'abc').center(6))
-        self.assertEqual(b'abc', self.marshal(b'abc').center(3))
-        self.assertEqual(b'abc', self.marshal(b'abc').center(2))
-        self.assertEqual(b'***abc****', self.marshal(b'abc').center(10, b'*'))
-        self.assertRaises(TypeError, self.marshal(b'abc').center)
-
-    def test_swapcase(self):
-        self.assertEqual(b'hEllO CoMPuTErS',
-            self.marshal(b'HeLLo cOmpUteRs').swapcase())
-
-        self.assertRaises(TypeError, self.marshal(b'hello').swapcase, 42)
-
-    def test_zfill(self):
-        self.assertEqual(b'123', self.marshal(b'123').zfill(2))
-        self.assertEqual(b'123', self.marshal(b'123').zfill(3))
-        self.assertEqual(b'0123', self.marshal(b'123').zfill(4))
-        self.assertEqual(b'+123', self.marshal(b'+123').zfill(3))
-        self.assertEqual(b'+123', self.marshal(b'+123').zfill(4))
-        self.assertEqual(b'+0123', self.marshal(b'+123').zfill(5))
-        self.assertEqual(b'-123', self.marshal(b'-123').zfill(3))
-        self.assertEqual(b'-123', self.marshal(b'-123').zfill(4))
-        self.assertEqual(b'-0123', self.marshal(b'-123').zfill(5))
-        self.assertEqual(b'000', self.marshal(b'').zfill(3))
-        self.assertEqual(b'34', self.marshal(b'34').zfill(1))
-        self.assertEqual(b'0034', self.marshal(b'34').zfill(4))
-
-        self.assertRaises(TypeError, self.marshal(b'123').zfill)
-
-    def test_expandtabs(self):
-        self.assertEqual(b'abc\rab      def\ng       hi',
-                         self.marshal(b'abc\rab\tdef\ng\thi').expandtabs())
-        self.assertEqual(b'abc\rab      def\ng       hi',
-                         self.marshal(b'abc\rab\tdef\ng\thi').expandtabs(8))
-        self.assertEqual(b'abc\rab  def\ng   hi',
-                         self.marshal(b'abc\rab\tdef\ng\thi').expandtabs(4))
-        self.assertEqual(b'abc\r\nab      def\ng       hi',
-                         self.marshal(b'abc\r\nab\tdef\ng\thi').expandtabs())
-        self.assertEqual(b'abc\r\nab      def\ng       hi',
-                         self.marshal(b'abc\r\nab\tdef\ng\thi').expandtabs(8))
-        self.assertEqual(b'abc\r\nab  def\ng   hi',
-                         self.marshal(b'abc\r\nab\tdef\ng\thi').expandtabs(4))
-        self.assertEqual(b'abc\r\nab\r\ndef\ng\r\nhi',
-                         self.marshal(b'abc\r\nab\r\ndef\ng\r\nhi').expandtabs(4))
-        # check keyword args
-        self.assertEqual(b'abc\rab      def\ng       hi',
-                         self.marshal(b'abc\rab\tdef\ng\thi').expandtabs(tabsize=8))
-        self.assertEqual(b'abc\rab  def\ng   hi',
-                         self.marshal(b'abc\rab\tdef\ng\thi').expandtabs(tabsize=4))
-
-        self.assertEqual(b'  a\n b', self.marshal(b' \ta\n\tb').expandtabs(1))
-
-        self.assertRaises(TypeError, self.marshal(b'hello').expandtabs, 42, 42)
-        # This test is only valid when sizeof(int) == sizeof(void*) == 4.
-        if sys.maxsize < (1 << 32) and struct.calcsize('P') == 4:
-            self.assertRaises(OverflowError,
-                              self.marshal(b'\ta\n\tb').expandtabs, sys.maxsize)
-
-    def test_title(self):
-        self.assertEqual(b' Hello ', self.marshal(b' hello ').title())
-        self.assertEqual(b'Hello ', self.marshal(b'hello ').title())
-        self.assertEqual(b'Hello ', self.marshal(b'Hello ').title())
-        self.assertEqual(b'Format This As Title String',
-                         self.marshal(b'fOrMaT thIs aS titLe String').title())
-        self.assertEqual(b'Format,This-As*Title;String',
-                         self.marshal(b'fOrMaT,thIs-aS*titLe;String').title())
-        self.assertEqual(b'Getint', self.marshal(b'getInt').title())
-        self.assertRaises(TypeError, self.marshal(b'hello').title, 42)
-
-    def test_splitlines(self):
-        self.assertEqual([b'abc', b'def', b'', b'ghi'],
-                         self.marshal(b'abc\ndef\n\rghi').splitlines())
-        self.assertEqual([b'abc', b'def', b'', b'ghi'],
-                         self.marshal(b'abc\ndef\n\r\nghi').splitlines())
-        self.assertEqual([b'abc', b'def', b'ghi'],
-                         self.marshal(b'abc\ndef\r\nghi').splitlines())
-        self.assertEqual([b'abc', b'def', b'ghi'],
-                         self.marshal(b'abc\ndef\r\nghi\n').splitlines())
-        self.assertEqual([b'abc', b'def', b'ghi', b''],
-                         self.marshal(b'abc\ndef\r\nghi\n\r').splitlines())
-        self.assertEqual([b'', b'abc', b'def', b'ghi', b''],
-                         self.marshal(b'\nabc\ndef\r\nghi\n\r').splitlines())
-        self.assertEqual([b'', b'abc', b'def', b'ghi', b''],
-                         self.marshal(b'\nabc\ndef\r\nghi\n\r').splitlines(False))
-        self.assertEqual([b'\n', b'abc\n', b'def\r\n', b'ghi\n', b'\r'],
-                         self.marshal(b'\nabc\ndef\r\nghi\n\r').splitlines(True))
-        self.assertEqual([b'', b'abc', b'def', b'ghi', b''],
-                         self.marshal(b'\nabc\ndef\r\nghi\n\r').splitlines(keepends=False))
-        self.assertEqual([b'\n', b'abc\n', b'def\r\n', b'ghi\n', b'\r'],
-                         self.marshal(b'\nabc\ndef\r\nghi\n\r').splitlines(keepends=True))
-
-        self.assertRaises(TypeError, self.marshal(b'abc').splitlines, 42, 42)
->>>>>>> 01dcc4dd
+# Tests that work for both bytes and buffer objects.
+# See PEP 3137.
+
+from yp import *
+import struct
+import sys
+
+class MixinBytesBufferCommonTests(object):
+    """Tests that work for both bytes and buffer objects.
+    See PEP 3137.
+    """
+
+    def marshal(self, x):
+        """Convert x into the appropriate type for these tests."""
+        raise RuntimeError('test class must provide a marshal method')
+
+    def test_islower(self):
+        self.assertFalse(self.marshal(b'').islower())
+        self.assertTrue(self.marshal(b'a').islower())
+        self.assertFalse(self.marshal(b'A').islower())
+        self.assertFalse(self.marshal(b'\n').islower())
+        self.assertTrue(self.marshal(b'abc').islower())
+        self.assertFalse(self.marshal(b'aBc').islower())
+        self.assertTrue(self.marshal(b'abc\n').islower())
+        self.assertRaises(TypeError, self.marshal(b'abc').islower, 42)
+
+    def test_isupper(self):
+        self.assertFalse(self.marshal(b'').isupper())
+        self.assertFalse(self.marshal(b'a').isupper())
+        self.assertTrue(self.marshal(b'A').isupper())
+        self.assertFalse(self.marshal(b'\n').isupper())
+        self.assertTrue(self.marshal(b'ABC').isupper())
+        self.assertFalse(self.marshal(b'AbC').isupper())
+        self.assertTrue(self.marshal(b'ABC\n').isupper())
+        self.assertRaises(TypeError, self.marshal(b'abc').isupper, 42)
+
+    def test_istitle(self):
+        self.assertFalse(self.marshal(b'').istitle())
+        self.assertFalse(self.marshal(b'a').istitle())
+        self.assertTrue(self.marshal(b'A').istitle())
+        self.assertFalse(self.marshal(b'\n').istitle())
+        self.assertTrue(self.marshal(b'A Titlecased Line').istitle())
+        self.assertTrue(self.marshal(b'A\nTitlecased Line').istitle())
+        self.assertTrue(self.marshal(b'A Titlecased, Line').istitle())
+        self.assertFalse(self.marshal(b'Not a capitalized String').istitle())
+        self.assertFalse(self.marshal(b'Not\ta Titlecase String').istitle())
+        self.assertFalse(self.marshal(b'Not--a Titlecase String').istitle())
+        self.assertFalse(self.marshal(b'NOT').istitle())
+        self.assertRaises(TypeError, self.marshal(b'abc').istitle, 42)
+
+    def test_isspace(self):
+        self.assertFalse(self.marshal(b'').isspace())
+        self.assertFalse(self.marshal(b'a').isspace())
+        self.assertTrue(self.marshal(b' ').isspace())
+        self.assertTrue(self.marshal(b'\t').isspace())
+        self.assertTrue(self.marshal(b'\r').isspace())
+        self.assertTrue(self.marshal(b'\n').isspace())
+        self.assertTrue(self.marshal(b' \t\r\n').isspace())
+        self.assertFalse(self.marshal(b' \t\r\na').isspace())
+        self.assertRaises(TypeError, self.marshal(b'abc').isspace, 42)
+
+    def test_isalpha(self):
+        self.assertFalse(self.marshal(b'').isalpha())
+        self.assertTrue(self.marshal(b'a').isalpha())
+        self.assertTrue(self.marshal(b'A').isalpha())
+        self.assertFalse(self.marshal(b'\n').isalpha())
+        self.assertTrue(self.marshal(b'abc').isalpha())
+        self.assertFalse(self.marshal(b'aBc123').isalpha())
+        self.assertFalse(self.marshal(b'abc\n').isalpha())
+        self.assertRaises(TypeError, self.marshal(b'abc').isalpha, 42)
+
+    def test_isalnum(self):
+        self.assertFalse(self.marshal(b'').isalnum())
+        self.assertTrue(self.marshal(b'a').isalnum())
+        self.assertTrue(self.marshal(b'A').isalnum())
+        self.assertFalse(self.marshal(b'\n').isalnum())
+        self.assertTrue(self.marshal(b'123abc456').isalnum())
+        self.assertTrue(self.marshal(b'a1b3c').isalnum())
+        self.assertFalse(self.marshal(b'aBc000 ').isalnum())
+        self.assertFalse(self.marshal(b'abc\n').isalnum())
+        self.assertRaises(TypeError, self.marshal(b'abc').isalnum, 42)
+
+    def test_isdigit(self):
+        self.assertFalse(self.marshal(b'').isdigit())
+        self.assertFalse(self.marshal(b'a').isdigit())
+        self.assertTrue(self.marshal(b'0').isdigit())
+        self.assertTrue(self.marshal(b'0123456789').isdigit())
+        self.assertFalse(self.marshal(b'0123456789a').isdigit())
+
+        self.assertRaises(TypeError, self.marshal(b'abc').isdigit, 42)
+
+    def test_lower(self):
+        self.assertEqual(b'hello', self.marshal(b'HeLLo').lower())
+        self.assertEqual(b'hello', self.marshal(b'hello').lower())
+        self.assertRaises(TypeError, self.marshal(b'hello').lower, 42)
+
+    def test_upper(self):
+        self.assertEqual(b'HELLO', self.marshal(b'HeLLo').upper())
+        self.assertEqual(b'HELLO', self.marshal(b'HELLO').upper())
+        self.assertRaises(TypeError, self.marshal(b'hello').upper, 42)
+
+    def test_capitalize(self):
+        self.assertEqual(b' hello ', self.marshal(b' hello ').capitalize())
+        self.assertEqual(b'Hello ', self.marshal(b'Hello ').capitalize())
+        self.assertEqual(b'Hello ', self.marshal(b'hello ').capitalize())
+        self.assertEqual(b'Aaaa', self.marshal(b'aaaa').capitalize())
+        self.assertEqual(b'Aaaa', self.marshal(b'AaAa').capitalize())
+
+        self.assertRaises(TypeError, self.marshal(b'hello').capitalize, 42)
+
+    def test_ljust(self):
+        self.assertEqual(b'abc       ', self.marshal(b'abc').ljust(10))
+        self.assertEqual(b'abc   ', self.marshal(b'abc').ljust(6))
+        self.assertEqual(b'abc', self.marshal(b'abc').ljust(3))
+        self.assertEqual(b'abc', self.marshal(b'abc').ljust(2))
+        self.assertEqual(b'abc*******', self.marshal(b'abc').ljust(10, b'*'))
+        self.assertRaises(TypeError, self.marshal(b'abc').ljust)
+
+    def test_rjust(self):
+        self.assertEqual(b'       abc', self.marshal(b'abc').rjust(10))
+        self.assertEqual(b'   abc', self.marshal(b'abc').rjust(6))
+        self.assertEqual(b'abc', self.marshal(b'abc').rjust(3))
+        self.assertEqual(b'abc', self.marshal(b'abc').rjust(2))
+        self.assertEqual(b'*******abc', self.marshal(b'abc').rjust(10, b'*'))
+        self.assertRaises(TypeError, self.marshal(b'abc').rjust)
+
+    def test_center(self):
+        self.assertEqual(b'   abc    ', self.marshal(b'abc').center(10))
+        self.assertEqual(b' abc  ', self.marshal(b'abc').center(6))
+        self.assertEqual(b'abc', self.marshal(b'abc').center(3))
+        self.assertEqual(b'abc', self.marshal(b'abc').center(2))
+        self.assertEqual(b'***abc****', self.marshal(b'abc').center(10, b'*'))
+        self.assertRaises(TypeError, self.marshal(b'abc').center)
+
+    def test_swapcase(self):
+        self.assertEqual(b'hEllO CoMPuTErS',
+            self.marshal(b'HeLLo cOmpUteRs').swapcase())
+
+        self.assertRaises(TypeError, self.marshal(b'hello').swapcase, 42)
+
+    def test_zfill(self):
+        self.assertEqual(b'123', self.marshal(b'123').zfill(2))
+        self.assertEqual(b'123', self.marshal(b'123').zfill(3))
+        self.assertEqual(b'0123', self.marshal(b'123').zfill(4))
+        self.assertEqual(b'+123', self.marshal(b'+123').zfill(3))
+        self.assertEqual(b'+123', self.marshal(b'+123').zfill(4))
+        self.assertEqual(b'+0123', self.marshal(b'+123').zfill(5))
+        self.assertEqual(b'-123', self.marshal(b'-123').zfill(3))
+        self.assertEqual(b'-123', self.marshal(b'-123').zfill(4))
+        self.assertEqual(b'-0123', self.marshal(b'-123').zfill(5))
+        self.assertEqual(b'000', self.marshal(b'').zfill(3))
+        self.assertEqual(b'34', self.marshal(b'34').zfill(1))
+        self.assertEqual(b'0034', self.marshal(b'34').zfill(4))
+
+        self.assertRaises(TypeError, self.marshal(b'123').zfill)
+
+    def test_expandtabs(self):
+        self.assertEqual(b'abc\rab      def\ng       hi',
+                         self.marshal(b'abc\rab\tdef\ng\thi').expandtabs())
+        self.assertEqual(b'abc\rab      def\ng       hi',
+                         self.marshal(b'abc\rab\tdef\ng\thi').expandtabs(8))
+        self.assertEqual(b'abc\rab  def\ng   hi',
+                         self.marshal(b'abc\rab\tdef\ng\thi').expandtabs(4))
+        self.assertEqual(b'abc\r\nab      def\ng       hi',
+                         self.marshal(b'abc\r\nab\tdef\ng\thi').expandtabs())
+        self.assertEqual(b'abc\r\nab      def\ng       hi',
+                         self.marshal(b'abc\r\nab\tdef\ng\thi').expandtabs(8))
+        self.assertEqual(b'abc\r\nab  def\ng   hi',
+                         self.marshal(b'abc\r\nab\tdef\ng\thi').expandtabs(4))
+        self.assertEqual(b'abc\r\nab\r\ndef\ng\r\nhi',
+                         self.marshal(b'abc\r\nab\r\ndef\ng\r\nhi').expandtabs(4))
+        # check keyword args
+        self.assertEqual(b'abc\rab      def\ng       hi',
+                         self.marshal(b'abc\rab\tdef\ng\thi').expandtabs(tabsize=8))
+        self.assertEqual(b'abc\rab  def\ng   hi',
+                         self.marshal(b'abc\rab\tdef\ng\thi').expandtabs(tabsize=4))
+
+        self.assertEqual(b'  a\n b', self.marshal(b' \ta\n\tb').expandtabs(1))
+
+        self.assertRaises(TypeError, self.marshal(b'hello').expandtabs, 42, 42)
+        # This test is only valid when sizeof(int) == sizeof(void*) == 4.
+        if sys.maxsize < (1 << 32) and struct.calcsize('P') == 4:
+            self.assertRaises(OverflowError,
+                              self.marshal(b'\ta\n\tb').expandtabs, sys.maxsize)
+
+    def test_title(self):
+        self.assertEqual(b' Hello ', self.marshal(b' hello ').title())
+        self.assertEqual(b'Hello ', self.marshal(b'hello ').title())
+        self.assertEqual(b'Hello ', self.marshal(b'Hello ').title())
+        self.assertEqual(b'Format This As Title String',
+                         self.marshal(b'fOrMaT thIs aS titLe String').title())
+        self.assertEqual(b'Format,This-As*Title;String',
+                         self.marshal(b'fOrMaT,thIs-aS*titLe;String').title())
+        self.assertEqual(b'Getint', self.marshal(b'getInt').title())
+        self.assertRaises(TypeError, self.marshal(b'hello').title, 42)
+
+    def test_splitlines(self):
+        self.assertEqual([b'abc', b'def', b'', b'ghi'],
+                         self.marshal(b'abc\ndef\n\rghi').splitlines())
+        self.assertEqual([b'abc', b'def', b'', b'ghi'],
+                         self.marshal(b'abc\ndef\n\r\nghi').splitlines())
+        self.assertEqual([b'abc', b'def', b'ghi'],
+                         self.marshal(b'abc\ndef\r\nghi').splitlines())
+        self.assertEqual([b'abc', b'def', b'ghi'],
+                         self.marshal(b'abc\ndef\r\nghi\n').splitlines())
+        self.assertEqual([b'abc', b'def', b'ghi', b''],
+                         self.marshal(b'abc\ndef\r\nghi\n\r').splitlines())
+        self.assertEqual([b'', b'abc', b'def', b'ghi', b''],
+                         self.marshal(b'\nabc\ndef\r\nghi\n\r').splitlines())
+        self.assertEqual([b'', b'abc', b'def', b'ghi', b''],
+                         self.marshal(b'\nabc\ndef\r\nghi\n\r').splitlines(False))
+        self.assertEqual([b'\n', b'abc\n', b'def\r\n', b'ghi\n', b'\r'],
+                         self.marshal(b'\nabc\ndef\r\nghi\n\r').splitlines(True))
+        self.assertEqual([b'', b'abc', b'def', b'ghi', b''],
+                         self.marshal(b'\nabc\ndef\r\nghi\n\r').splitlines(keepends=False))
+        self.assertEqual([b'\n', b'abc\n', b'def\r\n', b'ghi\n', b'\r'],
+                         self.marshal(b'\nabc\ndef\r\nghi\n\r').splitlines(keepends=True))
+
+        self.assertRaises(TypeError, self.marshal(b'abc').splitlines, 42, 42)