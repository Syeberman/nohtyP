"""Unit tests for the io module."""

# Tests of io are scattered over the test suite:
# * test_bufio - tests file buffering
# * test_memoryio - tests BytesIO and StringIO
# * test_fileio - tests FileIO
# * test_file - tests the file interface
# * test_io - tests everything else in the io module
# * test_univnewlines - tests universal newline support
# * test_largefile - tests operations on a file greater than 2**32 bytes
#     (only enabled with -ulargefile)

################################################################################
# ATTENTION TEST WRITERS!!!
################################################################################
# When writing tests for io, it's important to test both the C and Python
# implementations. This is usually done by writing a base test that refers to
# the type it is testing as an attribute. Then it provides custom subclasses to
# test both implementations. This file has lots of examples.
################################################################################

from yp import *
import abc
import array
import errno
import locale
import os
import pickle
import random
import signal
import sys
import sysconfig
import textwrap
import threading
import time
from yp_test import yp_unittest
import warnings
import weakref
from collections import deque, UserList
from itertools import cycle, count
<<<<<<< HEAD
from yp_test import support
from yp_test.support.script_helper import (
    assert_python_ok, assert_python_failure, run_python_until_end)
from yp_test.support import import_helper
from yp_test.support import os_helper
from yp_test.support import threading_helper
from yp_test.support import warnings_helper
from yp_test.support.os_helper import FakePath
=======
from test import support
from test.support.script_helper import (
    assert_python_ok, assert_python_failure, run_python_until_end)
from test.support import import_helper
from test.support import os_helper
from test.support import threading_helper
from test.support import warnings_helper
from test.support.os_helper import FakePath
>>>>>>> 233763af

import codecs
import io  # C implementation of io
import _pyio as pyio # Python implementation of io

try:
    import ctypes
except ImportError:
    def byteslike(*pos, **kw):
        return array.array("b", bytes(*pos, **kw))
else:
    def byteslike(*pos, **kw):
        """Create a bytes-like object having no string or sequence methods"""
        data = bytes(*pos, **kw)
        obj = EmptyStruct()
        ctypes.resize(obj, len(data))
        memoryview(obj).cast("B")[:] = data
        return obj
    class EmptyStruct(ctypes.Structure):
        pass

_cflags = sysconfig.get_config_var('CFLAGS') or ''
_config_args = sysconfig.get_config_var('CONFIG_ARGS') or ''
MEMORY_SANITIZER = (
    '-fsanitize=memory' in _cflags or
    '--with-memory-sanitizer' in _config_args
)

ADDRESS_SANITIZER = (
    '-fsanitize=address' in _cflags
)

# Does io.IOBase finalizer log the exception if the close() method fails?
# The exception is ignored silently by default in release build.
IOBASE_EMITS_UNRAISABLE = (hasattr(sys, "gettotalrefcount") or sys.flags.dev_mode)


def _default_chunk_size():
    """Get the default TextIOWrapper chunk size"""
    with open(__file__, "r", encoding="latin-1") as f:
        return f._CHUNK_SIZE


class MockRawIOWithoutRead:
    """A RawIO implementation without read(), so as to exercise the default
    RawIO.read() which calls readinto()."""

    def __init__(self, read_stack=()):
        self._read_stack = list(read_stack)
        self._write_stack = []
        self._reads = 0
        self._extraneous_reads = 0

    def write(self, b):
        self._write_stack.append(bytes(b))
        return len(b)

    def writable(self):
        return True

    def fileno(self):
        return 42

    def readable(self):
        return True

    def seekable(self):
        return True

    def seek(self, pos, whence):
        return 0   # wrong but we gotta return something

    def tell(self):
        return 0   # same comment as above

    def readinto(self, buf):
        self._reads += 1
        max_len = len(buf)
        try:
            data = self._read_stack[0]
        except IndexError:
            self._extraneous_reads += 1
            return 0
        if data is None:
            del self._read_stack[0]
            return None
        n = len(data)
        if len(data) <= max_len:
            del self._read_stack[0]
            buf[:n] = data
            return n
        else:
            buf[:] = data[:max_len]
            self._read_stack[0] = data[max_len:]
            return max_len

    def truncate(self, pos=None):
        return pos

class CMockRawIOWithoutRead(MockRawIOWithoutRead, io.RawIOBase):
    pass

class PyMockRawIOWithoutRead(MockRawIOWithoutRead, pyio.RawIOBase):
    pass


class MockRawIO(MockRawIOWithoutRead):

    def read(self, n=None):
        self._reads += 1
        try:
            return self._read_stack.pop(0)
        except:
            self._extraneous_reads += 1
            return b""

class CMockRawIO(MockRawIO, io.RawIOBase):
    pass

class PyMockRawIO(MockRawIO, pyio.RawIOBase):
    pass


class MisbehavedRawIO(MockRawIO):
    def write(self, b):
        return super().write(b) * 2

    def read(self, n=None):
        return super().read(n) * 2

    def seek(self, pos, whence):
        return -123

    def tell(self):
        return -456

    def readinto(self, buf):
        super().readinto(buf)
        return len(buf) * 5

class CMisbehavedRawIO(MisbehavedRawIO, io.RawIOBase):
    pass

class PyMisbehavedRawIO(MisbehavedRawIO, pyio.RawIOBase):
    pass


class SlowFlushRawIO(MockRawIO):
    def __init__(self):
        super().__init__()
        self.in_flush = threading.Event()

    def flush(self):
        self.in_flush.set()
        time.sleep(0.25)

class CSlowFlushRawIO(SlowFlushRawIO, io.RawIOBase):
    pass

class PySlowFlushRawIO(SlowFlushRawIO, pyio.RawIOBase):
    pass


class CloseFailureIO(MockRawIO):
    closed = 0

    def close(self):
        if not self.closed:
            self.closed = 1
            raise OSError

class CCloseFailureIO(CloseFailureIO, io.RawIOBase):
    pass

class PyCloseFailureIO(CloseFailureIO, pyio.RawIOBase):
    pass


class MockFileIO:

    def __init__(self, data):
        self.read_history = []
        super().__init__(data)

    def read(self, n=None):
        res = super().read(n)
        self.read_history.append(None if res is None else len(res))
        return res

    def readinto(self, b):
        res = super().readinto(b)
        self.read_history.append(res)
        return res

class CMockFileIO(MockFileIO, io.BytesIO):
    pass

class PyMockFileIO(MockFileIO, pyio.BytesIO):
    pass


class MockUnseekableIO:
    def seekable(self):
        return False

    def seek(self, *args):
        raise self.UnsupportedOperation("not seekable")

    def tell(self, *args):
        raise self.UnsupportedOperation("not seekable")

    def truncate(self, *args):
        raise self.UnsupportedOperation("not seekable")

class CMockUnseekableIO(MockUnseekableIO, io.BytesIO):
    UnsupportedOperation = io.UnsupportedOperation

class PyMockUnseekableIO(MockUnseekableIO, pyio.BytesIO):
    UnsupportedOperation = pyio.UnsupportedOperation


class MockNonBlockWriterIO:

    def __init__(self):
        self._write_stack = []
        self._blocker_char = None

    def pop_written(self):
        s = b"".join(self._write_stack)
        self._write_stack[:] = []
        return s

    def block_on(self, char):
        """Block when a given char is encountered."""
        self._blocker_char = char

    def readable(self):
        return True

    def seekable(self):
        return True

    def seek(self, pos, whence=0):
        # naive implementation, enough for tests
        return 0

    def writable(self):
        return True

    def write(self, b):
        b = bytes(b)
        n = -1
        if self._blocker_char:
            try:
                n = b.index(self._blocker_char)
            except ValueError:
                pass
            else:
                if n > 0:
                    # write data up to the first blocker
                    self._write_stack.append(b[:n])
                    return n
                else:
                    # cancel blocker and indicate would block
                    self._blocker_char = None
                    return None
        self._write_stack.append(b)
        return len(b)

class CMockNonBlockWriterIO(MockNonBlockWriterIO, io.RawIOBase):
    BlockingIOError = io.BlockingIOError

class PyMockNonBlockWriterIO(MockNonBlockWriterIO, pyio.RawIOBase):
    BlockingIOError = pyio.BlockingIOError


@yp_unittest.skip_files
class IOTest(yp_unittest.TestCase):

    def setUp(self):
        os_helper.unlink(os_helper.TESTFN)

    def tearDown(self):
        os_helper.unlink(os_helper.TESTFN)

    def write_ops(self, f):
        self.assertEqual(f.write(b"blah."), 5)
        f.truncate(0)
        self.assertEqual(f.tell(), 5)
        f.seek(0)

        self.assertEqual(f.write(b"blah."), 5)
        self.assertEqual(f.seek(0), 0)
        self.assertEqual(f.write(b"Hello."), 6)
        self.assertEqual(f.tell(), 6)
        self.assertEqual(f.seek(-1, 1), 5)
        self.assertEqual(f.tell(), 5)
        buffer = bytearray(b" world\n\n\n")
        self.assertEqual(f.write(buffer), 9)
        buffer[:] = b"*" * 9  # Overwrite our copy of the data
        self.assertEqual(f.seek(0), 0)
        self.assertEqual(f.write(b"h"), 1)
        self.assertEqual(f.seek(-1, 2), 13)
        self.assertEqual(f.tell(), 13)

        self.assertEqual(f.truncate(12), 12)
        self.assertEqual(f.tell(), 13)
        self.assertRaises(TypeError, f.seek, 0.0)

    def read_ops(self, f, buffered=False):
        data = f.read(5)
        self.assertEqual(data, b"hello")
        data = byteslike(data)
        self.assertEqual(f.readinto(data), 5)
        self.assertEqual(bytes(data), b" worl")
        data = bytearray(5)
        self.assertEqual(f.readinto(data), 2)
        self.assertEqual(len(data), 5)
        self.assertEqual(data[:2], b"d\n")
        self.assertEqual(f.seek(0), 0)
        self.assertEqual(f.read(20), b"hello world\n")
        self.assertEqual(f.read(1), b"")
        self.assertEqual(f.readinto(byteslike(b"x")), 0)
        self.assertEqual(f.seek(-6, 2), 6)
        self.assertEqual(f.read(5), b"world")
        self.assertEqual(f.read(0), b"")
        self.assertEqual(f.readinto(byteslike()), 0)
        self.assertEqual(f.seek(-6, 1), 5)
        self.assertEqual(f.read(5), b" worl")
        self.assertEqual(f.tell(), 10)
        self.assertRaises(TypeError, f.seek, 0.0)
        if buffered:
            f.seek(0)
            self.assertEqual(f.read(), b"hello world\n")
            f.seek(6)
            self.assertEqual(f.read(), b"world\n")
            self.assertEqual(f.read(), b"")
            f.seek(0)
            data = byteslike(5)
            self.assertEqual(f.readinto1(data), 5)
            self.assertEqual(bytes(data), b"hello")

    LARGE = 2**31

    def large_file_ops(self, f):
        assert f.readable()
        assert f.writable()
        try:
            self.assertEqual(f.seek(self.LARGE), self.LARGE)
        except (OverflowError, ValueError):
            self.skipTest("no largefile support")
        self.assertEqual(f.tell(), self.LARGE)
        self.assertEqual(f.write(b"xxx"), 3)
        self.assertEqual(f.tell(), self.LARGE + 3)
        self.assertEqual(f.seek(-1, 1), self.LARGE + 2)
        self.assertEqual(f.truncate(), self.LARGE + 2)
        self.assertEqual(f.tell(), self.LARGE + 2)
        self.assertEqual(f.seek(0, 2), self.LARGE + 2)
        self.assertEqual(f.truncate(self.LARGE + 1), self.LARGE + 1)
        self.assertEqual(f.tell(), self.LARGE + 2)
        self.assertEqual(f.seek(0, 2), self.LARGE + 1)
        self.assertEqual(f.seek(-1, 2), self.LARGE)
        self.assertEqual(f.read(2), b"x")

    def test_invalid_operations(self):
        # Try writing on a file opened in read mode and vice-versa.
        exc = self.UnsupportedOperation
        with self.open(os_helper.TESTFN, "w", encoding="utf-8") as fp:
            self.assertRaises(exc, fp.read)
            self.assertRaises(exc, fp.readline)
        with self.open(os_helper.TESTFN, "wb") as fp:
            self.assertRaises(exc, fp.read)
            self.assertRaises(exc, fp.readline)
        with self.open(os_helper.TESTFN, "wb", buffering=0) as fp:
            self.assertRaises(exc, fp.read)
            self.assertRaises(exc, fp.readline)
        with self.open(os_helper.TESTFN, "rb", buffering=0) as fp:
            self.assertRaises(exc, fp.write, b"blah")
            self.assertRaises(exc, fp.writelines, [b"blah\n"])
        with self.open(os_helper.TESTFN, "rb") as fp:
            self.assertRaises(exc, fp.write, b"blah")
            self.assertRaises(exc, fp.writelines, [b"blah\n"])
        with self.open(os_helper.TESTFN, "r", encoding="utf-8") as fp:
            self.assertRaises(exc, fp.write, "blah")
            self.assertRaises(exc, fp.writelines, ["blah\n"])
            # Non-zero seeking from current or end pos
            self.assertRaises(exc, fp.seek, 1, self.SEEK_CUR)
            self.assertRaises(exc, fp.seek, -1, self.SEEK_END)

    def test_optional_abilities(self):
        # Test for OSError when optional APIs are not supported
        # The purpose of this test is to try fileno(), reading, writing and
        # seeking operations with various objects that indicate they do not
        # support these operations.

        def pipe_reader():
            [r, w] = os.pipe()
            os.close(w)  # So that read() is harmless
            return self.FileIO(r, "r")

        def pipe_writer():
            [r, w] = os.pipe()
            self.addCleanup(os.close, r)
            # Guarantee that we can write into the pipe without blocking
            thread = threading.Thread(target=os.read, args=(r, 100))
            thread.start()
            self.addCleanup(thread.join)
            return self.FileIO(w, "w")

        def buffered_reader():
            return self.BufferedReader(self.MockUnseekableIO())

        def buffered_writer():
            return self.BufferedWriter(self.MockUnseekableIO())

        def buffered_random():
            return self.BufferedRandom(self.BytesIO())

        def buffered_rw_pair():
            return self.BufferedRWPair(self.MockUnseekableIO(),
                self.MockUnseekableIO())

        def text_reader():
            class UnseekableReader(self.MockUnseekableIO):
                writable = self.BufferedIOBase.writable
                write = self.BufferedIOBase.write
            return self.TextIOWrapper(UnseekableReader(), "ascii")

        def text_writer():
            class UnseekableWriter(self.MockUnseekableIO):
                readable = self.BufferedIOBase.readable
                read = self.BufferedIOBase.read
            return self.TextIOWrapper(UnseekableWriter(), "ascii")

        tests = (
            (pipe_reader, "fr"), (pipe_writer, "fw"),
            (buffered_reader, "r"), (buffered_writer, "w"),
            (buffered_random, "rws"), (buffered_rw_pair, "rw"),
            (text_reader, "r"), (text_writer, "w"),
            (self.BytesIO, "rws"), (self.StringIO, "rws"),
        )
        for [test, abilities] in tests:
            with self.subTest(test), test() as obj:
                readable = "r" in abilities
                self.assertEqual(obj.readable(), readable)
                writable = "w" in abilities
                self.assertEqual(obj.writable(), writable)

                if isinstance(obj, self.TextIOBase):
                    data = "3"
                elif isinstance(obj, (self.BufferedIOBase, self.RawIOBase)):
                    data = b"3"
                else:
                    self.fail("Unknown base class")

                if "f" in abilities:
                    obj.fileno()
                else:
                    self.assertRaises(OSError, obj.fileno)

                if readable:
                    obj.read(1)
                    obj.read()
                else:
                    self.assertRaises(OSError, obj.read, 1)
                    self.assertRaises(OSError, obj.read)

                if writable:
                    obj.write(data)
                else:
                    self.assertRaises(OSError, obj.write, data)

                if sys.platform.startswith("win") and test in (
                        pipe_reader, pipe_writer):
                    # Pipes seem to appear as seekable on Windows
                    continue
                seekable = "s" in abilities
                self.assertEqual(obj.seekable(), seekable)

                if seekable:
                    obj.tell()
                    obj.seek(0)
                else:
                    self.assertRaises(OSError, obj.tell)
                    self.assertRaises(OSError, obj.seek, 0)

                if writable and seekable:
                    obj.truncate()
                    obj.truncate(0)
                else:
                    self.assertRaises(OSError, obj.truncate)
                    self.assertRaises(OSError, obj.truncate, 0)

    def test_open_handles_NUL_chars(self):
        fn_with_NUL = 'foo\0bar'
        self.assertRaises(ValueError, self.open, fn_with_NUL, 'w', encoding="utf-8")

        bytes_fn = bytes(fn_with_NUL, 'ascii')
        with warnings.catch_warnings():
            warnings.simplefilter("ignore", DeprecationWarning)
            self.assertRaises(ValueError, self.open, bytes_fn, 'w', encoding="utf-8")

    def test_raw_file_io(self):
        with self.open(os_helper.TESTFN, "wb", buffering=0) as f:
            self.assertEqual(f.readable(), False)
            self.assertEqual(f.writable(), True)
            self.assertEqual(f.seekable(), True)
            self.write_ops(f)
        with self.open(os_helper.TESTFN, "rb", buffering=0) as f:
            self.assertEqual(f.readable(), True)
            self.assertEqual(f.writable(), False)
            self.assertEqual(f.seekable(), True)
            self.read_ops(f)

    def test_buffered_file_io(self):
        with self.open(os_helper.TESTFN, "wb") as f:
            self.assertEqual(f.readable(), False)
            self.assertEqual(f.writable(), True)
            self.assertEqual(f.seekable(), True)
            self.write_ops(f)
        with self.open(os_helper.TESTFN, "rb") as f:
            self.assertEqual(f.readable(), True)
            self.assertEqual(f.writable(), False)
            self.assertEqual(f.seekable(), True)
            self.read_ops(f, True)

    def test_readline(self):
        with self.open(os_helper.TESTFN, "wb") as f:
            f.write(b"abc\ndef\nxyzzy\nfoo\x00bar\nanother line")
        with self.open(os_helper.TESTFN, "rb") as f:
            self.assertEqual(f.readline(), b"abc\n")
            self.assertEqual(f.readline(10), b"def\n")
            self.assertEqual(f.readline(2), b"xy")
            self.assertEqual(f.readline(4), b"zzy\n")
            self.assertEqual(f.readline(), b"foo\x00bar\n")
            self.assertEqual(f.readline(None), b"another line")
            self.assertRaises(TypeError, f.readline, 5.3)
        with self.open(os_helper.TESTFN, "r", encoding="utf-8") as f:
            self.assertRaises(TypeError, f.readline, 5.3)

    def test_readline_nonsizeable(self):
        # Issue #30061
        # Crash when readline() returns an object without __len__
        class R(self.IOBase):
            def readline(self):
                return None
        self.assertRaises((TypeError, StopIteration), next, R())

    def test_next_nonsizeable(self):
        # Issue #30061
        # Crash when __next__() returns an object without __len__
        class R(self.IOBase):
            def __next__(self):
                return None
        self.assertRaises(TypeError, R().readlines, 1)

    def test_raw_bytes_io(self):
        f = self.BytesIO()
        self.write_ops(f)
        data = f.getvalue()
        self.assertEqual(data, b"hello world\n")
        f = self.BytesIO(data)
        self.read_ops(f, True)

    def test_large_file_ops(self):
        # On Windows and Mac OSX this test consumes large resources; It takes
        # a long time to build the >2 GiB file and takes >2 GiB of disk space
        # therefore the resource must be enabled to run this test.
        if sys.platform[:3] == 'win' or sys.platform == 'darwin':
            support.requires(
                'largefile',
                'test requires %s bytes and a long time to run' % self.LARGE)
        with self.open(os_helper.TESTFN, "w+b", 0) as f:
            self.large_file_ops(f)
        with self.open(os_helper.TESTFN, "w+b") as f:
            self.large_file_ops(f)

    def test_with_open(self):
        for bufsize in (0, 100):
            f = None
            with self.open(os_helper.TESTFN, "wb", bufsize) as f:
                f.write(b"xxx")
            self.assertEqual(f.closed, True)
            f = None
            try:
                with self.open(os_helper.TESTFN, "wb", bufsize) as f:
                    1/0
            except ZeroDivisionError:
                self.assertEqual(f.closed, True)
            else:
                self.fail("1/0 didn't raise an exception")

    # issue 5008
    def test_append_mode_tell(self):
        with self.open(os_helper.TESTFN, "wb") as f:
            f.write(b"xxx")
        with self.open(os_helper.TESTFN, "ab", buffering=0) as f:
            self.assertEqual(f.tell(), 3)
        with self.open(os_helper.TESTFN, "ab") as f:
            self.assertEqual(f.tell(), 3)
        with self.open(os_helper.TESTFN, "a", encoding="utf-8") as f:
            self.assertGreater(f.tell(), 0)

    def test_destructor(self):
        record = []
        class MyFileIO(self.FileIO):
            def __del__(self):
                record.append(1)
                try:
                    f = super().__del__
                except AttributeError:
                    pass
                else:
                    f()
            def close(self):
                record.append(2)
                super().close()
            def flush(self):
                record.append(3)
                super().flush()
        with warnings_helper.check_warnings(('', ResourceWarning)):
            f = MyFileIO(os_helper.TESTFN, "wb")
            f.write(b"xxx")
            del f
            support.gc_collect()
            self.assertEqual(record, [1, 2, 3])
            with self.open(os_helper.TESTFN, "rb") as f:
                self.assertEqual(f.read(), b"xxx")

    def _check_base_destructor(self, base):
        record = []
        class MyIO(base):
            def __init__(self):
                # This exercises the availability of attributes on object
                # destruction.
                # (in the C version, close() is called by the tp_dealloc
                # function, not by __del__)
                self.on_del = 1
                self.on_close = 2
                self.on_flush = 3
            def __del__(self):
                record.append(self.on_del)
                try:
                    f = super().__del__
                except AttributeError:
                    pass
                else:
                    f()
            def close(self):
                record.append(self.on_close)
                super().close()
            def flush(self):
                record.append(self.on_flush)
                super().flush()
        f = MyIO()
        del f
        support.gc_collect()
        self.assertEqual(record, [1, 2, 3])

    def test_IOBase_destructor(self):
        self._check_base_destructor(self.IOBase)

    def test_RawIOBase_destructor(self):
        self._check_base_destructor(self.RawIOBase)

    def test_BufferedIOBase_destructor(self):
        self._check_base_destructor(self.BufferedIOBase)

    def test_TextIOBase_destructor(self):
        self._check_base_destructor(self.TextIOBase)

    def test_close_flushes(self):
        with self.open(os_helper.TESTFN, "wb") as f:
            f.write(b"xxx")
        with self.open(os_helper.TESTFN, "rb") as f:
            self.assertEqual(f.read(), b"xxx")

    def test_array_writes(self):
        a = array.array('i', range(10))
        n = len(a.tobytes())
        def check(f):
            with f:
                self.assertEqual(f.write(a), n)
                f.writelines((a,))
        check(self.BytesIO())
        check(self.FileIO(os_helper.TESTFN, "w"))
        check(self.BufferedWriter(self.MockRawIO()))
        check(self.BufferedRandom(self.MockRawIO()))
        check(self.BufferedRWPair(self.MockRawIO(), self.MockRawIO()))

    def test_closefd(self):
        self.assertRaises(ValueError, self.open, os_helper.TESTFN, 'w',
                          encoding="utf-8", closefd=False)

    def test_read_closed(self):
        with self.open(os_helper.TESTFN, "w", encoding="utf-8") as f:
            f.write("egg\n")
        with self.open(os_helper.TESTFN, "r", encoding="utf-8") as f:
            file = self.open(f.fileno(), "r", encoding="utf-8", closefd=False)
            self.assertEqual(file.read(), "egg\n")
            file.seek(0)
            file.close()
            self.assertRaises(ValueError, file.read)
        with self.open(os_helper.TESTFN, "rb") as f:
            file = self.open(f.fileno(), "rb", closefd=False)
            self.assertEqual(file.read()[:3], b"egg")
            file.close()
            self.assertRaises(ValueError, file.readinto, bytearray(1))

    def test_no_closefd_with_filename(self):
        # can't use closefd in combination with a file name
        self.assertRaises(ValueError, self.open, os_helper.TESTFN, "r",
                          encoding="utf-8", closefd=False)

    def test_closefd_attr(self):
        with self.open(os_helper.TESTFN, "wb") as f:
            f.write(b"egg\n")
        with self.open(os_helper.TESTFN, "r", encoding="utf-8") as f:
            self.assertEqual(f.buffer.raw.closefd, True)
            file = self.open(f.fileno(), "r", encoding="utf-8", closefd=False)
            self.assertEqual(file.buffer.raw.closefd, False)

    def test_garbage_collection(self):
        # FileIO objects are collected, and collecting them flushes
        # all data to disk.
        with warnings_helper.check_warnings(('', ResourceWarning)):
            f = self.FileIO(os_helper.TESTFN, "wb")
            f.write(b"abcxxx")
            f.f = f
            wr = weakref.ref(f)
            del f
            support.gc_collect()
        self.assertIsNone(wr(), wr)
        with self.open(os_helper.TESTFN, "rb") as f:
            self.assertEqual(f.read(), b"abcxxx")

    def test_unbounded_file(self):
        # Issue #1174606: reading from an unbounded stream such as /dev/zero.
        zero = "/dev/zero"
        if not os.path.exists(zero):
            self.skipTest("{0} does not exist".format(zero))
        if sys.maxsize > 0x7FFFFFFF:
            self.skipTest("test can only run in a 32-bit address space")
        if support.real_max_memuse < support._2G:
            self.skipTest("test requires at least 2 GiB of memory")
        with self.open(zero, "rb", buffering=0) as f:
            self.assertRaises(OverflowError, f.read)
        with self.open(zero, "rb") as f:
            self.assertRaises(OverflowError, f.read)
        with self.open(zero, "r") as f:
            self.assertRaises(OverflowError, f.read)

    def check_flush_error_on_close(self, *args, **kwargs):
        # Test that the file is closed despite failed flush
        # and that flush() is called before file closed.
        f = self.open(*args, **kwargs)
        closed = []
        def bad_flush():
            closed[:] = [f.closed]
            raise OSError()
        f.flush = bad_flush
        self.assertRaises(OSError, f.close) # exception not swallowed
        self.assertTrue(f.closed)
        self.assertTrue(closed)      # flush() called
        self.assertFalse(closed[0])  # flush() called before file closed
        f.flush = lambda: None  # break reference loop

    def test_flush_error_on_close(self):
        # raw file
        # Issue #5700: io.FileIO calls flush() after file closed
        self.check_flush_error_on_close(os_helper.TESTFN, 'wb', buffering=0)
        fd = os.open(os_helper.TESTFN, os.O_WRONLY|os.O_CREAT)
        self.check_flush_error_on_close(fd, 'wb', buffering=0)
        fd = os.open(os_helper.TESTFN, os.O_WRONLY|os.O_CREAT)
        self.check_flush_error_on_close(fd, 'wb', buffering=0, closefd=False)
        os.close(fd)
        # buffered io
        self.check_flush_error_on_close(os_helper.TESTFN, 'wb')
        fd = os.open(os_helper.TESTFN, os.O_WRONLY|os.O_CREAT)
        self.check_flush_error_on_close(fd, 'wb')
        fd = os.open(os_helper.TESTFN, os.O_WRONLY|os.O_CREAT)
        self.check_flush_error_on_close(fd, 'wb', closefd=False)
        os.close(fd)
        # text io
        self.check_flush_error_on_close(os_helper.TESTFN, 'w', encoding="utf-8")
        fd = os.open(os_helper.TESTFN, os.O_WRONLY|os.O_CREAT)
        self.check_flush_error_on_close(fd, 'w', encoding="utf-8")
        fd = os.open(os_helper.TESTFN, os.O_WRONLY|os.O_CREAT)
        self.check_flush_error_on_close(fd, 'w', encoding="utf-8", closefd=False)
        os.close(fd)

    def test_multi_close(self):
        f = self.open(os_helper.TESTFN, "wb", buffering=0)
        f.close()
        f.close()
        f.close()
        self.assertRaises(ValueError, f.flush)

    def test_RawIOBase_read(self):
        # Exercise the default limited RawIOBase.read(n) implementation (which
        # calls readinto() internally).
        rawio = self.MockRawIOWithoutRead((b"abc", b"d", None, b"efg", None))
        self.assertEqual(rawio.read(2), b"ab")
        self.assertEqual(rawio.read(2), b"c")
        self.assertEqual(rawio.read(2), b"d")
        self.assertEqual(rawio.read(2), None)
        self.assertEqual(rawio.read(2), b"ef")
        self.assertEqual(rawio.read(2), b"g")
        self.assertEqual(rawio.read(2), None)
        self.assertEqual(rawio.read(2), b"")

    def test_types_have_dict(self):
        test = (
            self.IOBase(),
            self.RawIOBase(),
            self.TextIOBase(),
            self.StringIO(),
            self.BytesIO()
        )
        for obj in test:
            self.assertTrue(hasattr(obj, "__dict__"))

    def test_opener(self):
        with self.open(os_helper.TESTFN, "w", encoding="utf-8") as f:
            f.write("egg\n")
        fd = os.open(os_helper.TESTFN, os.O_RDONLY)
        def opener(path, flags):
            return fd
        with self.open("non-existent", "r", encoding="utf-8", opener=opener) as f:
            self.assertEqual(f.read(), "egg\n")

    def test_bad_opener_negative_1(self):
        # Issue #27066.
        def badopener(fname, flags):
            return -1
        with self.assertRaises(ValueError) as cm:
            open('non-existent', 'r', opener=badopener)
        self.assertEqual(str(cm.exception), 'opener returned -1')

    def test_bad_opener_other_negative(self):
        # Issue #27066.
        def badopener(fname, flags):
            return -2
        with self.assertRaises(ValueError) as cm:
            open('non-existent', 'r', opener=badopener)
        self.assertEqual(str(cm.exception), 'opener returned -2')

    def test_fileio_closefd(self):
        # Issue #4841
        with self.open(__file__, 'rb') as f1, \
             self.open(__file__, 'rb') as f2:
            fileio = self.FileIO(f1.fileno(), closefd=False)
            # .__init__() must not close f1
            fileio.__init__(f2.fileno(), closefd=False)
            f1.readline()
            # .close() must not close f2
            fileio.close()
            f2.readline()

    def test_nonbuffered_textio(self):
        with warnings_helper.check_no_resource_warning(self):
            with self.assertRaises(ValueError):
                self.open(os_helper.TESTFN, 'w', encoding="utf-8", buffering=0)

    def test_invalid_newline(self):
        with warnings_helper.check_no_resource_warning(self):
            with self.assertRaises(ValueError):
                self.open(os_helper.TESTFN, 'w', encoding="utf-8", newline='invalid')

    def test_buffered_readinto_mixin(self):
        # Test the implementation provided by BufferedIOBase
        class Stream(self.BufferedIOBase):
            def read(self, size):
                return b"12345"
            read1 = read
        stream = Stream()
        for method in ("readinto", "readinto1"):
            with self.subTest(method):
                buffer = byteslike(5)
                self.assertEqual(getattr(stream, method)(buffer), 5)
                self.assertEqual(bytes(buffer), b"12345")

    def test_fspath_support(self):
        def check_path_succeeds(path):
            with self.open(path, "w", encoding="utf-8") as f:
                f.write("egg\n")

            with self.open(path, "r", encoding="utf-8") as f:
                self.assertEqual(f.read(), "egg\n")

        check_path_succeeds(FakePath(os_helper.TESTFN))
        check_path_succeeds(FakePath(os.fsencode(os_helper.TESTFN)))

        with self.open(os_helper.TESTFN, "w", encoding="utf-8") as f:
            bad_path = FakePath(f.fileno())
            with self.assertRaises(TypeError):
                self.open(bad_path, 'w', encoding="utf-8")

        bad_path = FakePath(None)
        with self.assertRaises(TypeError):
            self.open(bad_path, 'w', encoding="utf-8")

        bad_path = FakePath(FloatingPointError)
        with self.assertRaises(FloatingPointError):
            self.open(bad_path, 'w', encoding="utf-8")

        # ensure that refcounting is correct with some error conditions
        with self.assertRaisesRegex(ValueError, 'read/write/append mode'):
            self.open(FakePath(os_helper.TESTFN), 'rwxa', encoding="utf-8")

    def test_RawIOBase_readall(self):
        # Exercise the default unlimited RawIOBase.read() and readall()
        # implementations.
        rawio = self.MockRawIOWithoutRead((b"abc", b"d", b"efg"))
        self.assertEqual(rawio.read(), b"abcdefg")
        rawio = self.MockRawIOWithoutRead((b"abc", b"d", b"efg"))
        self.assertEqual(rawio.readall(), b"abcdefg")

    def test_BufferedIOBase_readinto(self):
        # Exercise the default BufferedIOBase.readinto() and readinto1()
        # implementations (which call read() or read1() internally).
        class Reader(self.BufferedIOBase):
            def __init__(self, avail):
                self.avail = avail
            def read(self, size):
                result = self.avail[:size]
                self.avail = self.avail[size:]
                return result
            def read1(self, size):
                """Returns no more than 5 bytes at once"""
                return self.read(min(size, 5))
        tests = (
            # (test method, total data available, read buffer size, expected
            #     read size)
            ("readinto", 10, 5, 5),
            ("readinto", 10, 6, 6),  # More than read1() can return
            ("readinto", 5, 6, 5),  # Buffer larger than total available
            ("readinto", 6, 7, 6),
            ("readinto", 10, 0, 0),  # Empty buffer
            ("readinto1", 10, 5, 5),  # Result limited to single read1() call
            ("readinto1", 10, 6, 5),  # Buffer larger than read1() can return
            ("readinto1", 5, 6, 5),  # Buffer larger than total available
            ("readinto1", 6, 7, 5),
            ("readinto1", 10, 0, 0),  # Empty buffer
        )
        UNUSED_BYTE = 0x81
        for test in tests:
            with self.subTest(test):
                method, avail, request, result = test
                reader = Reader(bytes(range(avail)))
                buffer = bytearray((UNUSED_BYTE,) * request)
                method = getattr(reader, method)
                self.assertEqual(method(buffer), result)
                self.assertEqual(len(buffer), request)
                self.assertSequenceEqual(buffer[:result], range(result))
                unused = (UNUSED_BYTE,) * (request - result)
                self.assertSequenceEqual(buffer[result:], unused)
                self.assertEqual(len(reader.avail), avail - result)

    def test_close_assert(self):
        class R(self.IOBase):
            def __setattr__(self, name, value):
                pass
            def flush(self):
                raise OSError()
        f = R()
        # This would cause an assertion failure.
        self.assertRaises(OSError, f.close)

        # Silence destructor error
        R.flush = lambda self: None


class CIOTest(IOTest):

    def test_IOBase_finalize(self):
        # Issue #12149: segmentation fault on _PyIOBase_finalize when both a
        # class which inherits IOBase and an object of this class are caught
        # in a reference cycle and close() is already in the method cache.
        class MyIO(self.IOBase):
            def close(self):
                pass

        # create an instance to populate the method cache
        MyIO()
        obj = MyIO()
        obj.obj = obj
        wr = weakref.ref(obj)
        del MyIO
        del obj
        support.gc_collect()
        self.assertIsNone(wr(), wr)

class PyIOTest(IOTest):
    pass


@support.cpython_only
<<<<<<< HEAD
class APIMismatchTest(yp_unittest.TestCase):
=======
class APIMismatchTest(unittest.TestCase):
>>>>>>> 233763af

    def test_RawIOBase_io_in_pyio_match(self):
        """Test that pyio RawIOBase class has all c RawIOBase methods"""
        mismatch = support.detect_api_mismatch(pyio.RawIOBase, io.RawIOBase,
                                               ignore=('__weakref__',))
        self.assertEqual(mismatch, set(), msg='Python RawIOBase does not have all C RawIOBase methods')

    def test_RawIOBase_pyio_in_io_match(self):
        """Test that c RawIOBase class has all pyio RawIOBase methods"""
        mismatch = support.detect_api_mismatch(io.RawIOBase, pyio.RawIOBase)
        self.assertEqual(mismatch, set(), msg='C RawIOBase does not have all Python RawIOBase methods')


class CommonBufferedTests:
    # Tests common to BufferedReader, BufferedWriter and BufferedRandom

    def test_detach(self):
        raw = self.MockRawIO()
        buf = self.tp(raw)
        self.assertIs(buf.detach(), raw)
        self.assertRaises(ValueError, buf.detach)

        repr(buf)  # Should still work

    def test_fileno(self):
        rawio = self.MockRawIO()
        bufio = self.tp(rawio)

        self.assertEqual(42, bufio.fileno())

<<<<<<< HEAD
    @yp_unittest.skip('test having existential crisis')
    def test_no_fileno(self):
        # XXX will we always have fileno() function? If so, kill
        # this test. Else, write it.
        pass

=======
>>>>>>> 233763af
    def test_invalid_args(self):
        rawio = self.MockRawIO()
        bufio = self.tp(rawio)
        # Invalid whence
        self.assertRaises(ValueError, bufio.seek, 0, -1)
        self.assertRaises(ValueError, bufio.seek, 0, 9)

    def test_override_destructor(self):
        tp = self.tp
        record = []
        class MyBufferedIO(tp):
            def __del__(self):
                record.append(1)
                try:
                    f = super().__del__
                except AttributeError:
                    pass
                else:
                    f()
            def close(self):
                record.append(2)
                super().close()
            def flush(self):
                record.append(3)
                super().flush()
        rawio = self.MockRawIO()
        bufio = MyBufferedIO(rawio)
        del bufio
        support.gc_collect()
        self.assertEqual(record, [1, 2, 3])

    def test_context_manager(self):
        # Test usability as a context manager
        rawio = self.MockRawIO()
        bufio = self.tp(rawio)
        def _with():
            with bufio:
                pass
        _with()
        # bufio should now be closed, and using it a second time should raise
        # a ValueError.
        self.assertRaises(ValueError, _with)

    def test_error_through_destructor(self):
        # Test that the exception state is not modified by a destructor,
        # even if close() fails.
        rawio = self.CloseFailureIO()
        with support.catch_unraisable_exception() as cm:
            with self.assertRaises(AttributeError):
                self.tp(rawio).xyzzy

            if not IOBASE_EMITS_UNRAISABLE:
                self.assertIsNone(cm.unraisable)
            elif cm.unraisable is not None:
                self.assertEqual(cm.unraisable.exc_type, OSError)

    def test_repr(self):
        raw = self.MockRawIO()
        b = self.tp(raw)
        clsname = r"(%s\.)?%s" % (self.tp.__module__, self.tp.__qualname__)
        self.assertRegex(repr(b), "<%s>" % clsname)
        raw.name = "dummy"
        self.assertRegex(repr(b), "<%s name='dummy'>" % clsname)
        raw.name = b"dummy"
        self.assertRegex(repr(b), "<%s name=b'dummy'>" % clsname)

    def test_recursive_repr(self):
        # Issue #25455
        raw = self.MockRawIO()
        b = self.tp(raw)
        with support.swap_attr(raw, 'name', b):
            try:
                repr(b)  # Should not crash
            except RuntimeError:
                pass

    def test_flush_error_on_close(self):
        # Test that buffered file is closed despite failed flush
        # and that flush() is called before file closed.
        raw = self.MockRawIO()
        closed = []
        def bad_flush():
            closed[:] = [b.closed, raw.closed]
            raise OSError()
        raw.flush = bad_flush
        b = self.tp(raw)
        self.assertRaises(OSError, b.close) # exception not swallowed
        self.assertTrue(b.closed)
        self.assertTrue(raw.closed)
        self.assertTrue(closed)      # flush() called
        self.assertFalse(closed[0])  # flush() called before file closed
        self.assertFalse(closed[1])
        raw.flush = lambda: None  # break reference loop

    def test_close_error_on_close(self):
        raw = self.MockRawIO()
        def bad_flush():
            raise OSError('flush')
        def bad_close():
            raise OSError('close')
        raw.close = bad_close
        b = self.tp(raw)
        b.flush = bad_flush
        with self.assertRaises(OSError) as err: # exception not swallowed
            b.close()
        self.assertEqual(err.exception.args, ('close',))
        self.assertIsInstance(err.exception.__context__, OSError)
        self.assertEqual(err.exception.__context__.args, ('flush',))
        self.assertFalse(b.closed)

        # Silence destructor error
        raw.close = lambda: None
        b.flush = lambda: None

    def test_nonnormalized_close_error_on_close(self):
        # Issue #21677
        raw = self.MockRawIO()
        def bad_flush():
            raise non_existing_flush
        def bad_close():
            raise non_existing_close
        raw.close = bad_close
        b = self.tp(raw)
        b.flush = bad_flush
        with self.assertRaises(NameError) as err: # exception not swallowed
            b.close()
        self.assertIn('non_existing_close', str(err.exception))
        self.assertIsInstance(err.exception.__context__, NameError)
        self.assertIn('non_existing_flush', str(err.exception.__context__))
        self.assertFalse(b.closed)

        # Silence destructor error
        b.flush = lambda: None
        raw.close = lambda: None

    def test_multi_close(self):
        raw = self.MockRawIO()
        b = self.tp(raw)
        b.close()
        b.close()
        b.close()
        self.assertRaises(ValueError, b.flush)

    def test_unseekable(self):
        bufio = self.tp(self.MockUnseekableIO(b"A" * 10))
        self.assertRaises(self.UnsupportedOperation, bufio.tell)
        self.assertRaises(self.UnsupportedOperation, bufio.seek, 0)

    def test_readonly_attributes(self):
        raw = self.MockRawIO()
        buf = self.tp(raw)
        x = self.MockRawIO()
        with self.assertRaises(AttributeError):
            buf.raw = x


class SizeofTest:

    @support.cpython_only
    def test_sizeof(self):
        bufsize1 = 4096
        bufsize2 = 8192
        rawio = self.MockRawIO()
        bufio = self.tp(rawio, buffer_size=bufsize1)
        size = sys.getsizeof(bufio) - bufsize1
        rawio = self.MockRawIO()
        bufio = self.tp(rawio, buffer_size=bufsize2)
        self.assertEqual(sys.getsizeof(bufio), size + bufsize2)

    @support.cpython_only
    def test_buffer_freeing(self) :
        bufsize = 4096
        rawio = self.MockRawIO()
        bufio = self.tp(rawio, buffer_size=bufsize)
        size = sys.getsizeof(bufio) - bufsize
        bufio.close()
        self.assertEqual(sys.getsizeof(bufio), size)

@yp_unittest.skip_files
class BufferedReaderTest(yp_unittest.TestCase, CommonBufferedTests):
    read_mode = "rb"

    def test_constructor(self):
        rawio = self.MockRawIO([b"abc"])
        bufio = self.tp(rawio)
        bufio.__init__(rawio)
        bufio.__init__(rawio, buffer_size=1024)
        bufio.__init__(rawio, buffer_size=16)
        self.assertEqual(b"abc", bufio.read())
        self.assertRaises(ValueError, bufio.__init__, rawio, buffer_size=0)
        self.assertRaises(ValueError, bufio.__init__, rawio, buffer_size=-16)
        self.assertRaises(ValueError, bufio.__init__, rawio, buffer_size=-1)
        rawio = self.MockRawIO([b"abc"])
        bufio.__init__(rawio)
        self.assertEqual(b"abc", bufio.read())

    def test_uninitialized(self):
        bufio = self.tp.__new__(self.tp)
        del bufio
        bufio = self.tp.__new__(self.tp)
        self.assertRaisesRegex((ValueError, AttributeError),
                               'uninitialized|has no attribute',
                               bufio.read, 0)
        bufio.__init__(self.MockRawIO())
        self.assertEqual(bufio.read(0), b'')

    def test_read(self):
        for arg in (None, 7):
            rawio = self.MockRawIO((b"abc", b"d", b"efg"))
            bufio = self.tp(rawio)
            self.assertEqual(b"abcdefg", bufio.read(arg))
        # Invalid args
        self.assertRaises(ValueError, bufio.read, -2)

    def test_read1(self):
        rawio = self.MockRawIO((b"abc", b"d", b"efg"))
        bufio = self.tp(rawio)
        self.assertEqual(b"a", bufio.read(1))
        self.assertEqual(b"b", bufio.read1(1))
        self.assertEqual(rawio._reads, 1)
        self.assertEqual(b"", bufio.read1(0))
        self.assertEqual(b"c", bufio.read1(100))
        self.assertEqual(rawio._reads, 1)
        self.assertEqual(b"d", bufio.read1(100))
        self.assertEqual(rawio._reads, 2)
        self.assertEqual(b"efg", bufio.read1(100))
        self.assertEqual(rawio._reads, 3)
        self.assertEqual(b"", bufio.read1(100))
        self.assertEqual(rawio._reads, 4)

    def test_read1_arbitrary(self):
        rawio = self.MockRawIO((b"abc", b"d", b"efg"))
        bufio = self.tp(rawio)
        self.assertEqual(b"a", bufio.read(1))
        self.assertEqual(b"bc", bufio.read1())
        self.assertEqual(b"d", bufio.read1())
        self.assertEqual(b"efg", bufio.read1(-1))
        self.assertEqual(rawio._reads, 3)
        self.assertEqual(b"", bufio.read1())
        self.assertEqual(rawio._reads, 4)

    def test_readinto(self):
        rawio = self.MockRawIO((b"abc", b"d", b"efg"))
        bufio = self.tp(rawio)
        b = bytearray(2)
        self.assertEqual(bufio.readinto(b), 2)
        self.assertEqual(b, b"ab")
        self.assertEqual(bufio.readinto(b), 2)
        self.assertEqual(b, b"cd")
        self.assertEqual(bufio.readinto(b), 2)
        self.assertEqual(b, b"ef")
        self.assertEqual(bufio.readinto(b), 1)
        self.assertEqual(b, b"gf")
        self.assertEqual(bufio.readinto(b), 0)
        self.assertEqual(b, b"gf")
        rawio = self.MockRawIO((b"abc", None))
        bufio = self.tp(rawio)
        self.assertEqual(bufio.readinto(b), 2)
        self.assertEqual(b, b"ab")
        self.assertEqual(bufio.readinto(b), 1)
        self.assertEqual(b, b"cb")

    def test_readinto1(self):
        buffer_size = 10
        rawio = self.MockRawIO((b"abc", b"de", b"fgh", b"jkl"))
        bufio = self.tp(rawio, buffer_size=buffer_size)
        b = bytearray(2)
        self.assertEqual(bufio.peek(3), b'abc')
        self.assertEqual(rawio._reads, 1)
        self.assertEqual(bufio.readinto1(b), 2)
        self.assertEqual(b, b"ab")
        self.assertEqual(rawio._reads, 1)
        self.assertEqual(bufio.readinto1(b), 1)
        self.assertEqual(b[:1], b"c")
        self.assertEqual(rawio._reads, 1)
        self.assertEqual(bufio.readinto1(b), 2)
        self.assertEqual(b, b"de")
        self.assertEqual(rawio._reads, 2)
        b = bytearray(2*buffer_size)
        self.assertEqual(bufio.peek(3), b'fgh')
        self.assertEqual(rawio._reads, 3)
        self.assertEqual(bufio.readinto1(b), 6)
        self.assertEqual(b[:6], b"fghjkl")
        self.assertEqual(rawio._reads, 4)

    def test_readinto_array(self):
        buffer_size = 60
        data = b"a" * 26
        rawio = self.MockRawIO((data,))
        bufio = self.tp(rawio, buffer_size=buffer_size)

        # Create an array with element size > 1 byte
        b = array.array('i', b'x' * 32)
        assert len(b) != 16

        # Read into it. We should get as many *bytes* as we can fit into b
        # (which is more than the number of elements)
        n = bufio.readinto(b)
        self.assertGreater(n, len(b))

        # Check that old contents of b are preserved
        bm = memoryview(b).cast('B')
        self.assertLess(n, len(bm))
        self.assertEqual(bm[:n], data[:n])
        self.assertEqual(bm[n:], b'x' * (len(bm[n:])))

    def test_readinto1_array(self):
        buffer_size = 60
        data = b"a" * 26
        rawio = self.MockRawIO((data,))
        bufio = self.tp(rawio, buffer_size=buffer_size)

        # Create an array with element size > 1 byte
        b = array.array('i', b'x' * 32)
        assert len(b) != 16

        # Read into it. We should get as many *bytes* as we can fit into b
        # (which is more than the number of elements)
        n = bufio.readinto1(b)
        self.assertGreater(n, len(b))

        # Check that old contents of b are preserved
        bm = memoryview(b).cast('B')
        self.assertLess(n, len(bm))
        self.assertEqual(bm[:n], data[:n])
        self.assertEqual(bm[n:], b'x' * (len(bm[n:])))

    def test_readlines(self):
        def bufio():
            rawio = self.MockRawIO((b"abc\n", b"d\n", b"ef"))
            return self.tp(rawio)
        self.assertEqual(bufio().readlines(), [b"abc\n", b"d\n", b"ef"])
        self.assertEqual(bufio().readlines(5), [b"abc\n", b"d\n"])
        self.assertEqual(bufio().readlines(None), [b"abc\n", b"d\n", b"ef"])

    def test_buffering(self):
        data = b"abcdefghi"
        dlen = len(data)

        tests = [
            [ 100, [ 3, 1, 4, 8 ], [ dlen, 0 ] ],
            [ 100, [ 3, 3, 3],     [ dlen ]    ],
            [   4, [ 1, 2, 4, 2 ], [ 4, 4, 1 ] ],
        ]

        for bufsize, buf_read_sizes, raw_read_sizes in tests:
            rawio = self.MockFileIO(data)
            bufio = self.tp(rawio, buffer_size=bufsize)
            pos = 0
            for nbytes in buf_read_sizes:
                self.assertEqual(bufio.read(nbytes), data[pos:pos+nbytes])
                pos += nbytes
            # this is mildly implementation-dependent
            self.assertEqual(rawio.read_history, raw_read_sizes)

    def test_read_non_blocking(self):
        # Inject some None's in there to simulate EWOULDBLOCK
        rawio = self.MockRawIO((b"abc", b"d", None, b"efg", None, None, None))
        bufio = self.tp(rawio)
        self.assertEqual(b"abcd", bufio.read(6))
        self.assertEqual(b"e", bufio.read(1))
        self.assertEqual(b"fg", bufio.read())
        self.assertEqual(b"", bufio.peek(1))
        self.assertIsNone(bufio.read())
        self.assertEqual(b"", bufio.read())

        rawio = self.MockRawIO((b"a", None, None))
        self.assertEqual(b"a", rawio.readall())
        self.assertIsNone(rawio.readall())

    def test_read_past_eof(self):
        rawio = self.MockRawIO((b"abc", b"d", b"efg"))
        bufio = self.tp(rawio)

        self.assertEqual(b"abcdefg", bufio.read(9000))

    def test_read_all(self):
        rawio = self.MockRawIO((b"abc", b"d", b"efg"))
        bufio = self.tp(rawio)

        self.assertEqual(b"abcdefg", bufio.read())

    @support.requires_resource('cpu')
    def test_threads(self):
        try:
            # Write out many bytes with exactly the same number of 0's,
            # 1's... 255's. This will help us check that concurrent reading
            # doesn't duplicate or forget contents.
            N = 1000
            l = list(range(256)) * N
            random.shuffle(l)
            s = bytes(bytearray(l))
            with self.open(os_helper.TESTFN, "wb") as f:
                f.write(s)
            with self.open(os_helper.TESTFN, self.read_mode, buffering=0) as raw:
                bufio = self.tp(raw, 8)
                errors = []
                results = []
                def f():
                    try:
                        # Intra-buffer read then buffer-flushing read
                        for n in cycle([1, 19]):
                            s = bufio.read(n)
                            if not s:
                                break
                            # list.append() is atomic
                            results.append(s)
                    except Exception as e:
                        errors.append(e)
                        raise
                threads = [threading.Thread(target=f) for x in range(20)]
                with threading_helper.start_threads(threads):
                    time.sleep(0.02) # yield
                self.assertFalse(errors,
                    "the following exceptions were caught: %r" % errors)
                s = b''.join(results)
                for i in range(256):
                    c = bytes(bytearray([i]))
                    self.assertEqual(s.count(c), N)
        finally:
            os_helper.unlink(os_helper.TESTFN)

    def test_unseekable(self):
        bufio = self.tp(self.MockUnseekableIO(b"A" * 10))
        self.assertRaises(self.UnsupportedOperation, bufio.tell)
        self.assertRaises(self.UnsupportedOperation, bufio.seek, 0)
        bufio.read(1)
        self.assertRaises(self.UnsupportedOperation, bufio.seek, 0)
        self.assertRaises(self.UnsupportedOperation, bufio.tell)

    def test_misbehaved_io(self):
        rawio = self.MisbehavedRawIO((b"abc", b"d", b"efg"))
        bufio = self.tp(rawio)
        self.assertRaises(OSError, bufio.seek, 0)
        self.assertRaises(OSError, bufio.tell)

        # Silence destructor error
        bufio.close = lambda: None

    def test_no_extraneous_read(self):
        # Issue #9550; when the raw IO object has satisfied the read request,
        # we should not issue any additional reads, otherwise it may block
        # (e.g. socket).
        bufsize = 16
        for n in (2, bufsize - 1, bufsize, bufsize + 1, bufsize * 2):
            rawio = self.MockRawIO([b"x" * n])
            bufio = self.tp(rawio, bufsize)
            self.assertEqual(bufio.read(n), b"x" * n)
            # Simple case: one raw read is enough to satisfy the request.
            self.assertEqual(rawio._extraneous_reads, 0,
                             "failed for {}: {} != 0".format(n, rawio._extraneous_reads))
            # A more complex case where two raw reads are needed to satisfy
            # the request.
            rawio = self.MockRawIO([b"x" * (n - 1), b"x"])
            bufio = self.tp(rawio, bufsize)
            self.assertEqual(bufio.read(n), b"x" * n)
            self.assertEqual(rawio._extraneous_reads, 0,
                             "failed for {}: {} != 0".format(n, rawio._extraneous_reads))

    def test_read_on_closed(self):
        # Issue #23796
        b = io.BufferedReader(io.BytesIO(b"12"))
        b.read(1)
        b.close()
        self.assertRaises(ValueError, b.peek)
        self.assertRaises(ValueError, b.read1, 1)

    def test_truncate_on_read_only(self):
        rawio = self.MockFileIO(b"abc")
        bufio = self.tp(rawio)
        self.assertFalse(bufio.writable())
        self.assertRaises(self.UnsupportedOperation, bufio.truncate)
        self.assertRaises(self.UnsupportedOperation, bufio.truncate, 0)


class CBufferedReaderTest(BufferedReaderTest, SizeofTest):
    tp = io.BufferedReader

<<<<<<< HEAD
    @yp_unittest.skipIf(MEMORY_SANITIZER or ADDRESS_SANITIZER, "sanitizer defaults to crashing "
=======
    @unittest.skipIf(MEMORY_SANITIZER or ADDRESS_SANITIZER, "sanitizer defaults to crashing "
>>>>>>> 233763af
                     "instead of returning NULL for malloc failure.")
    def test_constructor(self):
        BufferedReaderTest.test_constructor(self)
        # The allocation can succeed on 32-bit builds, e.g. with more
        # than 2 GiB RAM and a 64-bit kernel.
        if sys.maxsize > 0x7FFFFFFF:
            rawio = self.MockRawIO()
            bufio = self.tp(rawio)
            self.assertRaises((OverflowError, MemoryError, ValueError),
                bufio.__init__, rawio, sys.maxsize)

    def test_initialization(self):
        rawio = self.MockRawIO([b"abc"])
        bufio = self.tp(rawio)
        self.assertRaises(ValueError, bufio.__init__, rawio, buffer_size=0)
        self.assertRaises(ValueError, bufio.read)
        self.assertRaises(ValueError, bufio.__init__, rawio, buffer_size=-16)
        self.assertRaises(ValueError, bufio.read)
        self.assertRaises(ValueError, bufio.__init__, rawio, buffer_size=-1)
        self.assertRaises(ValueError, bufio.read)

    def test_misbehaved_io_read(self):
        rawio = self.MisbehavedRawIO((b"abc", b"d", b"efg"))
        bufio = self.tp(rawio)
        # _pyio.BufferedReader seems to implement reading different, so that
        # checking this is not so easy.
        self.assertRaises(OSError, bufio.read, 10)

    def test_garbage_collection(self):
        # C BufferedReader objects are collected.
        # The Python version has __del__, so it ends into gc.garbage instead
        self.addCleanup(os_helper.unlink, os_helper.TESTFN)
        with warnings_helper.check_warnings(('', ResourceWarning)):
            rawio = self.FileIO(os_helper.TESTFN, "w+b")
            f = self.tp(rawio)
            f.f = f
            wr = weakref.ref(f)
            del f
            support.gc_collect()
        self.assertIsNone(wr(), wr)

    def test_args_error(self):
        # Issue #17275
        with self.assertRaisesRegex(TypeError, "BufferedReader"):
            self.tp(io.BytesIO(), 1024, 1024, 1024)

    def test_bad_readinto_value(self):
        rawio = io.BufferedReader(io.BytesIO(b"12"))
        rawio.readinto = lambda buf: -1
        bufio = self.tp(rawio)
        with self.assertRaises(OSError) as cm:
            bufio.readline()
        self.assertIsNone(cm.exception.__cause__)

    def test_bad_readinto_type(self):
        rawio = io.BufferedReader(io.BytesIO(b"12"))
        rawio.readinto = lambda buf: b''
        bufio = self.tp(rawio)
        with self.assertRaises(OSError) as cm:
            bufio.readline()
        self.assertIsInstance(cm.exception.__cause__, TypeError)


class PyBufferedReaderTest(BufferedReaderTest):
    tp = pyio.BufferedReader


@yp_unittest.skip_files
class BufferedWriterTest(yp_unittest.TestCase, CommonBufferedTests):
    write_mode = "wb"

    def test_constructor(self):
        rawio = self.MockRawIO()
        bufio = self.tp(rawio)
        bufio.__init__(rawio)
        bufio.__init__(rawio, buffer_size=1024)
        bufio.__init__(rawio, buffer_size=16)
        self.assertEqual(3, bufio.write(b"abc"))
        bufio.flush()
        self.assertRaises(ValueError, bufio.__init__, rawio, buffer_size=0)
        self.assertRaises(ValueError, bufio.__init__, rawio, buffer_size=-16)
        self.assertRaises(ValueError, bufio.__init__, rawio, buffer_size=-1)
        bufio.__init__(rawio)
        self.assertEqual(3, bufio.write(b"ghi"))
        bufio.flush()
        self.assertEqual(b"".join(rawio._write_stack), b"abcghi")

    def test_uninitialized(self):
        bufio = self.tp.__new__(self.tp)
        del bufio
        bufio = self.tp.__new__(self.tp)
        self.assertRaisesRegex((ValueError, AttributeError),
                               'uninitialized|has no attribute',
                               bufio.write, b'')
        bufio.__init__(self.MockRawIO())
        self.assertEqual(bufio.write(b''), 0)

    def test_detach_flush(self):
        raw = self.MockRawIO()
        buf = self.tp(raw)
        buf.write(b"howdy!")
        self.assertFalse(raw._write_stack)
        buf.detach()
        self.assertEqual(raw._write_stack, [b"howdy!"])

    def test_write(self):
        # Write to the buffered IO but don't overflow the buffer.
        writer = self.MockRawIO()
        bufio = self.tp(writer, 8)
        bufio.write(b"abc")
        self.assertFalse(writer._write_stack)
        buffer = bytearray(b"def")
        bufio.write(buffer)
        buffer[:] = b"***"  # Overwrite our copy of the data
        bufio.flush()
        self.assertEqual(b"".join(writer._write_stack), b"abcdef")

    def test_write_overflow(self):
        writer = self.MockRawIO()
        bufio = self.tp(writer, 8)
        contents = b"abcdefghijklmnop"
        for n in range(0, len(contents), 3):
            bufio.write(contents[n:n+3])
        flushed = b"".join(writer._write_stack)
        # At least (total - 8) bytes were implicitly flushed, perhaps more
        # depending on the implementation.
        self.assertTrue(flushed.startswith(contents[:-8]), flushed)

    def check_writes(self, intermediate_func):
        # Lots of writes, test the flushed output is as expected.
        contents = bytes(range(256)) * 1000
        n = 0
        writer = self.MockRawIO()
        bufio = self.tp(writer, 13)
        # Generator of write sizes: repeat each N 15 times then proceed to N+1
        def gen_sizes():
            for size in count(1):
                for i in range(15):
                    yield size
        sizes = gen_sizes()
        while n < len(contents):
            size = min(next(sizes), len(contents) - n)
            self.assertEqual(bufio.write(contents[n:n+size]), size)
            intermediate_func(bufio)
            n += size
        bufio.flush()
        self.assertEqual(contents, b"".join(writer._write_stack))

    def test_writes(self):
        self.check_writes(lambda bufio: None)

    def test_writes_and_flushes(self):
        self.check_writes(lambda bufio: bufio.flush())

    def test_writes_and_seeks(self):
        def _seekabs(bufio):
            pos = bufio.tell()
            bufio.seek(pos + 1, 0)
            bufio.seek(pos - 1, 0)
            bufio.seek(pos, 0)
        self.check_writes(_seekabs)
        def _seekrel(bufio):
            pos = bufio.seek(0, 1)
            bufio.seek(+1, 1)
            bufio.seek(-1, 1)
            bufio.seek(pos, 0)
        self.check_writes(_seekrel)

    def test_writes_and_truncates(self):
        self.check_writes(lambda bufio: bufio.truncate(bufio.tell()))

    def test_write_non_blocking(self):
        raw = self.MockNonBlockWriterIO()
        bufio = self.tp(raw, 8)

        self.assertEqual(bufio.write(b"abcd"), 4)
        self.assertEqual(bufio.write(b"efghi"), 5)
        # 1 byte will be written, the rest will be buffered
        raw.block_on(b"k")
        self.assertEqual(bufio.write(b"jklmn"), 5)

        # 8 bytes will be written, 8 will be buffered and the rest will be lost
        raw.block_on(b"0")
        try:
            bufio.write(b"opqrwxyz0123456789")
        except self.BlockingIOError as e:
            written = e.characters_written
        else:
            self.fail("BlockingIOError should have been raised")
        self.assertEqual(written, 16)
        self.assertEqual(raw.pop_written(),
            b"abcdefghijklmnopqrwxyz")

        self.assertEqual(bufio.write(b"ABCDEFGHI"), 9)
        s = raw.pop_written()
        # Previously buffered bytes were flushed
        self.assertTrue(s.startswith(b"01234567A"), s)

    def test_write_and_rewind(self):
        raw = io.BytesIO()
        bufio = self.tp(raw, 4)
        self.assertEqual(bufio.write(b"abcdef"), 6)
        self.assertEqual(bufio.tell(), 6)
        bufio.seek(0, 0)
        self.assertEqual(bufio.write(b"XY"), 2)
        bufio.seek(6, 0)
        self.assertEqual(raw.getvalue(), b"XYcdef")
        self.assertEqual(bufio.write(b"123456"), 6)
        bufio.flush()
        self.assertEqual(raw.getvalue(), b"XYcdef123456")

    def test_flush(self):
        writer = self.MockRawIO()
        bufio = self.tp(writer, 8)
        bufio.write(b"abc")
        bufio.flush()
        self.assertEqual(b"abc", writer._write_stack[0])

    def test_writelines(self):
        l = [b'ab', b'cd', b'ef']
        writer = self.MockRawIO()
        bufio = self.tp(writer, 8)
        bufio.writelines(l)
        bufio.flush()
        self.assertEqual(b''.join(writer._write_stack), b'abcdef')

    def test_writelines_userlist(self):
        l = UserList([b'ab', b'cd', b'ef'])
        writer = self.MockRawIO()
        bufio = self.tp(writer, 8)
        bufio.writelines(l)
        bufio.flush()
        self.assertEqual(b''.join(writer._write_stack), b'abcdef')

    def test_writelines_error(self):
        writer = self.MockRawIO()
        bufio = self.tp(writer, 8)
        self.assertRaises(TypeError, bufio.writelines, [1, 2, 3])
        self.assertRaises(TypeError, bufio.writelines, None)
        self.assertRaises(TypeError, bufio.writelines, 'abc')

    def test_destructor(self):
        writer = self.MockRawIO()
        bufio = self.tp(writer, 8)
        bufio.write(b"abc")
        del bufio
        support.gc_collect()
        self.assertEqual(b"abc", writer._write_stack[0])

    def test_truncate(self):
        # Truncate implicitly flushes the buffer.
        self.addCleanup(os_helper.unlink, os_helper.TESTFN)
        with self.open(os_helper.TESTFN, self.write_mode, buffering=0) as raw:
            bufio = self.tp(raw, 8)
            bufio.write(b"abcdef")
            self.assertEqual(bufio.truncate(3), 3)
            self.assertEqual(bufio.tell(), 6)
        with self.open(os_helper.TESTFN, "rb", buffering=0) as f:
            self.assertEqual(f.read(), b"abc")

    def test_truncate_after_write(self):
        # Ensure that truncate preserves the file position after
        # writes longer than the buffer size.
        # Issue: https://bugs.python.org/issue32228
        self.addCleanup(os_helper.unlink, os_helper.TESTFN)
        with self.open(os_helper.TESTFN, "wb") as f:
            # Fill with some buffer
            f.write(b'\x00' * 10000)
        buffer_sizes = [8192, 4096, 200]
        for buffer_size in buffer_sizes:
            with self.open(os_helper.TESTFN, "r+b", buffering=buffer_size) as f:
                f.write(b'\x00' * (buffer_size + 1))
                # After write write_pos and write_end are set to 0
                f.read(1)
                # read operation makes sure that pos != raw_pos
                f.truncate()
                self.assertEqual(f.tell(), buffer_size + 2)

    @support.requires_resource('cpu')
    def test_threads(self):
        try:
            # Write out many bytes from many threads and test they were
            # all flushed.
            N = 1000
            contents = bytes(range(256)) * N
            sizes = cycle([1, 19])
            n = 0
            queue = deque()
            while n < len(contents):
                size = next(sizes)
                queue.append(contents[n:n+size])
                n += size
            del contents
            # We use a real file object because it allows us to
            # exercise situations where the GIL is released before
            # writing the buffer to the raw streams. This is in addition
            # to concurrency issues due to switching threads in the middle
            # of Python code.
            with self.open(os_helper.TESTFN, self.write_mode, buffering=0) as raw:
                bufio = self.tp(raw, 8)
                errors = []
                def f():
                    try:
                        while True:
                            try:
                                s = queue.popleft()
                            except IndexError:
                                return
                            bufio.write(s)
                    except Exception as e:
                        errors.append(e)
                        raise
                threads = [threading.Thread(target=f) for x in range(20)]
                with threading_helper.start_threads(threads):
                    time.sleep(0.02) # yield
                self.assertFalse(errors,
                    "the following exceptions were caught: %r" % errors)
                bufio.close()
            with self.open(os_helper.TESTFN, "rb") as f:
                s = f.read()
            for i in range(256):
                self.assertEqual(s.count(bytes([i])), N)
        finally:
            os_helper.unlink(os_helper.TESTFN)

    def test_misbehaved_io(self):
        rawio = self.MisbehavedRawIO()
        bufio = self.tp(rawio, 5)
        self.assertRaises(OSError, bufio.seek, 0)
        self.assertRaises(OSError, bufio.tell)
        self.assertRaises(OSError, bufio.write, b"abcdef")

        # Silence destructor error
        bufio.close = lambda: None

    def test_max_buffer_size_removal(self):
        with self.assertRaises(TypeError):
            self.tp(self.MockRawIO(), 8, 12)

    def test_write_error_on_close(self):
        raw = self.MockRawIO()
        def bad_write(b):
            raise OSError()
        raw.write = bad_write
        b = self.tp(raw)
        b.write(b'spam')
        self.assertRaises(OSError, b.close) # exception not swallowed
        self.assertTrue(b.closed)

    def test_slow_close_from_thread(self):
        # Issue #31976
        rawio = self.SlowFlushRawIO()
        bufio = self.tp(rawio, 8)
        t = threading.Thread(target=bufio.close)
        t.start()
        rawio.in_flush.wait()
        self.assertRaises(ValueError, bufio.write, b'spam')
        self.assertTrue(bufio.closed)
        t.join()



class CBufferedWriterTest(BufferedWriterTest, SizeofTest):
    tp = io.BufferedWriter

<<<<<<< HEAD
    @yp_unittest.skipIf(MEMORY_SANITIZER or ADDRESS_SANITIZER, "sanitizer defaults to crashing "
=======
    @unittest.skipIf(MEMORY_SANITIZER or ADDRESS_SANITIZER, "sanitizer defaults to crashing "
>>>>>>> 233763af
                     "instead of returning NULL for malloc failure.")
    def test_constructor(self):
        BufferedWriterTest.test_constructor(self)
        # The allocation can succeed on 32-bit builds, e.g. with more
        # than 2 GiB RAM and a 64-bit kernel.
        if sys.maxsize > 0x7FFFFFFF:
            rawio = self.MockRawIO()
            bufio = self.tp(rawio)
            self.assertRaises((OverflowError, MemoryError, ValueError),
                bufio.__init__, rawio, sys.maxsize)

    def test_initialization(self):
        rawio = self.MockRawIO()
        bufio = self.tp(rawio)
        self.assertRaises(ValueError, bufio.__init__, rawio, buffer_size=0)
        self.assertRaises(ValueError, bufio.write, b"def")
        self.assertRaises(ValueError, bufio.__init__, rawio, buffer_size=-16)
        self.assertRaises(ValueError, bufio.write, b"def")
        self.assertRaises(ValueError, bufio.__init__, rawio, buffer_size=-1)
        self.assertRaises(ValueError, bufio.write, b"def")

    def test_garbage_collection(self):
        # C BufferedWriter objects are collected, and collecting them flushes
        # all data to disk.
        # The Python version has __del__, so it ends into gc.garbage instead
        self.addCleanup(os_helper.unlink, os_helper.TESTFN)
        with warnings_helper.check_warnings(('', ResourceWarning)):
            rawio = self.FileIO(os_helper.TESTFN, "w+b")
            f = self.tp(rawio)
            f.write(b"123xxx")
            f.x = f
            wr = weakref.ref(f)
            del f
            support.gc_collect()
        self.assertIsNone(wr(), wr)
        with self.open(os_helper.TESTFN, "rb") as f:
            self.assertEqual(f.read(), b"123xxx")

    def test_args_error(self):
        # Issue #17275
        with self.assertRaisesRegex(TypeError, "BufferedWriter"):
            self.tp(io.BytesIO(), 1024, 1024, 1024)


class PyBufferedWriterTest(BufferedWriterTest):
    tp = pyio.BufferedWriter

@yp_unittest.skip_files
class BufferedRWPairTest(yp_unittest.TestCase):

    def test_constructor(self):
        pair = self.tp(self.MockRawIO(), self.MockRawIO())
        self.assertFalse(pair.closed)

    def test_uninitialized(self):
        pair = self.tp.__new__(self.tp)
        del pair
        pair = self.tp.__new__(self.tp)
        self.assertRaisesRegex((ValueError, AttributeError),
                               'uninitialized|has no attribute',
                               pair.read, 0)
        self.assertRaisesRegex((ValueError, AttributeError),
                               'uninitialized|has no attribute',
                               pair.write, b'')
        pair.__init__(self.MockRawIO(), self.MockRawIO())
        self.assertEqual(pair.read(0), b'')
        self.assertEqual(pair.write(b''), 0)

    def test_detach(self):
        pair = self.tp(self.MockRawIO(), self.MockRawIO())
        self.assertRaises(self.UnsupportedOperation, pair.detach)

    def test_constructor_max_buffer_size_removal(self):
        with self.assertRaises(TypeError):
            self.tp(self.MockRawIO(), self.MockRawIO(), 8, 12)

    def test_constructor_with_not_readable(self):
        class NotReadable(MockRawIO):
            def readable(self):
                return False

        self.assertRaises(OSError, self.tp, NotReadable(), self.MockRawIO())

    def test_constructor_with_not_writeable(self):
        class NotWriteable(MockRawIO):
            def writable(self):
                return False

        self.assertRaises(OSError, self.tp, self.MockRawIO(), NotWriteable())

    def test_read(self):
        pair = self.tp(self.BytesIO(b"abcdef"), self.MockRawIO())

        self.assertEqual(pair.read(3), b"abc")
        self.assertEqual(pair.read(1), b"d")
        self.assertEqual(pair.read(), b"ef")
        pair = self.tp(self.BytesIO(b"abc"), self.MockRawIO())
        self.assertEqual(pair.read(None), b"abc")

    def test_readlines(self):
        pair = lambda: self.tp(self.BytesIO(b"abc\ndef\nh"), self.MockRawIO())
        self.assertEqual(pair().readlines(), [b"abc\n", b"def\n", b"h"])
        self.assertEqual(pair().readlines(), [b"abc\n", b"def\n", b"h"])
        self.assertEqual(pair().readlines(5), [b"abc\n", b"def\n"])

    def test_read1(self):
        # .read1() is delegated to the underlying reader object, so this test
        # can be shallow.
        pair = self.tp(self.BytesIO(b"abcdef"), self.MockRawIO())

        self.assertEqual(pair.read1(3), b"abc")
        self.assertEqual(pair.read1(), b"def")

    def test_readinto(self):
        for method in ("readinto", "readinto1"):
            with self.subTest(method):
                pair = self.tp(self.BytesIO(b"abcdef"), self.MockRawIO())

                data = byteslike(b'\0' * 5)
                self.assertEqual(getattr(pair, method)(data), 5)
                self.assertEqual(bytes(data), b"abcde")

    def test_write(self):
        w = self.MockRawIO()
        pair = self.tp(self.MockRawIO(), w)

        pair.write(b"abc")
        pair.flush()
        buffer = bytearray(b"def")
        pair.write(buffer)
        buffer[:] = b"***"  # Overwrite our copy of the data
        pair.flush()
        self.assertEqual(w._write_stack, [b"abc", b"def"])

    def test_peek(self):
        pair = self.tp(self.BytesIO(b"abcdef"), self.MockRawIO())

        self.assertTrue(pair.peek(3).startswith(b"abc"))
        self.assertEqual(pair.read(3), b"abc")

    def test_readable(self):
        pair = self.tp(self.MockRawIO(), self.MockRawIO())
        self.assertTrue(pair.readable())

    def test_writeable(self):
        pair = self.tp(self.MockRawIO(), self.MockRawIO())
        self.assertTrue(pair.writable())

    def test_seekable(self):
        # BufferedRWPairs are never seekable, even if their readers and writers
        # are.
        pair = self.tp(self.MockRawIO(), self.MockRawIO())
        self.assertFalse(pair.seekable())

    # .flush() is delegated to the underlying writer object and has been
    # tested in the test_write method.

    def test_close_and_closed(self):
        pair = self.tp(self.MockRawIO(), self.MockRawIO())
        self.assertFalse(pair.closed)
        pair.close()
        self.assertTrue(pair.closed)

    def test_reader_close_error_on_close(self):
        def reader_close():
            reader_non_existing
        reader = self.MockRawIO()
        reader.close = reader_close
        writer = self.MockRawIO()
        pair = self.tp(reader, writer)
        with self.assertRaises(NameError) as err:
            pair.close()
        self.assertIn('reader_non_existing', str(err.exception))
        self.assertTrue(pair.closed)
        self.assertFalse(reader.closed)
        self.assertTrue(writer.closed)

        # Silence destructor error
        reader.close = lambda: None

    def test_writer_close_error_on_close(self):
        def writer_close():
            writer_non_existing
        reader = self.MockRawIO()
        writer = self.MockRawIO()
        writer.close = writer_close
        pair = self.tp(reader, writer)
        with self.assertRaises(NameError) as err:
            pair.close()
        self.assertIn('writer_non_existing', str(err.exception))
        self.assertFalse(pair.closed)
        self.assertTrue(reader.closed)
        self.assertFalse(writer.closed)

        # Silence destructor error
        writer.close = lambda: None
        writer = None

        # Ignore BufferedWriter (of the BufferedRWPair) unraisable exception
        with support.catch_unraisable_exception():
            # Ignore BufferedRWPair unraisable exception
            with support.catch_unraisable_exception():
                pair = None
                support.gc_collect()
            support.gc_collect()

    def test_reader_writer_close_error_on_close(self):
        def reader_close():
            reader_non_existing
        def writer_close():
            writer_non_existing
        reader = self.MockRawIO()
        reader.close = reader_close
        writer = self.MockRawIO()
        writer.close = writer_close
        pair = self.tp(reader, writer)
        with self.assertRaises(NameError) as err:
            pair.close()
        self.assertIn('reader_non_existing', str(err.exception))
        self.assertIsInstance(err.exception.__context__, NameError)
        self.assertIn('writer_non_existing', str(err.exception.__context__))
        self.assertFalse(pair.closed)
        self.assertFalse(reader.closed)
        self.assertFalse(writer.closed)

        # Silence destructor error
        reader.close = lambda: None
        writer.close = lambda: None

    def test_isatty(self):
        class SelectableIsAtty(MockRawIO):
            def __init__(self, isatty):
                MockRawIO.__init__(self)
                self._isatty = isatty

            def isatty(self):
                return self._isatty

        pair = self.tp(SelectableIsAtty(False), SelectableIsAtty(False))
        self.assertFalse(pair.isatty())

        pair = self.tp(SelectableIsAtty(True), SelectableIsAtty(False))
        self.assertTrue(pair.isatty())

        pair = self.tp(SelectableIsAtty(False), SelectableIsAtty(True))
        self.assertTrue(pair.isatty())

        pair = self.tp(SelectableIsAtty(True), SelectableIsAtty(True))
        self.assertTrue(pair.isatty())

    def test_weakref_clearing(self):
        brw = self.tp(self.MockRawIO(), self.MockRawIO())
        ref = weakref.ref(brw)
        brw = None
        ref = None # Shouldn't segfault.

class CBufferedRWPairTest(BufferedRWPairTest):
    tp = io.BufferedRWPair

class PyBufferedRWPairTest(BufferedRWPairTest):
    tp = pyio.BufferedRWPair


class BufferedRandomTest(BufferedReaderTest, BufferedWriterTest):
    read_mode = "rb+"
    write_mode = "wb+"

    def test_constructor(self):
        BufferedReaderTest.test_constructor(self)
        BufferedWriterTest.test_constructor(self)

    def test_uninitialized(self):
        BufferedReaderTest.test_uninitialized(self)
        BufferedWriterTest.test_uninitialized(self)

    def test_read_and_write(self):
        raw = self.MockRawIO((b"asdf", b"ghjk"))
        rw = self.tp(raw, 8)

        self.assertEqual(b"as", rw.read(2))
        rw.write(b"ddd")
        rw.write(b"eee")
        self.assertFalse(raw._write_stack) # Buffer writes
        self.assertEqual(b"ghjk", rw.read())
        self.assertEqual(b"dddeee", raw._write_stack[0])

    def test_seek_and_tell(self):
        raw = self.BytesIO(b"asdfghjkl")
        rw = self.tp(raw)

        self.assertEqual(b"as", rw.read(2))
        self.assertEqual(2, rw.tell())
        rw.seek(0, 0)
        self.assertEqual(b"asdf", rw.read(4))

        rw.write(b"123f")
        rw.seek(0, 0)
        self.assertEqual(b"asdf123fl", rw.read())
        self.assertEqual(9, rw.tell())
        rw.seek(-4, 2)
        self.assertEqual(5, rw.tell())
        rw.seek(2, 1)
        self.assertEqual(7, rw.tell())
        self.assertEqual(b"fl", rw.read(11))
        rw.flush()
        self.assertEqual(b"asdf123fl", raw.getvalue())

        self.assertRaises(TypeError, rw.seek, 0.0)

    def check_flush_and_read(self, read_func):
        raw = self.BytesIO(b"abcdefghi")
        bufio = self.tp(raw)

        self.assertEqual(b"ab", read_func(bufio, 2))
        bufio.write(b"12")
        self.assertEqual(b"ef", read_func(bufio, 2))
        self.assertEqual(6, bufio.tell())
        bufio.flush()
        self.assertEqual(6, bufio.tell())
        self.assertEqual(b"ghi", read_func(bufio))
        raw.seek(0, 0)
        raw.write(b"XYZ")
        # flush() resets the read buffer
        bufio.flush()
        bufio.seek(0, 0)
        self.assertEqual(b"XYZ", read_func(bufio, 3))

    def test_flush_and_read(self):
        self.check_flush_and_read(lambda bufio, *args: bufio.read(*args))

    def test_flush_and_readinto(self):
        def _readinto(bufio, n=-1):
            b = bytearray(n if n >= 0 else 9999)
            n = bufio.readinto(b)
            return bytes(b[:n])
        self.check_flush_and_read(_readinto)

    def test_flush_and_peek(self):
        def _peek(bufio, n=-1):
            # This relies on the fact that the buffer can contain the whole
            # raw stream, otherwise peek() can return less.
            b = bufio.peek(n)
            if n != -1:
                b = b[:n]
            bufio.seek(len(b), 1)
            return b
        self.check_flush_and_read(_peek)

    def test_flush_and_write(self):
        raw = self.BytesIO(b"abcdefghi")
        bufio = self.tp(raw)

        bufio.write(b"123")
        bufio.flush()
        bufio.write(b"45")
        bufio.flush()
        bufio.seek(0, 0)
        self.assertEqual(b"12345fghi", raw.getvalue())
        self.assertEqual(b"12345fghi", bufio.read())

    def test_threads(self):
        BufferedReaderTest.test_threads(self)
        BufferedWriterTest.test_threads(self)

    def test_writes_and_peek(self):
        def _peek(bufio):
            bufio.peek(1)
        self.check_writes(_peek)
        def _peek(bufio):
            pos = bufio.tell()
            bufio.seek(-1, 1)
            bufio.peek(1)
            bufio.seek(pos, 0)
        self.check_writes(_peek)

    def test_writes_and_reads(self):
        def _read(bufio):
            bufio.seek(-1, 1)
            bufio.read(1)
        self.check_writes(_read)

    def test_writes_and_read1s(self):
        def _read1(bufio):
            bufio.seek(-1, 1)
            bufio.read1(1)
        self.check_writes(_read1)

    def test_writes_and_readintos(self):
        def _read(bufio):
            bufio.seek(-1, 1)
            bufio.readinto(bytearray(1))
        self.check_writes(_read)

    def test_write_after_readahead(self):
        # Issue #6629: writing after the buffer was filled by readahead should
        # first rewind the raw stream.
        for overwrite_size in [1, 5]:
            raw = self.BytesIO(b"A" * 10)
            bufio = self.tp(raw, 4)
            # Trigger readahead
            self.assertEqual(bufio.read(1), b"A")
            self.assertEqual(bufio.tell(), 1)
            # Overwriting should rewind the raw stream if it needs so
            bufio.write(b"B" * overwrite_size)
            self.assertEqual(bufio.tell(), overwrite_size + 1)
            # If the write size was smaller than the buffer size, flush() and
            # check that rewind happens.
            bufio.flush()
            self.assertEqual(bufio.tell(), overwrite_size + 1)
            s = raw.getvalue()
            self.assertEqual(s,
                b"A" + b"B" * overwrite_size + b"A" * (9 - overwrite_size))

    def test_write_rewind_write(self):
        # Various combinations of reading / writing / seeking backwards / writing again
        def mutate(bufio, pos1, pos2):
            assert pos2 >= pos1
            # Fill the buffer
            bufio.seek(pos1)
            bufio.read(pos2 - pos1)
            bufio.write(b'\x02')
            # This writes earlier than the previous write, but still inside
            # the buffer.
            bufio.seek(pos1)
            bufio.write(b'\x01')

        b = b"\x80\x81\x82\x83\x84"
        for i in range(0, len(b)):
            for j in range(i, len(b)):
                raw = self.BytesIO(b)
                bufio = self.tp(raw, 100)
                mutate(bufio, i, j)
                bufio.flush()
                expected = bytearray(b)
                expected[j] = 2
                expected[i] = 1
                self.assertEqual(raw.getvalue(), expected,
                                 "failed result for i=%d, j=%d" % (i, j))

    def test_truncate_after_read_or_write(self):
        raw = self.BytesIO(b"A" * 10)
        bufio = self.tp(raw, 100)
        self.assertEqual(bufio.read(2), b"AA") # the read buffer gets filled
        self.assertEqual(bufio.truncate(), 2)
        self.assertEqual(bufio.write(b"BB"), 2) # the write buffer increases
        self.assertEqual(bufio.truncate(), 4)

    def test_misbehaved_io(self):
        BufferedReaderTest.test_misbehaved_io(self)
        BufferedWriterTest.test_misbehaved_io(self)

    def test_interleaved_read_write(self):
        # Test for issue #12213
        with self.BytesIO(b'abcdefgh') as raw:
            with self.tp(raw, 100) as f:
                f.write(b"1")
                self.assertEqual(f.read(1), b'b')
                f.write(b'2')
                self.assertEqual(f.read1(1), b'd')
                f.write(b'3')
                buf = bytearray(1)
                f.readinto(buf)
                self.assertEqual(buf, b'f')
                f.write(b'4')
                self.assertEqual(f.peek(1), b'h')
                f.flush()
                self.assertEqual(raw.getvalue(), b'1b2d3f4h')

        with self.BytesIO(b'abc') as raw:
            with self.tp(raw, 100) as f:
                self.assertEqual(f.read(1), b'a')
                f.write(b"2")
                self.assertEqual(f.read(1), b'c')
                f.flush()
                self.assertEqual(raw.getvalue(), b'a2c')

    def test_interleaved_readline_write(self):
        with self.BytesIO(b'ab\ncdef\ng\n') as raw:
            with self.tp(raw) as f:
                f.write(b'1')
                self.assertEqual(f.readline(), b'b\n')
                f.write(b'2')
                self.assertEqual(f.readline(), b'def\n')
                f.write(b'3')
                self.assertEqual(f.readline(), b'\n')
                f.flush()
                self.assertEqual(raw.getvalue(), b'1b\n2def\n3\n')

    # You can't construct a BufferedRandom over a non-seekable stream.
    test_unseekable = None

    # writable() returns True, so there's no point to test it over
    # a writable stream.
    test_truncate_on_read_only = None


class CBufferedRandomTest(BufferedRandomTest, SizeofTest):
    tp = io.BufferedRandom

<<<<<<< HEAD
    @yp_unittest.skipIf(MEMORY_SANITIZER or ADDRESS_SANITIZER, "sanitizer defaults to crashing "
=======
    @unittest.skipIf(MEMORY_SANITIZER or ADDRESS_SANITIZER, "sanitizer defaults to crashing "
>>>>>>> 233763af
                     "instead of returning NULL for malloc failure.")
    def test_constructor(self):
        BufferedRandomTest.test_constructor(self)
        # The allocation can succeed on 32-bit builds, e.g. with more
        # than 2 GiB RAM and a 64-bit kernel.
        if sys.maxsize > 0x7FFFFFFF:
            rawio = self.MockRawIO()
            bufio = self.tp(rawio)
            self.assertRaises((OverflowError, MemoryError, ValueError),
                bufio.__init__, rawio, sys.maxsize)

    def test_garbage_collection(self):
        CBufferedReaderTest.test_garbage_collection(self)
        CBufferedWriterTest.test_garbage_collection(self)

    def test_args_error(self):
        # Issue #17275
        with self.assertRaisesRegex(TypeError, "BufferedRandom"):
            self.tp(io.BytesIO(), 1024, 1024, 1024)


class PyBufferedRandomTest(BufferedRandomTest):
    tp = pyio.BufferedRandom


# To fully exercise seek/tell, the StatefulIncrementalDecoder has these
# properties:
#   - A single output character can correspond to many bytes of input.
#   - The number of input bytes to complete the character can be
#     undetermined until the last input byte is received.
#   - The number of input bytes can vary depending on previous input.
#   - A single input byte can correspond to many characters of output.
#   - The number of output characters can be undetermined until the
#     last input byte is received.
#   - The number of output characters can vary depending on previous input.

class StatefulIncrementalDecoder(codecs.IncrementalDecoder):
    """
    For testing seek/tell behavior with a stateful, buffering decoder.

    Input is a sequence of words.  Words may be fixed-length (length set
    by input) or variable-length (period-terminated).  In variable-length
    mode, extra periods are ignored.  Possible words are:
      - 'i' followed by a number sets the input length, I (maximum 99).
        When I is set to 0, words are space-terminated.
      - 'o' followed by a number sets the output length, O (maximum 99).
      - Any other word is converted into a word followed by a period on
        the output.  The output word consists of the input word truncated
        or padded out with hyphens to make its length equal to O.  If O
        is 0, the word is output verbatim without truncating or padding.
    I and O are initially set to 1.  When I changes, any buffered input is
    re-scanned according to the new I.  EOF also terminates the last word.
    """

    def __init__(self, errors='strict'):
        codecs.IncrementalDecoder.__init__(self, errors)
        self.reset()

    def __repr__(self):
        return '<SID %x>' % id(self)

    def reset(self):
        self.i = 1
        self.o = 1
        self.buffer = bytearray()

    def getstate(self):
        i, o = self.i ^ 1, self.o ^ 1 # so that flags = 0 after reset()
        return bytes(self.buffer), i*100 + o

    def setstate(self, state):
        buffer, io = state
        self.buffer = bytearray(buffer)
        i, o = divmod(io, 100)
        self.i, self.o = i ^ 1, o ^ 1

    def decode(self, input, final=False):
        output = ''
        for b in input:
            if self.i == 0: # variable-length, terminated with period
                if b == ord('.'):
                    if self.buffer:
                        output += self.process_word()
                else:
                    self.buffer.append(b)
            else: # fixed-length, terminate after self.i bytes
                self.buffer.append(b)
                if len(self.buffer) == self.i:
                    output += self.process_word()
        if final and self.buffer: # EOF terminates the last word
            output += self.process_word()
        return output

    def process_word(self):
        output = ''
        if self.buffer[0] == ord('i'):
            self.i = min(99, int(self.buffer[1:] or 0)) # set input length
        elif self.buffer[0] == ord('o'):
            self.o = min(99, int(self.buffer[1:] or 0)) # set output length
        else:
            output = self.buffer.decode('ascii')
            if len(output) < self.o:
                output += '-'*self.o # pad out with hyphens
            if self.o:
                output = output[:self.o] # truncate to output length
            output += '.'
        self.buffer = bytearray()
        return output

    codecEnabled = False


# bpo-41919: This method is separated from StatefulIncrementalDecoder to avoid a resource leak
# when registering codecs and cleanup functions.
def lookupTestDecoder(name):
    if StatefulIncrementalDecoder.codecEnabled and name == 'test_decoder':
        latin1 = codecs.lookup('latin-1')
        return codecs.CodecInfo(
            name='test_decoder', encode=latin1.encode, decode=None,
            incrementalencoder=None,
            streamreader=None, streamwriter=None,
            incrementaldecoder=StatefulIncrementalDecoder)


@yp_unittest.skip_files
class StatefulIncrementalDecoderTest(yp_unittest.TestCase):
    """
    Make sure the StatefulIncrementalDecoder actually works.
    """

    test_cases = [
        # I=1, O=1 (fixed-length input == fixed-length output)
        (b'abcd', False, 'a.b.c.d.'),
        # I=0, O=0 (variable-length input, variable-length output)
        (b'oiabcd', True, 'abcd.'),
        # I=0, O=0 (should ignore extra periods)
        (b'oi...abcd...', True, 'abcd.'),
        # I=0, O=6 (variable-length input, fixed-length output)
        (b'i.o6.x.xyz.toolongtofit.', False, 'x-----.xyz---.toolon.'),
        # I=2, O=6 (fixed-length input < fixed-length output)
        (b'i.i2.o6xyz', True, 'xy----.z-----.'),
        # I=6, O=3 (fixed-length input > fixed-length output)
        (b'i.o3.i6.abcdefghijklmnop', True, 'abc.ghi.mno.'),
        # I=0, then 3; O=29, then 15 (with longer output)
        (b'i.o29.a.b.cde.o15.abcdefghijabcdefghij.i3.a.b.c.d.ei00k.l.m', True,
         'a----------------------------.' +
         'b----------------------------.' +
         'cde--------------------------.' +
         'abcdefghijabcde.' +
         'a.b------------.' +
         '.c.------------.' +
         'd.e------------.' +
         'k--------------.' +
         'l--------------.' +
         'm--------------.')
    ]

    def test_decoder(self):
        # Try a few one-shot test cases.
        for input, eof, output in self.test_cases:
            d = StatefulIncrementalDecoder()
            self.assertEqual(d.decode(input, eof), output)

        # Also test an unfinished decode, followed by forcing EOF.
        d = StatefulIncrementalDecoder()
        self.assertEqual(d.decode(b'oiabcd'), '')
        self.assertEqual(d.decode(b'', 1), 'abcd.')

@yp_unittest.skip_files
class TextIOWrapperTest(yp_unittest.TestCase):

    def setUp(self):
        self.testdata = b"AAA\r\nBBB\rCCC\r\nDDD\nEEE\r\n"
        self.normalized = b"AAA\nBBB\nCCC\nDDD\nEEE\n".decode("ascii")
        os_helper.unlink(os_helper.TESTFN)
        codecs.register(lookupTestDecoder)
        self.addCleanup(codecs.unregister, lookupTestDecoder)

    def tearDown(self):
        os_helper.unlink(os_helper.TESTFN)

    def test_constructor(self):
        r = self.BytesIO(b"\xc3\xa9\n\n")
        b = self.BufferedReader(r, 1000)
        t = self.TextIOWrapper(b, encoding="utf-8")
        t.__init__(b, encoding="latin-1", newline="\r\n")
        self.assertEqual(t.encoding, "latin-1")
        self.assertEqual(t.line_buffering, False)
        t.__init__(b, encoding="utf-8", line_buffering=True)
        self.assertEqual(t.encoding, "utf-8")
        self.assertEqual(t.line_buffering, True)
        self.assertEqual("\xe9\n", t.readline())
        self.assertRaises(TypeError, t.__init__, b, encoding="utf-8", newline=42)
        self.assertRaises(ValueError, t.__init__, b, encoding="utf-8", newline='xyzzy')

    def test_uninitialized(self):
        t = self.TextIOWrapper.__new__(self.TextIOWrapper)
        del t
        t = self.TextIOWrapper.__new__(self.TextIOWrapper)
        self.assertRaises(Exception, repr, t)
        self.assertRaisesRegex((ValueError, AttributeError),
                               'uninitialized|has no attribute',
                               t.read, 0)
        t.__init__(self.MockRawIO(), encoding="utf-8")
        self.assertEqual(t.read(0), '')

    def test_non_text_encoding_codecs_are_rejected(self):
        # Ensure the constructor complains if passed a codec that isn't
        # marked as a text encoding
        # http://bugs.python.org/issue20404
        r = self.BytesIO()
        b = self.BufferedWriter(r)
        with self.assertRaisesRegex(LookupError, "is not a text encoding"):
            self.TextIOWrapper(b, encoding="hex")

    def test_detach(self):
        r = self.BytesIO()
        b = self.BufferedWriter(r)
        t = self.TextIOWrapper(b, encoding="ascii")
        self.assertIs(t.detach(), b)

        t = self.TextIOWrapper(b, encoding="ascii")
        t.write("howdy")
        self.assertFalse(r.getvalue())
        t.detach()
        self.assertEqual(r.getvalue(), b"howdy")
        self.assertRaises(ValueError, t.detach)

        # Operations independent of the detached stream should still work
        repr(t)
        self.assertEqual(t.encoding, "ascii")
        self.assertEqual(t.errors, "strict")
        self.assertFalse(t.line_buffering)
        self.assertFalse(t.write_through)

    def test_repr(self):
        raw = self.BytesIO("hello".encode("utf-8"))
        b = self.BufferedReader(raw)
        t = self.TextIOWrapper(b, encoding="utf-8")
        modname = self.TextIOWrapper.__module__
        self.assertRegex(repr(t),
                         r"<(%s\.)?TextIOWrapper encoding='utf-8'>" % modname)
        raw.name = "dummy"
        self.assertRegex(repr(t),
                         r"<(%s\.)?TextIOWrapper name='dummy' encoding='utf-8'>" % modname)
        t.mode = "r"
        self.assertRegex(repr(t),
                         r"<(%s\.)?TextIOWrapper name='dummy' mode='r' encoding='utf-8'>" % modname)
        raw.name = b"dummy"
        self.assertRegex(repr(t),
                         r"<(%s\.)?TextIOWrapper name=b'dummy' mode='r' encoding='utf-8'>" % modname)

        t.buffer.detach()
        repr(t)  # Should not raise an exception

    def test_recursive_repr(self):
        # Issue #25455
        raw = self.BytesIO()
        t = self.TextIOWrapper(raw, encoding="utf-8")
        with support.swap_attr(raw, 'name', t):
            try:
                repr(t)  # Should not crash
            except RuntimeError:
                pass

    def test_line_buffering(self):
        r = self.BytesIO()
        b = self.BufferedWriter(r, 1000)
        t = self.TextIOWrapper(b, encoding="utf-8", newline="\n", line_buffering=True)
        t.write("X")
        self.assertEqual(r.getvalue(), b"")  # No flush happened
        t.write("Y\nZ")
        self.assertEqual(r.getvalue(), b"XY\nZ")  # All got flushed
        t.write("A\rB")
        self.assertEqual(r.getvalue(), b"XY\nZA\rB")

    def test_reconfigure_line_buffering(self):
        r = self.BytesIO()
        b = self.BufferedWriter(r, 1000)
        t = self.TextIOWrapper(b, encoding="utf-8", newline="\n", line_buffering=False)
        t.write("AB\nC")
        self.assertEqual(r.getvalue(), b"")

        t.reconfigure(line_buffering=True)   # implicit flush
        self.assertEqual(r.getvalue(), b"AB\nC")
        t.write("DEF\nG")
        self.assertEqual(r.getvalue(), b"AB\nCDEF\nG")
        t.write("H")
        self.assertEqual(r.getvalue(), b"AB\nCDEF\nG")
        t.reconfigure(line_buffering=False)   # implicit flush
        self.assertEqual(r.getvalue(), b"AB\nCDEF\nGH")
        t.write("IJ")
        self.assertEqual(r.getvalue(), b"AB\nCDEF\nGH")

        # Keeping default value
        t.reconfigure()
        t.reconfigure(line_buffering=None)
        self.assertEqual(t.line_buffering, False)
        t.reconfigure(line_buffering=True)
        t.reconfigure()
        t.reconfigure(line_buffering=None)
        self.assertEqual(t.line_buffering, True)

<<<<<<< HEAD
    @yp_unittest.skipIf(sys.flags.utf8_mode, "utf-8 mode is enabled")
=======
    @unittest.skipIf(sys.flags.utf8_mode, "utf-8 mode is enabled")
>>>>>>> 233763af
    def test_default_encoding(self):
        old_environ = dict(os.environ)
        try:
            # try to get a user preferred encoding different than the current
            # locale encoding to check that TextIOWrapper() uses the current
            # locale encoding and not the user preferred encoding
            for key in ('LC_ALL', 'LANG', 'LC_CTYPE'):
                if key in os.environ:
                    del os.environ[key]

            current_locale_encoding = locale.getpreferredencoding(False)
            b = self.BytesIO()
            with warnings.catch_warnings():
                warnings.simplefilter("ignore", EncodingWarning)
                t = self.TextIOWrapper(b)
            self.assertEqual(t.encoding, current_locale_encoding)
        finally:
            os.environ.clear()
            os.environ.update(old_environ)

    @support.cpython_only
<<<<<<< HEAD
    @yp_unittest.skipIf(sys.flags.utf8_mode, "utf-8 mode is enabled")
=======
    @unittest.skipIf(sys.flags.utf8_mode, "utf-8 mode is enabled")
>>>>>>> 233763af
    def test_device_encoding(self):
        # Issue 15989
        import _testcapi
        b = self.BytesIO()
        b.fileno = lambda: _testcapi.INT_MAX + 1
        self.assertRaises(OverflowError, self.TextIOWrapper, b, encoding="locale")
        b.fileno = lambda: _testcapi.UINT_MAX + 1
        self.assertRaises(OverflowError, self.TextIOWrapper, b, encoding="locale")

    def test_encoding(self):
        # Check the encoding attribute is always set, and valid
        b = self.BytesIO()
        t = self.TextIOWrapper(b, encoding="utf-8")
        self.assertEqual(t.encoding, "utf-8")
        with warnings.catch_warnings():
            warnings.simplefilter("ignore", EncodingWarning)
            t = self.TextIOWrapper(b)
        self.assertIsNotNone(t.encoding)
        codecs.lookup(t.encoding)

    def test_encoding_errors_reading(self):
        # (1) default
        b = self.BytesIO(b"abc\n\xff\n")
        t = self.TextIOWrapper(b, encoding="ascii")
        self.assertRaises(UnicodeError, t.read)
        # (2) explicit strict
        b = self.BytesIO(b"abc\n\xff\n")
        t = self.TextIOWrapper(b, encoding="ascii", errors="strict")
        self.assertRaises(UnicodeError, t.read)
        # (3) ignore
        b = self.BytesIO(b"abc\n\xff\n")
        t = self.TextIOWrapper(b, encoding="ascii", errors="ignore")
        self.assertEqual(t.read(), "abc\n\n")
        # (4) replace
        b = self.BytesIO(b"abc\n\xff\n")
        t = self.TextIOWrapper(b, encoding="ascii", errors="replace")
        self.assertEqual(t.read(), "abc\n\ufffd\n")

    def test_encoding_errors_writing(self):
        # (1) default
        b = self.BytesIO()
        t = self.TextIOWrapper(b, encoding="ascii")
        self.assertRaises(UnicodeError, t.write, "\xff")
        # (2) explicit strict
        b = self.BytesIO()
        t = self.TextIOWrapper(b, encoding="ascii", errors="strict")
        self.assertRaises(UnicodeError, t.write, "\xff")
        # (3) ignore
        b = self.BytesIO()
        t = self.TextIOWrapper(b, encoding="ascii", errors="ignore",
                             newline="\n")
        t.write("abc\xffdef\n")
        t.flush()
        self.assertEqual(b.getvalue(), b"abcdef\n")
        # (4) replace
        b = self.BytesIO()
        t = self.TextIOWrapper(b, encoding="ascii", errors="replace",
                             newline="\n")
        t.write("abc\xffdef\n")
        t.flush()
        self.assertEqual(b.getvalue(), b"abc?def\n")

    def test_newlines(self):
        input_lines = [ "unix\n", "windows\r\n", "os9\r", "last\n", "nonl" ]

        tests = [
            [ None, [ 'unix\n', 'windows\n', 'os9\n', 'last\n', 'nonl' ] ],
            [ '', input_lines ],
            [ '\n', [ "unix\n", "windows\r\n", "os9\rlast\n", "nonl" ] ],
            [ '\r\n', [ "unix\nwindows\r\n", "os9\rlast\nnonl" ] ],
            [ '\r', [ "unix\nwindows\r", "\nos9\r", "last\nnonl" ] ],
        ]
        encodings = (
            'utf-8', 'latin-1',
            'utf-16', 'utf-16-le', 'utf-16-be',
            'utf-32', 'utf-32-le', 'utf-32-be',
        )

        # Try a range of buffer sizes to test the case where \r is the last
        # character in TextIOWrapper._pending_line.
        for encoding in encodings:
            # XXX: str.encode() should return bytes
            data = bytes(''.join(input_lines).encode(encoding))
            for do_reads in (False, True):
                for bufsize in range(1, 10):
                    for newline, exp_lines in tests:
                        bufio = self.BufferedReader(self.BytesIO(data), bufsize)
                        textio = self.TextIOWrapper(bufio, newline=newline,
                                                  encoding=encoding)
                        if do_reads:
                            got_lines = []
                            while True:
                                c2 = textio.read(2)
                                if c2 == '':
                                    break
                                self.assertEqual(len(c2), 2)
                                got_lines.append(c2 + textio.readline())
                        else:
                            got_lines = list(textio)

                        for got_line, exp_line in zip(got_lines, exp_lines):
                            self.assertEqual(got_line, exp_line)
                        self.assertEqual(len(got_lines), len(exp_lines))

    def test_newlines_input(self):
        testdata = b"AAA\nBB\x00B\nCCC\rDDD\rEEE\r\nFFF\r\nGGG"
        normalized = testdata.replace(b"\r\n", b"\n").replace(b"\r", b"\n")
        for newline, expected in [
            (None, normalized.decode("ascii").splitlines(keepends=True)),
            ("", testdata.decode("ascii").splitlines(keepends=True)),
            ("\n", ["AAA\n", "BB\x00B\n", "CCC\rDDD\rEEE\r\n", "FFF\r\n", "GGG"]),
            ("\r\n", ["AAA\nBB\x00B\nCCC\rDDD\rEEE\r\n", "FFF\r\n", "GGG"]),
            ("\r",  ["AAA\nBB\x00B\nCCC\r", "DDD\r", "EEE\r", "\nFFF\r", "\nGGG"]),
            ]:
            buf = self.BytesIO(testdata)
            txt = self.TextIOWrapper(buf, encoding="ascii", newline=newline)
            self.assertEqual(txt.readlines(), expected)
            txt.seek(0)
            self.assertEqual(txt.read(), "".join(expected))

    def test_newlines_output(self):
        testdict = {
            "": b"AAA\nBBB\nCCC\nX\rY\r\nZ",
            "\n": b"AAA\nBBB\nCCC\nX\rY\r\nZ",
            "\r": b"AAA\rBBB\rCCC\rX\rY\r\rZ",
            "\r\n": b"AAA\r\nBBB\r\nCCC\r\nX\rY\r\r\nZ",
            }
        tests = [(None, testdict[os.linesep])] + sorted(testdict.items())
        for newline, expected in tests:
            buf = self.BytesIO()
            txt = self.TextIOWrapper(buf, encoding="ascii", newline=newline)
            txt.write("AAA\nB")
            txt.write("BB\nCCC\n")
            txt.write("X\rY\r\nZ")
            txt.flush()
            self.assertEqual(buf.closed, False)
            self.assertEqual(buf.getvalue(), expected)

    def test_destructor(self):
        l = []
        base = self.BytesIO
        class MyBytesIO(base):
            def close(self):
                l.append(self.getvalue())
                base.close(self)
        b = MyBytesIO()
        t = self.TextIOWrapper(b, encoding="ascii")
        t.write("abc")
        del t
        support.gc_collect()
        self.assertEqual([b"abc"], l)

    def test_override_destructor(self):
        record = []
        class MyTextIO(self.TextIOWrapper):
            def __del__(self):
                record.append(1)
                try:
                    f = super().__del__
                except AttributeError:
                    pass
                else:
                    f()
            def close(self):
                record.append(2)
                super().close()
            def flush(self):
                record.append(3)
                super().flush()
        b = self.BytesIO()
        t = MyTextIO(b, encoding="ascii")
        del t
        support.gc_collect()
        self.assertEqual(record, [1, 2, 3])

    def test_error_through_destructor(self):
        # Test that the exception state is not modified by a destructor,
        # even if close() fails.
        rawio = self.CloseFailureIO()
        with support.catch_unraisable_exception() as cm:
            with self.assertRaises(AttributeError):
                self.TextIOWrapper(rawio, encoding="utf-8").xyzzy

            if not IOBASE_EMITS_UNRAISABLE:
                self.assertIsNone(cm.unraisable)
            elif cm.unraisable is not None:
                self.assertEqual(cm.unraisable.exc_type, OSError)

    # Systematic tests of the text I/O API

    def test_basic_io(self):
        for chunksize in (1, 2, 3, 4, 5, 15, 16, 17, 31, 32, 33, 63, 64, 65):
            for enc in "ascii", "latin-1", "utf-8" :# , "utf-16-be", "utf-16-le":
                f = self.open(os_helper.TESTFN, "w+", encoding=enc)
                f._CHUNK_SIZE = chunksize
                self.assertEqual(f.write("abc"), 3)
                f.close()
                f = self.open(os_helper.TESTFN, "r+", encoding=enc)
                f._CHUNK_SIZE = chunksize
                self.assertEqual(f.tell(), 0)
                self.assertEqual(f.read(), "abc")
                cookie = f.tell()
                self.assertEqual(f.seek(0), 0)
                self.assertEqual(f.read(None), "abc")
                f.seek(0)
                self.assertEqual(f.read(2), "ab")
                self.assertEqual(f.read(1), "c")
                self.assertEqual(f.read(1), "")
                self.assertEqual(f.read(), "")
                self.assertEqual(f.tell(), cookie)
                self.assertEqual(f.seek(0), 0)
                self.assertEqual(f.seek(0, 2), cookie)
                self.assertEqual(f.write("def"), 3)
                self.assertEqual(f.seek(cookie), cookie)
                self.assertEqual(f.read(), "def")
                if enc.startswith("utf"):
                    self.multi_line_test(f, enc)
                f.close()

    def multi_line_test(self, f, enc):
        f.seek(0)
        f.truncate()
        sample = "s\xff\u0fff\uffff"
        wlines = []
        for size in (0, 1, 2, 3, 4, 5, 30, 31, 32, 33, 62, 63, 64, 65, 1000):
            chars = []
            for i in range(size):
                chars.append(sample[i % len(sample)])
            line = "".join(chars) + "\n"
            wlines.append((f.tell(), line))
            f.write(line)
        f.seek(0)
        rlines = []
        while True:
            pos = f.tell()
            line = f.readline()
            if not line:
                break
            rlines.append((pos, line))
        self.assertEqual(rlines, wlines)

    def test_telling(self):
        f = self.open(os_helper.TESTFN, "w+", encoding="utf-8")
        p0 = f.tell()
        f.write("\xff\n")
        p1 = f.tell()
        f.write("\xff\n")
        p2 = f.tell()
        f.seek(0)
        self.assertEqual(f.tell(), p0)
        self.assertEqual(f.readline(), "\xff\n")
        self.assertEqual(f.tell(), p1)
        self.assertEqual(f.readline(), "\xff\n")
        self.assertEqual(f.tell(), p2)
        f.seek(0)
        for line in f:
            self.assertEqual(line, "\xff\n")
            self.assertRaises(OSError, f.tell)
        self.assertEqual(f.tell(), p2)
        f.close()

    def test_seeking(self):
        chunk_size = _default_chunk_size()
        prefix_size = chunk_size - 2
        u_prefix = "a" * prefix_size
        prefix = bytes(u_prefix.encode("utf-8"))
        self.assertEqual(len(u_prefix), len(prefix))
        u_suffix = "\u8888\n"
        suffix = bytes(u_suffix.encode("utf-8"))
        line = prefix + suffix
        with self.open(os_helper.TESTFN, "wb") as f:
            f.write(line*2)
        with self.open(os_helper.TESTFN, "r", encoding="utf-8") as f:
            s = f.read(prefix_size)
            self.assertEqual(s, str(prefix, "ascii"))
            self.assertEqual(f.tell(), prefix_size)
            self.assertEqual(f.readline(), u_suffix)

    def test_seeking_too(self):
        # Regression test for a specific bug
        data = b'\xe0\xbf\xbf\n'
        with self.open(os_helper.TESTFN, "wb") as f:
            f.write(data)
        with self.open(os_helper.TESTFN, "r", encoding="utf-8") as f:
            f._CHUNK_SIZE  # Just test that it exists
            f._CHUNK_SIZE = 2
            f.readline()
            f.tell()

    def test_seek_and_tell(self):
        #Test seek/tell using the StatefulIncrementalDecoder.
        # Make test faster by doing smaller seeks
        CHUNK_SIZE = 128

        def test_seek_and_tell_with_data(data, min_pos=0):
            """Tell/seek to various points within a data stream and ensure
            that the decoded data returned by read() is consistent."""
            f = self.open(os_helper.TESTFN, 'wb')
            f.write(data)
            f.close()
            f = self.open(os_helper.TESTFN, encoding='test_decoder')
            f._CHUNK_SIZE = CHUNK_SIZE
            decoded = f.read()
            f.close()

            for i in range(min_pos, len(decoded) + 1): # seek positions
                for j in [1, 5, len(decoded) - i]: # read lengths
                    f = self.open(os_helper.TESTFN, encoding='test_decoder')
                    self.assertEqual(f.read(i), decoded[:i])
                    cookie = f.tell()
                    self.assertEqual(f.read(j), decoded[i:i + j])
                    f.seek(cookie)
                    self.assertEqual(f.read(), decoded[i:])
                    f.close()

        # Enable the test decoder.
        StatefulIncrementalDecoder.codecEnabled = 1

        # Run the tests.
        try:
            # Try each test case.
            for input, _, _ in StatefulIncrementalDecoderTest.test_cases:
                test_seek_and_tell_with_data(input)

            # Position each test case so that it crosses a chunk boundary.
            for input, _, _ in StatefulIncrementalDecoderTest.test_cases:
                offset = CHUNK_SIZE - len(input)//2
                prefix = b'.'*offset
                # Don't bother seeking into the prefix (takes too long).
                min_pos = offset*2
                test_seek_and_tell_with_data(prefix + input, min_pos)

        # Ensure our test decoder won't interfere with subsequent tests.
        finally:
            StatefulIncrementalDecoder.codecEnabled = 0

    def test_multibyte_seek_and_tell(self):
        f = self.open(os_helper.TESTFN, "w", encoding="euc_jp")
        f.write("AB\n\u3046\u3048\n")
        f.close()

        f = self.open(os_helper.TESTFN, "r", encoding="euc_jp")
        self.assertEqual(f.readline(), "AB\n")
        p0 = f.tell()
        self.assertEqual(f.readline(), "\u3046\u3048\n")
        p1 = f.tell()
        f.seek(p0)
        self.assertEqual(f.readline(), "\u3046\u3048\n")
        self.assertEqual(f.tell(), p1)
        f.close()

    def test_seek_with_encoder_state(self):
        f = self.open(os_helper.TESTFN, "w", encoding="euc_jis_2004")
        f.write("\u00e6\u0300")
        p0 = f.tell()
        f.write("\u00e6")
        f.seek(p0)
        f.write("\u0300")
        f.close()

        f = self.open(os_helper.TESTFN, "r", encoding="euc_jis_2004")
        self.assertEqual(f.readline(), "\u00e6\u0300\u0300")
        f.close()

    def test_encoded_writes(self):
        data = "1234567890"
        tests = ("utf-16",
                 "utf-16-le",
                 "utf-16-be",
                 "utf-32",
                 "utf-32-le",
                 "utf-32-be")
        for encoding in tests:
            buf = self.BytesIO()
            f = self.TextIOWrapper(buf, encoding=encoding)
            # Check if the BOM is written only once (see issue1753).
            f.write(data)
            f.write(data)
            f.seek(0)
            self.assertEqual(f.read(), data * 2)
            f.seek(0)
            self.assertEqual(f.read(), data * 2)
            self.assertEqual(buf.getvalue(), (data * 2).encode(encoding))

    def test_unreadable(self):
        class UnReadable(self.BytesIO):
            def readable(self):
                return False
        txt = self.TextIOWrapper(UnReadable(), encoding="utf-8")
        self.assertRaises(OSError, txt.read)

    def test_read_one_by_one(self):
        txt = self.TextIOWrapper(self.BytesIO(b"AA\r\nBB"), encoding="utf-8")
        reads = ""
        while True:
            c = txt.read(1)
            if not c:
                break
            reads += c
        self.assertEqual(reads, "AA\nBB")

    def test_readlines(self):
        txt = self.TextIOWrapper(self.BytesIO(b"AA\nBB\nCC"), encoding="utf-8")
        self.assertEqual(txt.readlines(), ["AA\n", "BB\n", "CC"])
        txt.seek(0)
        self.assertEqual(txt.readlines(None), ["AA\n", "BB\n", "CC"])
        txt.seek(0)
        self.assertEqual(txt.readlines(5), ["AA\n", "BB\n"])

    # read in amounts equal to TextIOWrapper._CHUNK_SIZE which is 128.
    def test_read_by_chunk(self):
        # make sure "\r\n" straddles 128 char boundary.
        txt = self.TextIOWrapper(self.BytesIO(b"A" * 127 + b"\r\nB"), encoding="utf-8")
        reads = ""
        while True:
            c = txt.read(128)
            if not c:
                break
            reads += c
        self.assertEqual(reads, "A"*127+"\nB")

    def test_writelines(self):
        l = ['ab', 'cd', 'ef']
        buf = self.BytesIO()
        txt = self.TextIOWrapper(buf, encoding="utf-8")
        txt.writelines(l)
        txt.flush()
        self.assertEqual(buf.getvalue(), b'abcdef')

    def test_writelines_userlist(self):
        l = UserList(['ab', 'cd', 'ef'])
        buf = self.BytesIO()
        txt = self.TextIOWrapper(buf, encoding="utf-8")
        txt.writelines(l)
        txt.flush()
        self.assertEqual(buf.getvalue(), b'abcdef')

    def test_writelines_error(self):
        txt = self.TextIOWrapper(self.BytesIO(), encoding="utf-8")
        self.assertRaises(TypeError, txt.writelines, [1, 2, 3])
        self.assertRaises(TypeError, txt.writelines, None)
        self.assertRaises(TypeError, txt.writelines, b'abc')

    def test_issue1395_1(self):
        txt = self.TextIOWrapper(self.BytesIO(self.testdata), encoding="ascii")

        # read one char at a time
        reads = ""
        while True:
            c = txt.read(1)
            if not c:
                break
            reads += c
        self.assertEqual(reads, self.normalized)

    def test_issue1395_2(self):
        txt = self.TextIOWrapper(self.BytesIO(self.testdata), encoding="ascii")
        txt._CHUNK_SIZE = 4

        reads = ""
        while True:
            c = txt.read(4)
            if not c:
                break
            reads += c
        self.assertEqual(reads, self.normalized)

    def test_issue1395_3(self):
        txt = self.TextIOWrapper(self.BytesIO(self.testdata), encoding="ascii")
        txt._CHUNK_SIZE = 4

        reads = txt.read(4)
        reads += txt.read(4)
        reads += txt.readline()
        reads += txt.readline()
        reads += txt.readline()
        self.assertEqual(reads, self.normalized)

    def test_issue1395_4(self):
        txt = self.TextIOWrapper(self.BytesIO(self.testdata), encoding="ascii")
        txt._CHUNK_SIZE = 4

        reads = txt.read(4)
        reads += txt.read()
        self.assertEqual(reads, self.normalized)

    def test_issue1395_5(self):
        txt = self.TextIOWrapper(self.BytesIO(self.testdata), encoding="ascii")
        txt._CHUNK_SIZE = 4

        reads = txt.read(4)
        pos = txt.tell()
        txt.seek(0)
        txt.seek(pos)
        self.assertEqual(txt.read(4), "BBB\n")

    def test_issue2282(self):
        buffer = self.BytesIO(self.testdata)
        txt = self.TextIOWrapper(buffer, encoding="ascii")

        self.assertEqual(buffer.seekable(), txt.seekable())

    def test_append_bom(self):
        # The BOM is not written again when appending to a non-empty file
        filename = os_helper.TESTFN
        for charset in ('utf-8-sig', 'utf-16', 'utf-32'):
            with self.open(filename, 'w', encoding=charset) as f:
                f.write('aaa')
                pos = f.tell()
            with self.open(filename, 'rb') as f:
                self.assertEqual(f.read(), 'aaa'.encode(charset))

            with self.open(filename, 'a', encoding=charset) as f:
                f.write('xxx')
            with self.open(filename, 'rb') as f:
                self.assertEqual(f.read(), 'aaaxxx'.encode(charset))

    def test_seek_bom(self):
        # Same test, but when seeking manually
        filename = os_helper.TESTFN
        for charset in ('utf-8-sig', 'utf-16', 'utf-32'):
            with self.open(filename, 'w', encoding=charset) as f:
                f.write('aaa')
                pos = f.tell()
            with self.open(filename, 'r+', encoding=charset) as f:
                f.seek(pos)
                f.write('zzz')
                f.seek(0)
                f.write('bbb')
            with self.open(filename, 'rb') as f:
                self.assertEqual(f.read(), 'bbbzzz'.encode(charset))

    def test_seek_append_bom(self):
        # Same test, but first seek to the start and then to the end
        filename = os_helper.TESTFN
        for charset in ('utf-8-sig', 'utf-16', 'utf-32'):
            with self.open(filename, 'w', encoding=charset) as f:
                f.write('aaa')
            with self.open(filename, 'a', encoding=charset) as f:
                f.seek(0)
                f.seek(0, self.SEEK_END)
                f.write('xxx')
            with self.open(filename, 'rb') as f:
                self.assertEqual(f.read(), 'aaaxxx'.encode(charset))

    def test_errors_property(self):
        with self.open(os_helper.TESTFN, "w", encoding="utf-8") as f:
            self.assertEqual(f.errors, "strict")
        with self.open(os_helper.TESTFN, "w", encoding="utf-8", errors="replace") as f:
            self.assertEqual(f.errors, "replace")

    @support.no_tracing
    def test_threads_write(self):
        # Issue6750: concurrent writes could duplicate data
        event = threading.Event()
        with self.open(os_helper.TESTFN, "w", encoding="utf-8", buffering=1) as f:
            def run(n):
                text = "Thread%03d\n" % n
                event.wait()
                f.write(text)
            threads = [threading.Thread(target=run, args=(x,))
                       for x in range(20)]
            with threading_helper.start_threads(threads, event.set):
                time.sleep(0.02)
        with self.open(os_helper.TESTFN, encoding="utf-8") as f:
            content = f.read()
            for n in range(20):
                self.assertEqual(content.count("Thread%03d\n" % n), 1)

    def test_flush_error_on_close(self):
        # Test that text file is closed despite failed flush
        # and that flush() is called before file closed.
        txt = self.TextIOWrapper(self.BytesIO(self.testdata), encoding="ascii")
        closed = []
        def bad_flush():
            closed[:] = [txt.closed, txt.buffer.closed]
            raise OSError()
        txt.flush = bad_flush
        self.assertRaises(OSError, txt.close) # exception not swallowed
        self.assertTrue(txt.closed)
        self.assertTrue(txt.buffer.closed)
        self.assertTrue(closed)      # flush() called
        self.assertFalse(closed[0])  # flush() called before file closed
        self.assertFalse(closed[1])
        txt.flush = lambda: None  # break reference loop

    def test_close_error_on_close(self):
        buffer = self.BytesIO(self.testdata)
        def bad_flush():
            raise OSError('flush')
        def bad_close():
            raise OSError('close')
        buffer.close = bad_close
        txt = self.TextIOWrapper(buffer, encoding="ascii")
        txt.flush = bad_flush
        with self.assertRaises(OSError) as err: # exception not swallowed
            txt.close()
        self.assertEqual(err.exception.args, ('close',))
        self.assertIsInstance(err.exception.__context__, OSError)
        self.assertEqual(err.exception.__context__.args, ('flush',))
        self.assertFalse(txt.closed)

        # Silence destructor error
        buffer.close = lambda: None
        txt.flush = lambda: None

    def test_nonnormalized_close_error_on_close(self):
        # Issue #21677
        buffer = self.BytesIO(self.testdata)
        def bad_flush():
            raise non_existing_flush
        def bad_close():
            raise non_existing_close
        buffer.close = bad_close
        txt = self.TextIOWrapper(buffer, encoding="ascii")
        txt.flush = bad_flush
        with self.assertRaises(NameError) as err: # exception not swallowed
            txt.close()
        self.assertIn('non_existing_close', str(err.exception))
        self.assertIsInstance(err.exception.__context__, NameError)
        self.assertIn('non_existing_flush', str(err.exception.__context__))
        self.assertFalse(txt.closed)

        # Silence destructor error
        buffer.close = lambda: None
        txt.flush = lambda: None

    def test_multi_close(self):
        txt = self.TextIOWrapper(self.BytesIO(self.testdata), encoding="ascii")
        txt.close()
        txt.close()
        txt.close()
        self.assertRaises(ValueError, txt.flush)

    def test_unseekable(self):
        txt = self.TextIOWrapper(self.MockUnseekableIO(self.testdata), encoding="utf-8")
        self.assertRaises(self.UnsupportedOperation, txt.tell)
        self.assertRaises(self.UnsupportedOperation, txt.seek, 0)

    def test_readonly_attributes(self):
        txt = self.TextIOWrapper(self.BytesIO(self.testdata), encoding="ascii")
        buf = self.BytesIO(self.testdata)
        with self.assertRaises(AttributeError):
            txt.buffer = buf

    def test_rawio(self):
        # Issue #12591: TextIOWrapper must work with raw I/O objects, so
        # that subprocess.Popen() can have the required unbuffered
        # semantics with universal_newlines=True.
        raw = self.MockRawIO([b'abc', b'def', b'ghi\njkl\nopq\n'])
        txt = self.TextIOWrapper(raw, encoding='ascii', newline='\n')
        # Reads
        self.assertEqual(txt.read(4), 'abcd')
        self.assertEqual(txt.readline(), 'efghi\n')
        self.assertEqual(list(txt), ['jkl\n', 'opq\n'])

    def test_rawio_write_through(self):
        # Issue #12591: with write_through=True, writes don't need a flush
        raw = self.MockRawIO([b'abc', b'def', b'ghi\njkl\nopq\n'])
        txt = self.TextIOWrapper(raw, encoding='ascii', newline='\n',
                                 write_through=True)
        txt.write('1')
        txt.write('23\n4')
        txt.write('5')
        self.assertEqual(b''.join(raw._write_stack), b'123\n45')

    def test_bufio_write_through(self):
        # Issue #21396: write_through=True doesn't force a flush()
        # on the underlying binary buffered object.
        flush_called, write_called = [], []
        class BufferedWriter(self.BufferedWriter):
            def flush(self, *args, **kwargs):
                flush_called.append(True)
                return super().flush(*args, **kwargs)
            def write(self, *args, **kwargs):
                write_called.append(True)
                return super().write(*args, **kwargs)

        rawio = self.BytesIO()
        data = b"a"
        bufio = BufferedWriter(rawio, len(data)*2)
        textio = self.TextIOWrapper(bufio, encoding='ascii',
                                    write_through=True)
        # write to the buffered io but don't overflow the buffer
        text = data.decode('ascii')
        textio.write(text)

        # buffer.flush is not called with write_through=True
        self.assertFalse(flush_called)
        # buffer.write *is* called with write_through=True
        self.assertTrue(write_called)
        self.assertEqual(rawio.getvalue(), b"") # no flush

        write_called = [] # reset
        textio.write(text * 10) # total content is larger than bufio buffer
        self.assertTrue(write_called)
        self.assertEqual(rawio.getvalue(), data * 11) # all flushed

    def test_reconfigure_write_through(self):
        raw = self.MockRawIO([])
        t = self.TextIOWrapper(raw, encoding='ascii', newline='\n')
        t.write('1')
        t.reconfigure(write_through=True)  # implied flush
        self.assertEqual(t.write_through, True)
        self.assertEqual(b''.join(raw._write_stack), b'1')
        t.write('23')
        self.assertEqual(b''.join(raw._write_stack), b'123')
        t.reconfigure(write_through=False)
        self.assertEqual(t.write_through, False)
        t.write('45')
        t.flush()
        self.assertEqual(b''.join(raw._write_stack), b'12345')
        # Keeping default value
        t.reconfigure()
        t.reconfigure(write_through=None)
        self.assertEqual(t.write_through, False)
        t.reconfigure(write_through=True)
        t.reconfigure()
        t.reconfigure(write_through=None)
        self.assertEqual(t.write_through, True)

    def test_read_nonbytes(self):
        # Issue #17106
        # Crash when underlying read() returns non-bytes
        t = self.TextIOWrapper(self.StringIO('a'), encoding="utf-8")
        self.assertRaises(TypeError, t.read, 1)
        t = self.TextIOWrapper(self.StringIO('a'), encoding="utf-8")
        self.assertRaises(TypeError, t.readline)
        t = self.TextIOWrapper(self.StringIO('a'), encoding="utf-8")
        self.assertRaises(TypeError, t.read)

    def test_illegal_encoder(self):
        # Issue 31271: Calling write() while the return value of encoder's
        # encode() is invalid shouldn't cause an assertion failure.
        rot13 = codecs.lookup("rot13")
        with support.swap_attr(rot13, '_is_text_encoding', True):
            t = io.TextIOWrapper(io.BytesIO(b'foo'), encoding="rot13")
        self.assertRaises(TypeError, t.write, 'bar')

    def test_illegal_decoder(self):
        # Issue #17106
        # Bypass the early encoding check added in issue 20404
        def _make_illegal_wrapper():
            quopri = codecs.lookup("quopri")
            quopri._is_text_encoding = True
            try:
                t = self.TextIOWrapper(self.BytesIO(b'aaaaaa'),
                                       newline='\n', encoding="quopri")
            finally:
                quopri._is_text_encoding = False
            return t
        # Crash when decoder returns non-string
        t = _make_illegal_wrapper()
        self.assertRaises(TypeError, t.read, 1)
        t = _make_illegal_wrapper()
        self.assertRaises(TypeError, t.readline)
        t = _make_illegal_wrapper()
        self.assertRaises(TypeError, t.read)

        # Issue 31243: calling read() while the return value of decoder's
        # getstate() is invalid should neither crash the interpreter nor
        # raise a SystemError.
        def _make_very_illegal_wrapper(getstate_ret_val):
            class BadDecoder:
                def getstate(self):
                    return getstate_ret_val
            def _get_bad_decoder(dummy):
                return BadDecoder()
            quopri = codecs.lookup("quopri")
            with support.swap_attr(quopri, 'incrementaldecoder',
                                   _get_bad_decoder):
                return _make_illegal_wrapper()
        t = _make_very_illegal_wrapper(42)
        self.assertRaises(TypeError, t.read, 42)
        t = _make_very_illegal_wrapper(())
        self.assertRaises(TypeError, t.read, 42)
        t = _make_very_illegal_wrapper((1, 2))
        self.assertRaises(TypeError, t.read, 42)

    def _check_create_at_shutdown(self, **kwargs):
        # Issue #20037: creating a TextIOWrapper at shutdown
        # shouldn't crash the interpreter.
        iomod = self.io.__name__
        code = """if 1:
            import codecs
            import {iomod} as io

            # Avoid looking up codecs at shutdown
            codecs.lookup('utf-8')

            class C:
                def __init__(self):
                    self.buf = io.BytesIO()
                def __del__(self):
                    io.TextIOWrapper(self.buf, **{kwargs})
                    print("ok")
            c = C()
            """.format(iomod=iomod, kwargs=kwargs)
        return assert_python_ok("-c", code)

    def test_create_at_shutdown_without_encoding(self):
        rc, out, err = self._check_create_at_shutdown()
        if err:
            # Can error out with a RuntimeError if the module state
            # isn't found.
            self.assertIn(self.shutdown_error, err.decode())
        else:
            self.assertEqual("ok", out.decode().strip())

    def test_create_at_shutdown_with_encoding(self):
        rc, out, err = self._check_create_at_shutdown(encoding='utf-8',
                                                      errors='strict')
        self.assertFalse(err)
        self.assertEqual("ok", out.decode().strip())

    def test_read_byteslike(self):
        r = MemviewBytesIO(b'Just some random string\n')
        t = self.TextIOWrapper(r, 'utf-8')

        # TextIOwrapper will not read the full string, because
        # we truncate it to a multiple of the native int size
        # so that we can construct a more complex memoryview.
        bytes_val =  _to_memoryview(r.getvalue()).tobytes()

        self.assertEqual(t.read(200), bytes_val.decode('utf-8'))

    def test_issue22849(self):
        class F(object):
            def readable(self): return True
            def writable(self): return True
            def seekable(self): return True

        for i in range(10):
            try:
                self.TextIOWrapper(F(), encoding='utf-8')
            except Exception:
                pass

        F.tell = lambda x: 0
        t = self.TextIOWrapper(F(), encoding='utf-8')

    def test_reconfigure_encoding_read(self):
        # latin1 -> utf8
        # (latin1 can decode utf-8 encoded string)
        data = 'abc\xe9\n'.encode('latin1') + 'd\xe9f\n'.encode('utf8')
        raw = self.BytesIO(data)
        txt = self.TextIOWrapper(raw, encoding='latin1', newline='\n')
        self.assertEqual(txt.readline(), 'abc\xe9\n')
        with self.assertRaises(self.UnsupportedOperation):
            txt.reconfigure(encoding='utf-8')
        with self.assertRaises(self.UnsupportedOperation):
            txt.reconfigure(newline=None)

    def test_reconfigure_write_fromascii(self):
        # ascii has a specific encodefunc in the C implementation,
        # but utf-8-sig has not. Make sure that we get rid of the
        # cached encodefunc when we switch encoders.
        raw = self.BytesIO()
        txt = self.TextIOWrapper(raw, encoding='ascii', newline='\n')
        txt.write('foo\n')
        txt.reconfigure(encoding='utf-8-sig')
        txt.write('\xe9\n')
        txt.flush()
        self.assertEqual(raw.getvalue(), b'foo\n\xc3\xa9\n')

    def test_reconfigure_write(self):
        # latin -> utf8
        raw = self.BytesIO()
        txt = self.TextIOWrapper(raw, encoding='latin1', newline='\n')
        txt.write('abc\xe9\n')
        txt.reconfigure(encoding='utf-8')
        self.assertEqual(raw.getvalue(), b'abc\xe9\n')
        txt.write('d\xe9f\n')
        txt.flush()
        self.assertEqual(raw.getvalue(), b'abc\xe9\nd\xc3\xa9f\n')

        # ascii -> utf-8-sig: ensure that no BOM is written in the middle of
        # the file
        raw = self.BytesIO()
        txt = self.TextIOWrapper(raw, encoding='ascii', newline='\n')
        txt.write('abc\n')
        txt.reconfigure(encoding='utf-8-sig')
        txt.write('d\xe9f\n')
        txt.flush()
        self.assertEqual(raw.getvalue(), b'abc\nd\xc3\xa9f\n')

    def test_reconfigure_write_non_seekable(self):
        raw = self.BytesIO()
        raw.seekable = lambda: False
        raw.seek = None
        txt = self.TextIOWrapper(raw, encoding='ascii', newline='\n')
        txt.write('abc\n')
        txt.reconfigure(encoding='utf-8-sig')
        txt.write('d\xe9f\n')
        txt.flush()

        # If the raw stream is not seekable, there'll be a BOM
        self.assertEqual(raw.getvalue(),  b'abc\n\xef\xbb\xbfd\xc3\xa9f\n')

    def test_reconfigure_defaults(self):
        txt = self.TextIOWrapper(self.BytesIO(), 'ascii', 'replace', '\n')
        txt.reconfigure(encoding=None)
        self.assertEqual(txt.encoding, 'ascii')
        self.assertEqual(txt.errors, 'replace')
        txt.write('LF\n')

        txt.reconfigure(newline='\r\n')
        self.assertEqual(txt.encoding, 'ascii')
        self.assertEqual(txt.errors, 'replace')

        txt.reconfigure(errors='ignore')
        self.assertEqual(txt.encoding, 'ascii')
        self.assertEqual(txt.errors, 'ignore')
        txt.write('CRLF\n')

        txt.reconfigure(encoding='utf-8', newline=None)
        self.assertEqual(txt.errors, 'strict')
        txt.seek(0)
        self.assertEqual(txt.read(), 'LF\nCRLF\n')

        self.assertEqual(txt.detach().getvalue(), b'LF\nCRLF\r\n')

    def test_reconfigure_newline(self):
        raw = self.BytesIO(b'CR\rEOF')
        txt = self.TextIOWrapper(raw, 'ascii', newline='\n')
        txt.reconfigure(newline=None)
        self.assertEqual(txt.readline(), 'CR\n')
        raw = self.BytesIO(b'CR\rEOF')
        txt = self.TextIOWrapper(raw, 'ascii', newline='\n')
        txt.reconfigure(newline='')
        self.assertEqual(txt.readline(), 'CR\r')
        raw = self.BytesIO(b'CR\rLF\nEOF')
        txt = self.TextIOWrapper(raw, 'ascii', newline='\r')
        txt.reconfigure(newline='\n')
        self.assertEqual(txt.readline(), 'CR\rLF\n')
        raw = self.BytesIO(b'LF\nCR\rEOF')
        txt = self.TextIOWrapper(raw, 'ascii', newline='\n')
        txt.reconfigure(newline='\r')
        self.assertEqual(txt.readline(), 'LF\nCR\r')
        raw = self.BytesIO(b'CR\rCRLF\r\nEOF')
        txt = self.TextIOWrapper(raw, 'ascii', newline='\r')
        txt.reconfigure(newline='\r\n')
        self.assertEqual(txt.readline(), 'CR\rCRLF\r\n')

        txt = self.TextIOWrapper(self.BytesIO(), 'ascii', newline='\r')
        txt.reconfigure(newline=None)
        txt.write('linesep\n')
        txt.reconfigure(newline='')
        txt.write('LF\n')
        txt.reconfigure(newline='\n')
        txt.write('LF\n')
        txt.reconfigure(newline='\r')
        txt.write('CR\n')
        txt.reconfigure(newline='\r\n')
        txt.write('CRLF\n')
        expected = 'linesep' + os.linesep + 'LF\nLF\nCR\rCRLF\r\n'
        self.assertEqual(txt.detach().getvalue().decode('ascii'), expected)

    def test_issue25862(self):
        # Assertion failures occurred in tell() after read() and write().
        t = self.TextIOWrapper(self.BytesIO(b'test'), encoding='ascii')
        t.read(1)
        t.read()
        t.tell()
        t = self.TextIOWrapper(self.BytesIO(b'test'), encoding='ascii')
        t.read(1)
        t.write('x')
        t.tell()


class MemviewBytesIO(io.BytesIO):
    '''A BytesIO object whose read method returns memoryviews
       rather than bytes'''

    def read1(self, len_):
        return _to_memoryview(super().read1(len_))

    def read(self, len_):
        return _to_memoryview(super().read(len_))

def _to_memoryview(buf):
    '''Convert bytes-object *buf* to a non-trivial memoryview'''

    arr = array.array('i')
    idx = len(buf) - len(buf) % arr.itemsize
    arr.frombytes(buf[:idx])
    return memoryview(arr)


class CTextIOWrapperTest(TextIOWrapperTest):
    io = io
    shutdown_error = "LookupError: unknown encoding: ascii"

    def test_initialization(self):
        r = self.BytesIO(b"\xc3\xa9\n\n")
        b = self.BufferedReader(r, 1000)
        t = self.TextIOWrapper(b, encoding="utf-8")
        self.assertRaises(ValueError, t.__init__, b, encoding="utf-8", newline='xyzzy')
        self.assertRaises(ValueError, t.read)

        t = self.TextIOWrapper.__new__(self.TextIOWrapper)
        self.assertRaises(Exception, repr, t)

    def test_garbage_collection(self):
        # C TextIOWrapper objects are collected, and collecting them flushes
        # all data to disk.
        # The Python version has __del__, so it ends in gc.garbage instead.
        with warnings_helper.check_warnings(('', ResourceWarning)):
            rawio = io.FileIO(os_helper.TESTFN, "wb")
            b = self.BufferedWriter(rawio)
            t = self.TextIOWrapper(b, encoding="ascii")
            t.write("456def")
            t.x = t
            wr = weakref.ref(t)
            del t
            support.gc_collect()
        self.assertIsNone(wr(), wr)
        with self.open(os_helper.TESTFN, "rb") as f:
            self.assertEqual(f.read(), b"456def")

    def test_rwpair_cleared_before_textio(self):
        # Issue 13070: TextIOWrapper's finalization would crash when called
        # after the reference to the underlying BufferedRWPair's writer got
        # cleared by the GC.
        for i in range(1000):
            b1 = self.BufferedRWPair(self.MockRawIO(), self.MockRawIO())
            t1 = self.TextIOWrapper(b1, encoding="ascii")
            b2 = self.BufferedRWPair(self.MockRawIO(), self.MockRawIO())
            t2 = self.TextIOWrapper(b2, encoding="ascii")
            # circular references
            t1.buddy = t2
            t2.buddy = t1
        support.gc_collect()

    def test_del__CHUNK_SIZE_SystemError(self):
        t = self.TextIOWrapper(self.BytesIO(), encoding='ascii')
        with self.assertRaises(AttributeError):
            del t._CHUNK_SIZE

    def test_internal_buffer_size(self):
        # bpo-43260: TextIOWrapper's internal buffer should not store
        # data larger than chunk size.
        chunk_size = 8192  # default chunk size, updated later

        class MockIO(self.MockRawIO):
            def write(self, data):
                if len(data) > chunk_size:
                    raise RuntimeError
                return super().write(data)

        buf = MockIO()
        t = self.TextIOWrapper(buf, encoding="ascii")
        chunk_size = t._CHUNK_SIZE
        t.write("abc")
        t.write("def")
        # default chunk size is 8192 bytes so t don't write data to buf.
        self.assertEqual([], buf._write_stack)

        with self.assertRaises(RuntimeError):
            t.write("x"*(chunk_size+1))

        self.assertEqual([b"abcdef"], buf._write_stack)
        t.write("ghi")
        t.write("x"*chunk_size)
        self.assertEqual([b"abcdef", b"ghi", b"x"*chunk_size], buf._write_stack)


class PyTextIOWrapperTest(TextIOWrapperTest):
    io = pyio
    shutdown_error = "LookupError: unknown encoding: ascii"


@yp_unittest.skip_files
class IncrementalNewlineDecoderTest(yp_unittest.TestCase):

    def check_newline_decoding_utf8(self, decoder):
        # UTF-8 specific tests for a newline decoder
        def _check_decode(b, s, **kwargs):
            # We exercise getstate() / setstate() as well as decode()
            state = decoder.getstate()
            self.assertEqual(decoder.decode(b, **kwargs), s)
            decoder.setstate(state)
            self.assertEqual(decoder.decode(b, **kwargs), s)

        _check_decode(b'\xe8\xa2\x88', "\u8888")

        _check_decode(b'\xe8', "")
        _check_decode(b'\xa2', "")
        _check_decode(b'\x88', "\u8888")

        _check_decode(b'\xe8', "")
        _check_decode(b'\xa2', "")
        _check_decode(b'\x88', "\u8888")

        _check_decode(b'\xe8', "")
        self.assertRaises(UnicodeDecodeError, decoder.decode, b'', final=True)

        decoder.reset()
        _check_decode(b'\n', "\n")
        _check_decode(b'\r', "")
        _check_decode(b'', "\n", final=True)
        _check_decode(b'\r', "\n", final=True)

        _check_decode(b'\r', "")
        _check_decode(b'a', "\na")

        _check_decode(b'\r\r\n', "\n\n")
        _check_decode(b'\r', "")
        _check_decode(b'\r', "\n")
        _check_decode(b'\na', "\na")

        _check_decode(b'\xe8\xa2\x88\r\n', "\u8888\n")
        _check_decode(b'\xe8\xa2\x88', "\u8888")
        _check_decode(b'\n', "\n")
        _check_decode(b'\xe8\xa2\x88\r', "\u8888")
        _check_decode(b'\n', "\n")

    def check_newline_decoding(self, decoder, encoding):
        result = []
        if encoding is not None:
            encoder = codecs.getincrementalencoder(encoding)()
            def _decode_bytewise(s):
                # Decode one byte at a time
                for b in encoder.encode(s):
                    result.append(decoder.decode(bytes([b])))
        else:
            encoder = None
            def _decode_bytewise(s):
                # Decode one char at a time
                for c in s:
                    result.append(decoder.decode(c))
        self.assertEqual(decoder.newlines, None)
        _decode_bytewise("abc\n\r")
        self.assertEqual(decoder.newlines, '\n')
        _decode_bytewise("\nabc")
        self.assertEqual(decoder.newlines, ('\n', '\r\n'))
        _decode_bytewise("abc\r")
        self.assertEqual(decoder.newlines, ('\n', '\r\n'))
        _decode_bytewise("abc")
        self.assertEqual(decoder.newlines, ('\r', '\n', '\r\n'))
        _decode_bytewise("abc\r")
        self.assertEqual("".join(result), "abc\n\nabcabc\nabcabc")
        decoder.reset()
        input = "abc"
        if encoder is not None:
            encoder.reset()
            input = encoder.encode(input)
        self.assertEqual(decoder.decode(input), "abc")
        self.assertEqual(decoder.newlines, None)

    def test_newline_decoder(self):
        encodings = (
            # None meaning the IncrementalNewlineDecoder takes unicode input
            # rather than bytes input
            None, 'utf-8', 'latin-1',
            'utf-16', 'utf-16-le', 'utf-16-be',
            'utf-32', 'utf-32-le', 'utf-32-be',
        )
        for enc in encodings:
            decoder = enc and codecs.getincrementaldecoder(enc)()
            decoder = self.IncrementalNewlineDecoder(decoder, translate=True)
            self.check_newline_decoding(decoder, enc)
        decoder = codecs.getincrementaldecoder("utf-8")()
        decoder = self.IncrementalNewlineDecoder(decoder, translate=True)
        self.check_newline_decoding_utf8(decoder)
        self.assertRaises(TypeError, decoder.setstate, 42)

    def test_newline_bytes(self):
        # Issue 5433: Excessive optimization in IncrementalNewlineDecoder
        def _check(dec):
            self.assertEqual(dec.newlines, None)
            self.assertEqual(dec.decode("\u0D00"), "\u0D00")
            self.assertEqual(dec.newlines, None)
            self.assertEqual(dec.decode("\u0A00"), "\u0A00")
            self.assertEqual(dec.newlines, None)
        dec = self.IncrementalNewlineDecoder(None, translate=False)
        _check(dec)
        dec = self.IncrementalNewlineDecoder(None, translate=True)
        _check(dec)

    def test_translate(self):
        # issue 35062
        for translate in (-2, -1, 1, 2):
            decoder = codecs.getincrementaldecoder("utf-8")()
            decoder = self.IncrementalNewlineDecoder(decoder, translate)
            self.check_newline_decoding_utf8(decoder)
        decoder = codecs.getincrementaldecoder("utf-8")()
        decoder = self.IncrementalNewlineDecoder(decoder, translate=0)
        self.assertEqual(decoder.decode(b"\r\r\n"), "\r\r\n")

class CIncrementalNewlineDecoderTest(IncrementalNewlineDecoderTest):
    pass

class PyIncrementalNewlineDecoderTest(IncrementalNewlineDecoderTest):
    pass


# XXX Tests for open()

@yp_unittest.skip_files
class MiscIOTest(yp_unittest.TestCase):

    def tearDown(self):
        os_helper.unlink(os_helper.TESTFN)

    def test___all__(self):
        for name in self.io.__all__:
            obj = getattr(self.io, name, None)
            self.assertIsNotNone(obj, name)
            if name in ("open", "open_code"):
                continue
            elif "error" in name.lower() or name == "UnsupportedOperation":
                self.assertTrue(issubclass(obj, Exception), name)
            elif not name.startswith("SEEK_"):
                self.assertTrue(issubclass(obj, self.IOBase))

    def test_attributes(self):
        f = self.open(os_helper.TESTFN, "wb", buffering=0)
        self.assertEqual(f.mode, "wb")
        f.close()

        with warnings_helper.check_warnings(('', DeprecationWarning)):
            f = self.open(os_helper.TESTFN, "U", encoding="utf-8")
        self.assertEqual(f.name,            os_helper.TESTFN)
        self.assertEqual(f.buffer.name,     os_helper.TESTFN)
        self.assertEqual(f.buffer.raw.name, os_helper.TESTFN)
        self.assertEqual(f.mode,            "U")
        self.assertEqual(f.buffer.mode,     "rb")
        self.assertEqual(f.buffer.raw.mode, "rb")
        f.close()

        f = self.open(os_helper.TESTFN, "w+", encoding="utf-8")
        self.assertEqual(f.mode,            "w+")
        self.assertEqual(f.buffer.mode,     "rb+") # Does it really matter?
        self.assertEqual(f.buffer.raw.mode, "rb+")

        g = self.open(f.fileno(), "wb", closefd=False)
        self.assertEqual(g.mode,     "wb")
        self.assertEqual(g.raw.mode, "wb")
        self.assertEqual(g.name,     f.fileno())
        self.assertEqual(g.raw.name, f.fileno())
        f.close()
        g.close()

    def test_open_pipe_with_append(self):
        # bpo-27805: Ignore ESPIPE from lseek() in open().
        r, w = os.pipe()
        self.addCleanup(os.close, r)
        f = self.open(w, 'a', encoding="utf-8")
        self.addCleanup(f.close)
        # Check that the file is marked non-seekable. On Windows, however, lseek
        # somehow succeeds on pipes.
        if sys.platform != 'win32':
            self.assertFalse(f.seekable())

    def test_io_after_close(self):
        for kwargs in [
                {"mode": "w"},
                {"mode": "wb"},
                {"mode": "w", "buffering": 1},
                {"mode": "w", "buffering": 2},
                {"mode": "wb", "buffering": 0},
                {"mode": "r"},
                {"mode": "rb"},
                {"mode": "r", "buffering": 1},
                {"mode": "r", "buffering": 2},
                {"mode": "rb", "buffering": 0},
                {"mode": "w+"},
                {"mode": "w+b"},
                {"mode": "w+", "buffering": 1},
                {"mode": "w+", "buffering": 2},
                {"mode": "w+b", "buffering": 0},
            ]:
            if "b" not in kwargs["mode"]:
                kwargs["encoding"] = "utf-8"
            f = self.open(os_helper.TESTFN, **kwargs)
            f.close()
            self.assertRaises(ValueError, f.flush)
            self.assertRaises(ValueError, f.fileno)
            self.assertRaises(ValueError, f.isatty)
            self.assertRaises(ValueError, f.__iter__)
            if hasattr(f, "peek"):
                self.assertRaises(ValueError, f.peek, 1)
            self.assertRaises(ValueError, f.read)
            if hasattr(f, "read1"):
                self.assertRaises(ValueError, f.read1, 1024)
                self.assertRaises(ValueError, f.read1)
            if hasattr(f, "readall"):
                self.assertRaises(ValueError, f.readall)
            if hasattr(f, "readinto"):
                self.assertRaises(ValueError, f.readinto, bytearray(1024))
            if hasattr(f, "readinto1"):
                self.assertRaises(ValueError, f.readinto1, bytearray(1024))
            self.assertRaises(ValueError, f.readline)
            self.assertRaises(ValueError, f.readlines)
            self.assertRaises(ValueError, f.readlines, 1)
            self.assertRaises(ValueError, f.seek, 0)
            self.assertRaises(ValueError, f.tell)
            self.assertRaises(ValueError, f.truncate)
            self.assertRaises(ValueError, f.write,
                              b"" if "b" in kwargs['mode'] else "")
            self.assertRaises(ValueError, f.writelines, [])
            self.assertRaises(ValueError, next, f)

    def test_blockingioerror(self):
        # Various BlockingIOError issues
        class C(str):
            pass
        c = C("")
        b = self.BlockingIOError(1, c)
        c.b = b
        b.c = c
        wr = weakref.ref(c)
        del c, b
        support.gc_collect()
        self.assertIsNone(wr(), wr)

    def test_abcs(self):
        # Test the visible base classes are ABCs.
        self.assertIsInstance(self.IOBase, abc.ABCMeta)
        self.assertIsInstance(self.RawIOBase, abc.ABCMeta)
        self.assertIsInstance(self.BufferedIOBase, abc.ABCMeta)
        self.assertIsInstance(self.TextIOBase, abc.ABCMeta)

    def _check_abc_inheritance(self, abcmodule):
        with self.open(os_helper.TESTFN, "wb", buffering=0) as f:
            self.assertIsInstance(f, abcmodule.IOBase)
            self.assertIsInstance(f, abcmodule.RawIOBase)
            self.assertNotIsInstance(f, abcmodule.BufferedIOBase)
            self.assertNotIsInstance(f, abcmodule.TextIOBase)
        with self.open(os_helper.TESTFN, "wb") as f:
            self.assertIsInstance(f, abcmodule.IOBase)
            self.assertNotIsInstance(f, abcmodule.RawIOBase)
            self.assertIsInstance(f, abcmodule.BufferedIOBase)
            self.assertNotIsInstance(f, abcmodule.TextIOBase)
        with self.open(os_helper.TESTFN, "w", encoding="utf-8") as f:
            self.assertIsInstance(f, abcmodule.IOBase)
            self.assertNotIsInstance(f, abcmodule.RawIOBase)
            self.assertNotIsInstance(f, abcmodule.BufferedIOBase)
            self.assertIsInstance(f, abcmodule.TextIOBase)

    def test_abc_inheritance(self):
        # Test implementations inherit from their respective ABCs
        self._check_abc_inheritance(self)

    def test_abc_inheritance_official(self):
        # Test implementations inherit from the official ABCs of the
        # baseline "io" module.
        self._check_abc_inheritance(io)

    def _check_warn_on_dealloc(self, *args, **kwargs):
        f = open(*args, **kwargs)
        r = repr(f)
        with self.assertWarns(ResourceWarning) as cm:
            f = None
            support.gc_collect()
        self.assertIn(r, str(cm.warning.args[0]))

    def test_warn_on_dealloc(self):
        self._check_warn_on_dealloc(os_helper.TESTFN, "wb", buffering=0)
        self._check_warn_on_dealloc(os_helper.TESTFN, "wb")
        self._check_warn_on_dealloc(os_helper.TESTFN, "w", encoding="utf-8")

    def _check_warn_on_dealloc_fd(self, *args, **kwargs):
        fds = []
        def cleanup_fds():
            for fd in fds:
                try:
                    os.close(fd)
                except OSError as e:
                    if e.errno != errno.EBADF:
                        raise
        self.addCleanup(cleanup_fds)
        r, w = os.pipe()
        fds += r, w
        self._check_warn_on_dealloc(r, *args, **kwargs)
        # When using closefd=False, there's no warning
        r, w = os.pipe()
        fds += r, w
        with warnings_helper.check_no_resource_warning(self):
            open(r, *args, closefd=False, **kwargs)

    def test_warn_on_dealloc_fd(self):
        self._check_warn_on_dealloc_fd("rb", buffering=0)
        self._check_warn_on_dealloc_fd("rb")
        self._check_warn_on_dealloc_fd("r", encoding="utf-8")


    def test_pickling(self):
        # Pickling file objects is forbidden
        for kwargs in [
                {"mode": "w"},
                {"mode": "wb"},
                {"mode": "wb", "buffering": 0},
                {"mode": "r"},
                {"mode": "rb"},
                {"mode": "rb", "buffering": 0},
                {"mode": "w+"},
                {"mode": "w+b"},
                {"mode": "w+b", "buffering": 0},
            ]:
            if "b" not in kwargs["mode"]:
                kwargs["encoding"] = "utf-8"
            for protocol in range(pickle.HIGHEST_PROTOCOL + 1):
                with self.open(os_helper.TESTFN, **kwargs) as f:
                    self.assertRaises(TypeError, pickle.dumps, f, protocol)

    def test_nonblock_pipe_write_bigbuf(self):
        self._test_nonblock_pipe_write(16*1024)

    def test_nonblock_pipe_write_smallbuf(self):
        self._test_nonblock_pipe_write(1024)

<<<<<<< HEAD
    @yp_unittest.skipUnless(hasattr(os, 'set_blocking'),
=======
    @unittest.skipUnless(hasattr(os, 'set_blocking'),
>>>>>>> 233763af
                         'os.set_blocking() required for this test')
    def _test_nonblock_pipe_write(self, bufsize):
        sent = []
        received = []
        r, w = os.pipe()
        os.set_blocking(r, False)
        os.set_blocking(w, False)

        # To exercise all code paths in the C implementation we need
        # to play with buffer sizes.  For instance, if we choose a
        # buffer size less than or equal to _PIPE_BUF (4096 on Linux)
        # then we will never get a partial write of the buffer.
        rf = self.open(r, mode='rb', closefd=True, buffering=bufsize)
        wf = self.open(w, mode='wb', closefd=True, buffering=bufsize)

        with rf, wf:
            for N in 9999, 73, 7574:
                try:
                    i = 0
                    while True:
                        msg = bytes([i % 26 + 97]) * N
                        sent.append(msg)
                        wf.write(msg)
                        i += 1

                except self.BlockingIOError as e:
                    self.assertEqual(e.args[0], errno.EAGAIN)
                    self.assertEqual(e.args[2], e.characters_written)
                    sent[-1] = sent[-1][:e.characters_written]
                    received.append(rf.read())
                    msg = b'BLOCKED'
                    wf.write(msg)
                    sent.append(msg)

            while True:
                try:
                    wf.flush()
                    break
                except self.BlockingIOError as e:
                    self.assertEqual(e.args[0], errno.EAGAIN)
                    self.assertEqual(e.args[2], e.characters_written)
                    self.assertEqual(e.characters_written, 0)
                    received.append(rf.read())

            received += iter(rf.read, None)

        sent, received = b''.join(sent), b''.join(received)
        self.assertEqual(sent, received)
        self.assertTrue(wf.closed)
        self.assertTrue(rf.closed)

    def test_create_fail(self):
        # 'x' mode fails if file is existing
        with self.open(os_helper.TESTFN, 'w', encoding="utf-8"):
            pass
        self.assertRaises(FileExistsError, self.open, os_helper.TESTFN, 'x', encoding="utf-8")

    def test_create_writes(self):
        # 'x' mode opens for writing
        with self.open(os_helper.TESTFN, 'xb') as f:
            f.write(b"spam")
        with self.open(os_helper.TESTFN, 'rb') as f:
            self.assertEqual(b"spam", f.read())

    def test_open_allargs(self):
        # there used to be a buffer overflow in the parser for rawmode
        self.assertRaises(ValueError, self.open, os_helper.TESTFN, 'rwax+', encoding="utf-8")

    def test_check_encoding_errors(self):
        # bpo-37388: open() and TextIOWrapper must check encoding and errors
        # arguments in dev mode
        mod = self.io.__name__
        filename = __file__
        invalid = 'Boom, Shaka Laka, Boom!'
        code = textwrap.dedent(f'''
            import sys
            from {mod} import open, TextIOWrapper

            try:
                open({filename!r}, encoding={invalid!r})
            except LookupError:
                pass
            else:
                sys.exit(21)

            try:
                open({filename!r}, errors={invalid!r})
            except LookupError:
                pass
            else:
                sys.exit(22)

            fp = open({filename!r}, "rb")
            with fp:
                try:
                    TextIOWrapper(fp, encoding={invalid!r})
                except LookupError:
                    pass
                else:
                    sys.exit(23)

                try:
                    TextIOWrapper(fp, errors={invalid!r})
                except LookupError:
                    pass
                else:
                    sys.exit(24)

            sys.exit(10)
        ''')
        proc = assert_python_failure('-X', 'dev', '-c', code)
        self.assertEqual(proc.rc, 10, proc)

    def test_check_encoding_warning(self):
        # PEP 597: Raise warning when encoding is not specified
        # and sys.flags.warn_default_encoding is set.
        mod = self.io.__name__
        filename = __file__
        code = textwrap.dedent(f'''\
            import sys
            from {mod} import open, TextIOWrapper
            import pathlib

            with open({filename!r}) as f:           # line 5
                pass

            pathlib.Path({filename!r}).read_text()  # line 8
        ''')
        proc = assert_python_ok('-X', 'warn_default_encoding', '-c', code)
        warnings = proc.err.splitlines()
        self.assertEqual(len(warnings), 2)
        self.assertTrue(
            warnings[0].startswith(b"<string>:5: EncodingWarning: "))
        self.assertTrue(
            warnings[1].startswith(b"<string>:8: EncodingWarning: "))

    @support.cpython_only
    # Depending if OpenWrapper was already created or not, the warning is
    # emitted or not. For example, the attribute is already created when this
    # test is run multiple times.
    @warnings_helper.ignore_warnings(category=DeprecationWarning)
    def test_openwrapper(self):
        self.assertIs(self.io.OpenWrapper, self.io.open)


class CMiscIOTest(MiscIOTest):
    io = io

    def test_readinto_buffer_overflow(self):
        # Issue #18025
        class BadReader(self.io.BufferedIOBase):
            def read(self, n=-1):
                return b'x' * 10**6
        bufio = BadReader()
        b = bytearray(2)
        self.assertRaises(ValueError, bufio.readinto, b)

    def check_daemon_threads_shutdown_deadlock(self, stream_name):
        # Issue #23309: deadlocks at shutdown should be avoided when a
        # daemon thread and the main thread both write to a file.
        code = """if 1:
            import sys
            import time
            import threading
<<<<<<< HEAD
            from yp_test.support import SuppressCrashReport
=======
            from test.support import SuppressCrashReport
>>>>>>> 233763af

            file = sys.{stream_name}

            def run():
                while True:
                    file.write('.')
                    file.flush()

            crash = SuppressCrashReport()
            crash.__enter__()
            # don't call __exit__(): the crash occurs at Python shutdown

            thread = threading.Thread(target=run)
            thread.daemon = True
            thread.start()

            time.sleep(0.5)
            file.write('!')
            file.flush()
            """.format_map(locals())
        res, _ = run_python_until_end("-c", code)
        err = res.err.decode()
        if res.rc != 0:
            # Failure: should be a fatal error
            pattern = (r"Fatal Python error: _enter_buffered_busy: "
                       r"could not acquire lock "
                       r"for <(_io\.)?BufferedWriter name='<{stream_name}>'> "
                       r"at interpreter shutdown, possibly due to "
                       r"daemon threads".format_map(locals()))
            self.assertRegex(err, pattern)
        else:
            self.assertFalse(err.strip('.!'))

    def test_daemon_threads_shutdown_stdout_deadlock(self):
        self.check_daemon_threads_shutdown_deadlock('stdout')

    def test_daemon_threads_shutdown_stderr_deadlock(self):
        self.check_daemon_threads_shutdown_deadlock('stderr')


class PyMiscIOTest(MiscIOTest):
    io = pyio


@yp_unittest.skip_files
@yp_unittest.skipIf(os.name == 'nt', 'POSIX signals required for this test.')
class SignalsTest(yp_unittest.TestCase):

    def setUp(self):
        self.oldalrm = signal.signal(signal.SIGALRM, self.alarm_interrupt)

    def tearDown(self):
        signal.signal(signal.SIGALRM, self.oldalrm)

    def alarm_interrupt(self, sig, frame):
        1/0

    def check_interrupted_write(self, item, bytes, **fdopen_kwargs):
        """Check that a partial write, when it gets interrupted, properly
        invokes the signal handler, and bubbles up the exception raised
        in the latter."""

        # XXX This test has three flaws that appear when objects are
        # XXX not reference counted.

        # - if wio.write() happens to trigger a garbage collection,
        #   the signal exception may be raised when some __del__
        #   method is running; it will not reach the assertRaises()
        #   call.

        # - more subtle, if the wio object is not destroyed at once
        #   and survives this function, the next opened file is likely
        #   to have the same fileno (since the file descriptor was
        #   actively closed).  When wio.__del__ is finally called, it
        #   will close the other's test file...  To trigger this with
        #   CPython, try adding "global wio" in this function.

        # - This happens only for streams created by the _pyio module,
        #   because a wio.close() that fails still consider that the
        #   file needs to be closed again.  You can try adding an
        #   "assert wio.closed" at the end of the function.

        # Fortunately, a little gc.collect() seems to be enough to
        # work around all these issues.
        support.gc_collect()  # For PyPy or other GCs.

        read_results = []
        def _read():
            s = os.read(r, 1)
            read_results.append(s)

        t = threading.Thread(target=_read)
        t.daemon = True
        r, w = os.pipe()
        fdopen_kwargs["closefd"] = False
        large_data = item * (support.PIPE_MAX_SIZE // len(item) + 1)
        try:
            wio = self.io.open(w, **fdopen_kwargs)
            if hasattr(signal, 'pthread_sigmask'):
                # create the thread with SIGALRM signal blocked
                signal.pthread_sigmask(signal.SIG_BLOCK, [signal.SIGALRM])
                t.start()
                signal.pthread_sigmask(signal.SIG_UNBLOCK, [signal.SIGALRM])
            else:
                t.start()

            # Fill the pipe enough that the write will be blocking.
            # It will be interrupted by the timer armed above.  Since the
            # other thread has read one byte, the low-level write will
            # return with a successful (partial) result rather than an EINTR.
            # The buffered IO layer must check for pending signal
            # handlers, which in this case will invoke alarm_interrupt().
            signal.alarm(1)
            try:
                self.assertRaises(ZeroDivisionError, wio.write, large_data)
            finally:
                signal.alarm(0)
                t.join()
            # We got one byte, get another one and check that it isn't a
            # repeat of the first one.
            read_results.append(os.read(r, 1))
            self.assertEqual(read_results, [bytes[0:1], bytes[1:2]])
        finally:
            os.close(w)
            os.close(r)
            # This is deliberate. If we didn't close the file descriptor
            # before closing wio, wio would try to flush its internal
            # buffer, and block again.
            try:
                wio.close()
            except OSError as e:
                if e.errno != errno.EBADF:
                    raise

    def test_interrupted_write_unbuffered(self):
        self.check_interrupted_write(b"xy", b"xy", mode="wb", buffering=0)

    def test_interrupted_write_buffered(self):
        self.check_interrupted_write(b"xy", b"xy", mode="wb")

    def test_interrupted_write_text(self):
        self.check_interrupted_write("xy", b"xy", mode="w", encoding="ascii")

    @support.no_tracing
    def check_reentrant_write(self, data, **fdopen_kwargs):
        def on_alarm(*args):
            # Will be called reentrantly from the same thread
            wio.write(data)
            1/0
        signal.signal(signal.SIGALRM, on_alarm)
        r, w = os.pipe()
        wio = self.io.open(w, **fdopen_kwargs)
        try:
            signal.alarm(1)
            # Either the reentrant call to wio.write() fails with RuntimeError,
            # or the signal handler raises ZeroDivisionError.
            with self.assertRaises((ZeroDivisionError, RuntimeError)) as cm:
                while 1:
                    for i in range(100):
                        wio.write(data)
                        wio.flush()
                    # Make sure the buffer doesn't fill up and block further writes
                    os.read(r, len(data) * 100)
            exc = cm.exception
            if isinstance(exc, RuntimeError):
                self.assertTrue(str(exc).startswith("reentrant call"), str(exc))
        finally:
            signal.alarm(0)
            wio.close()
            os.close(r)

    def test_reentrant_write_buffered(self):
        self.check_reentrant_write(b"xy", mode="wb")

    def test_reentrant_write_text(self):
        self.check_reentrant_write("xy", mode="w", encoding="ascii")

    def check_interrupted_read_retry(self, decode, **fdopen_kwargs):
        """Check that a buffered read, when it gets interrupted (either
        returning a partial result or EINTR), properly invokes the signal
        handler and retries if the latter returned successfully."""
        r, w = os.pipe()
        fdopen_kwargs["closefd"] = False
        def alarm_handler(sig, frame):
            os.write(w, b"bar")
        signal.signal(signal.SIGALRM, alarm_handler)
        try:
            rio = self.io.open(r, **fdopen_kwargs)
            os.write(w, b"foo")
            signal.alarm(1)
            # Expected behaviour:
            # - first raw read() returns partial b"foo"
            # - second raw read() returns EINTR
            # - third raw read() returns b"bar"
            self.assertEqual(decode(rio.read(6)), "foobar")
        finally:
            signal.alarm(0)
            rio.close()
            os.close(w)
            os.close(r)

    def test_interrupted_read_retry_buffered(self):
        self.check_interrupted_read_retry(lambda x: x.decode('latin1'),
                                          mode="rb")

    def test_interrupted_read_retry_text(self):
        self.check_interrupted_read_retry(lambda x: x,
                                          mode="r", encoding="latin1")

    def check_interrupted_write_retry(self, item, **fdopen_kwargs):
        """Check that a buffered write, when it gets interrupted (either
        returning a partial result or EINTR), properly invokes the signal
        handler and retries if the latter returned successfully."""
        select = import_helper.import_module("select")

        # A quantity that exceeds the buffer size of an anonymous pipe's
        # write end.
        N = support.PIPE_MAX_SIZE
        r, w = os.pipe()
        fdopen_kwargs["closefd"] = False

        # We need a separate thread to read from the pipe and allow the
        # write() to finish.  This thread is started after the SIGALRM is
        # received (forcing a first EINTR in write()).
        read_results = []
        write_finished = False
        error = None
        def _read():
            try:
                while not write_finished:
                    while r in select.select([r], [], [], 1.0)[0]:
                        s = os.read(r, 1024)
                        read_results.append(s)
            except BaseException as exc:
                nonlocal error
                error = exc
        t = threading.Thread(target=_read)
        t.daemon = True
        def alarm1(sig, frame):
            signal.signal(signal.SIGALRM, alarm2)
            signal.alarm(1)
        def alarm2(sig, frame):
            t.start()

        large_data = item * N
        signal.signal(signal.SIGALRM, alarm1)
        try:
            wio = self.io.open(w, **fdopen_kwargs)
            signal.alarm(1)
            # Expected behaviour:
            # - first raw write() is partial (because of the limited pipe buffer
            #   and the first alarm)
            # - second raw write() returns EINTR (because of the second alarm)
            # - subsequent write()s are successful (either partial or complete)
            written = wio.write(large_data)
            self.assertEqual(N, written)

            wio.flush()
            write_finished = True
            t.join()

            self.assertIsNone(error)
            self.assertEqual(N, sum(len(x) for x in read_results))
        finally:
            signal.alarm(0)
            write_finished = True
            os.close(w)
            os.close(r)
            # This is deliberate. If we didn't close the file descriptor
            # before closing wio, wio would try to flush its internal
            # buffer, and could block (in case of failure).
            try:
                wio.close()
            except OSError as e:
                if e.errno != errno.EBADF:
                    raise

    def test_interrupted_write_retry_buffered(self):
        self.check_interrupted_write_retry(b"x", mode="wb")

    def test_interrupted_write_retry_text(self):
        self.check_interrupted_write_retry("x", mode="w", encoding="latin1")


class CSignalsTest(SignalsTest):
    io = io

class PySignalsTest(SignalsTest):
    io = pyio

    # Handling reentrancy issues would slow down _pyio even more, so the
    # tests are disabled.
    test_reentrant_write_buffered = None
    test_reentrant_write_text = None


def load_tests(*args):
    tests = (CIOTest, PyIOTest, APIMismatchTest,
             CBufferedReaderTest, PyBufferedReaderTest,
             CBufferedWriterTest, PyBufferedWriterTest,
             CBufferedRWPairTest, PyBufferedRWPairTest,
             CBufferedRandomTest, PyBufferedRandomTest,
             StatefulIncrementalDecoderTest,
             CIncrementalNewlineDecoderTest, PyIncrementalNewlineDecoderTest,
             CTextIOWrapperTest, PyTextIOWrapperTest,
             CMiscIOTest, PyMiscIOTest,
             CSignalsTest, PySignalsTest,
             )

    # Put the namespaces of the IO module we are testing and some useful mock
    # classes in the __dict__ of each test.
    mocks = (MockRawIO, MisbehavedRawIO, MockFileIO, CloseFailureIO,
             MockNonBlockWriterIO, MockUnseekableIO, MockRawIOWithoutRead,
             SlowFlushRawIO)
    all_members = io.__all__ + ["IncrementalNewlineDecoder"]
    c_io_ns = {name : getattr(io, name) for name in all_members}
    py_io_ns = {name : getattr(pyio, name) for name in all_members}
    globs = globals()
    c_io_ns.update((x.__name__, globs["C" + x.__name__]) for x in mocks)
    py_io_ns.update((x.__name__, globs["Py" + x.__name__]) for x in mocks)
    for test in tests:
        if test.__name__.startswith("C"):
            for name, obj in c_io_ns.items():
                setattr(test, name, obj)
        elif test.__name__.startswith("Py"):
            for name, obj in py_io_ns.items():
                setattr(test, name, obj)

    suite = yp_unittest.TestSuite([yp_unittest.makeSuite(test) for test in tests])
    return suite

if __name__ == "__main__":
    yp_unittest.main()<|MERGE_RESOLUTION|>--- conflicted
+++ resolved
@@ -38,7 +38,6 @@
 import weakref
 from collections import deque, UserList
 from itertools import cycle, count
-<<<<<<< HEAD
 from yp_test import support
 from yp_test.support.script_helper import (
     assert_python_ok, assert_python_failure, run_python_until_end)
@@ -47,16 +46,6 @@
 from yp_test.support import threading_helper
 from yp_test.support import warnings_helper
 from yp_test.support.os_helper import FakePath
-=======
-from test import support
-from test.support.script_helper import (
-    assert_python_ok, assert_python_failure, run_python_until_end)
-from test.support import import_helper
-from test.support import os_helper
-from test.support import threading_helper
-from test.support import warnings_helper
-from test.support.os_helper import FakePath
->>>>>>> 233763af
 
 import codecs
 import io  # C implementation of io
@@ -1055,11 +1044,7 @@
 
 
 @support.cpython_only
-<<<<<<< HEAD
 class APIMismatchTest(yp_unittest.TestCase):
-=======
-class APIMismatchTest(unittest.TestCase):
->>>>>>> 233763af
 
     def test_RawIOBase_io_in_pyio_match(self):
         """Test that pyio RawIOBase class has all c RawIOBase methods"""
@@ -1090,15 +1075,12 @@
 
         self.assertEqual(42, bufio.fileno())
 
-<<<<<<< HEAD
     @yp_unittest.skip('test having existential crisis')
     def test_no_fileno(self):
         # XXX will we always have fileno() function? If so, kill
         # this test. Else, write it.
         pass
 
-=======
->>>>>>> 233763af
     def test_invalid_args(self):
         rawio = self.MockRawIO()
         bufio = self.tp(rawio)
@@ -1577,11 +1559,7 @@
 class CBufferedReaderTest(BufferedReaderTest, SizeofTest):
     tp = io.BufferedReader
 
-<<<<<<< HEAD
     @yp_unittest.skipIf(MEMORY_SANITIZER or ADDRESS_SANITIZER, "sanitizer defaults to crashing "
-=======
-    @unittest.skipIf(MEMORY_SANITIZER or ADDRESS_SANITIZER, "sanitizer defaults to crashing "
->>>>>>> 233763af
                      "instead of returning NULL for malloc failure.")
     def test_constructor(self):
         BufferedReaderTest.test_constructor(self)
@@ -1947,11 +1925,7 @@
 class CBufferedWriterTest(BufferedWriterTest, SizeofTest):
     tp = io.BufferedWriter
 
-<<<<<<< HEAD
     @yp_unittest.skipIf(MEMORY_SANITIZER or ADDRESS_SANITIZER, "sanitizer defaults to crashing "
-=======
-    @unittest.skipIf(MEMORY_SANITIZER or ADDRESS_SANITIZER, "sanitizer defaults to crashing "
->>>>>>> 233763af
                      "instead of returning NULL for malloc failure.")
     def test_constructor(self):
         BufferedWriterTest.test_constructor(self)
@@ -2451,11 +2425,7 @@
 class CBufferedRandomTest(BufferedRandomTest, SizeofTest):
     tp = io.BufferedRandom
 
-<<<<<<< HEAD
     @yp_unittest.skipIf(MEMORY_SANITIZER or ADDRESS_SANITIZER, "sanitizer defaults to crashing "
-=======
-    @unittest.skipIf(MEMORY_SANITIZER or ADDRESS_SANITIZER, "sanitizer defaults to crashing "
->>>>>>> 233763af
                      "instead of returning NULL for malloc failure.")
     def test_constructor(self):
         BufferedRandomTest.test_constructor(self)
@@ -2567,18 +2537,19 @@
 
     codecEnabled = False
 
-
-# bpo-41919: This method is separated from StatefulIncrementalDecoder to avoid a resource leak
-# when registering codecs and cleanup functions.
-def lookupTestDecoder(name):
-    if StatefulIncrementalDecoder.codecEnabled and name == 'test_decoder':
-        latin1 = codecs.lookup('latin-1')
-        return codecs.CodecInfo(
-            name='test_decoder', encode=latin1.encode, decode=None,
-            incrementalencoder=None,
-            streamreader=None, streamwriter=None,
-            incrementaldecoder=StatefulIncrementalDecoder)
-
+    @classmethod
+    def lookupTestDecoder(cls, name):
+        if cls.codecEnabled and name == 'test_decoder':
+            latin1 = codecs.lookup('latin-1')
+            return codecs.CodecInfo(
+                name='test_decoder', encode=latin1.encode, decode=None,
+                incrementalencoder=None,
+                streamreader=None, streamwriter=None,
+                incrementaldecoder=cls)
+
+# Register the previous decoder for testing.
+# Disabled by default, tests will enable it.
+codecs.register(StatefulIncrementalDecoder.lookupTestDecoder)
 
 @yp_unittest.skip_files
 class StatefulIncrementalDecoderTest(yp_unittest.TestCase):
@@ -2759,11 +2730,7 @@
         t.reconfigure(line_buffering=None)
         self.assertEqual(t.line_buffering, True)
 
-<<<<<<< HEAD
     @yp_unittest.skipIf(sys.flags.utf8_mode, "utf-8 mode is enabled")
-=======
-    @unittest.skipIf(sys.flags.utf8_mode, "utf-8 mode is enabled")
->>>>>>> 233763af
     def test_default_encoding(self):
         old_environ = dict(os.environ)
         try:
@@ -2785,11 +2752,7 @@
             os.environ.update(old_environ)
 
     @support.cpython_only
-<<<<<<< HEAD
     @yp_unittest.skipIf(sys.flags.utf8_mode, "utf-8 mode is enabled")
-=======
-    @unittest.skipIf(sys.flags.utf8_mode, "utf-8 mode is enabled")
->>>>>>> 233763af
     def test_device_encoding(self):
         # Issue 15989
         import _testcapi
@@ -4203,11 +4166,7 @@
     def test_nonblock_pipe_write_smallbuf(self):
         self._test_nonblock_pipe_write(1024)
 
-<<<<<<< HEAD
     @yp_unittest.skipUnless(hasattr(os, 'set_blocking'),
-=======
-    @unittest.skipUnless(hasattr(os, 'set_blocking'),
->>>>>>> 233763af
                          'os.set_blocking() required for this test')
     def _test_nonblock_pipe_write(self, bufsize):
         sent = []
@@ -4372,11 +4331,7 @@
             import sys
             import time
             import threading
-<<<<<<< HEAD
             from yp_test.support import SuppressCrashReport
-=======
-            from test.support import SuppressCrashReport
->>>>>>> 233763af
 
             file = sys.{stream_name}
 
