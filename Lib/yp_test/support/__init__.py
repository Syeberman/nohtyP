--- conflicted
+++ resolved
@@ -12,11 +12,7 @@
 import sysconfig
 import time
 import types
-<<<<<<< HEAD
 from yp_test import yp_unittest
-=======
-import unittest
->>>>>>> 233763af
 import warnings
 
 from .testresult import get_test_runner
@@ -61,6 +57,8 @@
     "LOOPBACK_TIMEOUT", "INTERNET_TIMEOUT", "SHORT_TIMEOUT", "LONG_TIMEOUT",
     ]
 
+class Error(Exception):
+    """Base class for regression test exceptions."""
 
 # Timeout in seconds for tests using a network server listening on the network
 # local loopback interface like 127.0.0.1.
@@ -79,13 +77,8 @@
 elif sys.platform == 'vxworks':
     LOOPBACK_TIMEOUT = 10
 
-# Timeout in seconds for network requests going to the internet. The timeout is
-# short enough to prevent a test to wait for too long if the internet request
-# is blocked for whatever reason.
-#
-# Usually, a timeout using INTERNET_TIMEOUT should not mark a test as failed,
-# but skip the test instead: see transient_internet().
-INTERNET_TIMEOUT = 60.0
+class ResourceDenied(unittest.SkipTest):
+    """Test skipped because it requested a disallowed resource.
 
 # Timeout in seconds to mark a test as failed if the test takes "too long".
 #
@@ -95,46 +88,59 @@
 # LONG_TIMEOUT instead.
 SHORT_TIMEOUT = 30.0
 
-# Timeout in seconds to detect when a test hangs.
-#
-# It is long enough to reduce the risk of test failure on the slowest Python
-# buildbots. It should not be used to mark a test as failed if the test takes
-# "too long". The timeout value depends on the regrtest --timeout command line
-# option.
-LONG_TIMEOUT = 5 * 60.0
-
-
-class Error(Exception):
-    """Base class for regression test exceptions."""
-
-class TestFailed(Error):
-    """Test failed."""
-
-class TestFailedWithDetails(TestFailed):
-    """Test failed."""
-    def __init__(self, msg, errors, failures):
-        self.msg = msg
-        self.errors = errors
-        self.failures = failures
-        super().__init__(msg, errors, failures)
-
-    def __str__(self):
-        return self.msg
-
-class TestDidNotRun(Error):
-    """Test did not run any subtests."""
-
-<<<<<<< HEAD
+@contextlib.contextmanager
+def _ignore_deprecated_imports(ignore=True):
+    """Context manager to suppress package and module deprecation
+    warnings when importing them.
+
+    If ignore is False, this context manager has no effect.
+    """
+    if ignore:
+        with warnings.catch_warnings():
+            warnings.filterwarnings("ignore", ".+ (module|package)",
+                                    DeprecationWarning)
+            yield
+    else:
+        yield
+
+
+def import_module(name, deprecated=False, *, required_on=()):
+    """Import and return the module to be tested, raising SkipTest if
+    it is not available.
+
+    If deprecated is True, any module or package deprecation messages
+    will be suppressed. If a module is required on a platform but optional for
+    others, set required_on to an iterable of platform prefixes which will be
+    compared against sys.platform.
+    """
+    with _ignore_deprecated_imports(deprecated):
+        try:
+            return importlib.import_module(name)
+        except ImportError as msg:
+            if sys.platform.startswith(tuple(required_on)):
+                raise
+            raise unittest.SkipTest(str(msg))
+
+
+def _save_and_remove_module(name, orig_modules):
+    """Helper function to save and remove a module from sys.modules
+
 class ResourceDenied(yp_unittest.SkipTest):
-=======
-class ResourceDenied(unittest.SkipTest):
->>>>>>> 233763af
     """Test skipped because it requested a disallowed resource.
 
-    This is raised when a test calls requires() for a resource that
-    has not be enabled.  It is used to distinguish between expected
-    and unexpected skips.
-    """
+def _save_and_block_module(name, orig_modules):
+    """Helper function to save and block a module in sys.modules
+
+    Return True if the module was in sys.modules, False otherwise.
+    """
+    saved = True
+    try:
+        orig_modules[name] = sys.modules[name]
+    except KeyError:
+        saved = False
+    sys.modules[name] = None
+    return saved
+
 
 def anticipate_failure(condition):
     """Decorator to mark a test that is known to be broken in some cases
@@ -321,11 +327,7 @@
     else:
         skip = False
 
-<<<<<<< HEAD
     return yp_unittest.skipIf(
-=======
-    return unittest.skipIf(
->>>>>>> 233763af
         skip,
         f"{sysname} version {min_version_txt} or higher required, not "
         f"{version_txt}"
@@ -387,11 +389,7 @@
             f(*args, **kwargs)
         except OSError as e:
             if "CERTIFICATE_VERIFY_FAILED" in str(e):
-<<<<<<< HEAD
                 raise yp_unittest.SkipTest("system does not contain "
-=======
-                raise unittest.SkipTest("system does not contain "
->>>>>>> 233763af
                                         "necessary certificates")
             raise
     return dec
@@ -420,48 +418,30 @@
         import zlib
     except ImportError:
         zlib = None
-<<<<<<< HEAD
     return yp_unittest.skipUnless(zlib, reason)
-=======
-    return unittest.skipUnless(zlib, reason)
->>>>>>> 233763af
 
 def requires_gzip(reason='requires gzip'):
     try:
         import gzip
     except ImportError:
         gzip = None
-<<<<<<< HEAD
     return yp_unittest.skipUnless(gzip, reason)
-=======
-    return unittest.skipUnless(gzip, reason)
->>>>>>> 233763af
 
 def requires_bz2(reason='requires bz2'):
     try:
         import bz2
     except ImportError:
         bz2 = None
-<<<<<<< HEAD
     return yp_unittest.skipUnless(bz2, reason)
-=======
-    return unittest.skipUnless(bz2, reason)
->>>>>>> 233763af
 
 def requires_lzma(reason='requires lzma'):
     try:
         import lzma
     except ImportError:
         lzma = None
-<<<<<<< HEAD
     return yp_unittest.skipUnless(lzma, reason)
 
 requires_legacy_unicode_capi = yp_unittest.skipUnless(unicode_legacy_string,
-=======
-    return unittest.skipUnless(lzma, reason)
-
-requires_legacy_unicode_capi = unittest.skipUnless(unicode_legacy_string,
->>>>>>> 233763af
                         'requires legacy Unicode C API')
 
 is_jython = sys.platform.startswith('java')
@@ -1010,11 +990,7 @@
     suite._tests = newtests
 
 def _run_suite(suite):
-<<<<<<< HEAD
     """Run tests from a yp_unittest.TestSuite-derived class."""
-=======
-    """Run tests from a unittest.TestSuite-derived class."""
->>>>>>> 233763af
     runner = get_test_runner(sys.stdout,
                              verbosity=verbose,
                              capture_output=(junit_xml_list is not None))
@@ -1142,11 +1118,7 @@
         elif isinstance(cls, valid_types):
             suite.addTest(cls)
         else:
-<<<<<<< HEAD
             suite.addTest(yp_unittest.makeSuite(cls))
-=======
-            suite.addTest(unittest.makeSuite(cls))
->>>>>>> 233763af
     _filter_suite(suite, match_test)
     _run_suite(suite)
 
@@ -1372,11 +1344,7 @@
             _buggy_ucrt = True
         else:
             _buggy_ucrt = False
-<<<<<<< HEAD
     return yp_unittest.skip("buggy MSVC UCRT strptime/strftime")(test) if _buggy_ucrt else test
-=======
-    return unittest.skip("buggy MSVC UCRT strptime/strftime")(test) if _buggy_ucrt else test
->>>>>>> 233763af
 
 class PythonSymlink:
     """Creates a symlink for the current Python executable"""
@@ -1439,19 +1407,11 @@
                 if verbose:
                     print("failed to clean up {}: {}".format(link, ex))
 
-    def _call(self, python, args, env, returncode):
-        import subprocess
-        cmd = [python, *args]
-        p = subprocess.Popen(cmd, stdout=subprocess.PIPE,
-                             stderr=subprocess.PIPE, env=env)
-        r = p.communicate()
-        if p.returncode != returncode:
-            if verbose:
-                print(repr(r[0]))
-                print(repr(r[1]), file=sys.stderr)
-            raise RuntimeError(
-                'unexpected return code: {0} (0x{0:08X})'.format(p.returncode))
-        return r
+def skip_unless_xattr(test):
+    """Skip decorator for tests that require functional extended attributes"""
+    ok = can_xattr()
+    msg = "no non-broken extended attribute support"
+    return test if ok else unittest.skip(msg)(test)
 
     def call_real(self, *args, returncode=0):
         return self._call(self.real, args, None, returncode)
@@ -1464,11 +1424,7 @@
     """Skip decorator for tests not run in (non-extended) PGO task"""
     ok = not PGO or PGO_EXTENDED
     msg = "Not run for (non-extended) PGO task"
-<<<<<<< HEAD
     return test if ok else yp_unittest.skip(msg)(test)
-=======
-    return test if ok else unittest.skip(msg)(test)
->>>>>>> 233763af
 
 
 def detect_api_mismatch(ref_api, other_api, *, ignore=()):
@@ -1510,7 +1466,6 @@
     Usage:
         import bar
         import foo
-<<<<<<< HEAD
         from yp_test import yp_unittest
         from yp_test import support
 
@@ -1519,16 +1474,6 @@
                 support.check__all__(self, foo)
 
         class OtherTestCase(yp_unittest.TestCase):
-=======
-        import unittest
-        from test import support
-
-        class MiscTestCase(unittest.TestCase):
-            def test__all__(self):
-                support.check__all__(self, foo)
-
-        class OtherTestCase(unittest.TestCase):
->>>>>>> 233763af
             def test__all__(self):
                 extra = {'BAR_CONST', 'FOO_CONST'}
                 not_exported = {'baz'}  # Undocumented name.
@@ -2069,11 +2014,7 @@
             # a file in /dev/shm/ directory.
             synchronize.Lock(ctx=None)
         except OSError as exc:
-<<<<<<< HEAD
             raise yp_unittest.SkipTest(f"broken multiprocessing SemLock: {exc!r}")
-=======
-            raise unittest.SkipTest(f"broken multiprocessing SemLock: {exc!r}")
->>>>>>> 233763af
 
 
 @contextlib.contextmanager
