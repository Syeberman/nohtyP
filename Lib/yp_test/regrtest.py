<<<<<<< HEAD
#! /usr/bin/env python3

"""
Usage:

python -m test [options] [test_name1 [test_name2 ...]]
python path/to/Lib/test/regrtest.py [options] [test_name1 [test_name2 ...]]


If no arguments or options are provided, finds all files matching
the pattern "test_*" in the Lib/test subdirectory and runs
them in alphabetical order (but see -M and -u, below, for exceptions).

For more rigorous testing, it is useful to use the following
command line:

python -E -Wd -m test [options] [test_name1 ...]


Options:

-h/--help       -- print this text and exit
--timeout TIMEOUT
                -- dump the traceback and exit if a test takes more
                   than TIMEOUT seconds; disabled if TIMEOUT is negative
                   or equals to zero
--wait          -- wait for user input, e.g., allow a debugger to be attached

Verbosity

-v/--verbose    -- run tests in verbose mode with output to stdout
-w/--verbose2   -- re-run failed tests in verbose mode
-W/--verbose3   -- display test output on failure
-d/--debug      -- print traceback for failed tests
-q/--quiet      -- no output unless one or more tests fail
-o/--slow       -- print the slowest 10 tests
   --header     -- print header with interpreter info

Selecting tests

-r/--randomize  -- randomize test execution order (see below)
   --randseed   -- pass a random seed to reproduce a previous random run
-f/--fromfile   -- read names of tests to run from a file (see below)
-x/--exclude    -- arguments are tests to *exclude*
-s/--single     -- single step through a set of tests (see below)
-m/--match PAT  -- match test cases and methods with glob pattern PAT
-G/--failfast   -- fail as soon as a test fails (only with -v or -W)
-u/--use RES1,RES2,...
                -- specify which special resource intensive tests to run
-M/--memlimit LIMIT
                -- run very large memory-consuming tests
   --testdir DIR
                -- execute test files in the specified directory (instead
                   of the Python stdlib test suite)

Special runs

-l/--findleaks  -- if GC is available detect tests that leak memory
-L/--runleaks   -- run the leaks(1) command just before exit
-R/--huntrleaks RUNCOUNTS
                -- search for reference leaks (needs debug build, v. slow)
-j/--multiprocess PROCESSES
                -- run PROCESSES processes at once
-T/--coverage   -- turn on code coverage tracing using the trace module
-D/--coverdir DIRECTORY
                -- Directory where coverage files are put
-N/--nocoverdir -- Put coverage files alongside modules
-t/--threshold THRESHOLD
                -- call gc.set_threshold(THRESHOLD)
-n/--nowindows  -- suppress error message boxes on Windows
-F/--forever    -- run the specified tests in a loop, until an error happens


Additional Option Details:

-r randomizes test execution order. You can use --randseed=int to provide a
int seed value for the randomizer; this is useful for reproducing troublesome
test orders.

-s On the first invocation of regrtest using -s, the first test file found
or the first test file given on the command line is run, and the name of
the next test is recorded in a file named pynexttest.  If run from the
Python build directory, pynexttest is located in the 'build' subdirectory,
otherwise it is located in tempfile.gettempdir().  On subsequent runs,
the test in pynexttest is run, and the next test is written to pynexttest.
When the last test has been run, pynexttest is deleted.  In this way it
is possible to single step through the test files.  This is useful when
doing memory analysis on the Python interpreter, which process tends to
consume too many resources to run the full regression test non-stop.

-S is used to continue running tests after an aborted run.  It will
maintain the order a standard run (ie, this assumes -r is not used).
This is useful after the tests have prematurely stopped for some external
reason and you want to start running from where you left off rather
than starting from the beginning.

-f reads the names of tests from the file given as f's argument, one
or more test names per line.  Whitespace is ignored.  Blank lines and
lines beginning with '#' are ignored.  This is especially useful for
whittling down failures involving interactions among tests.

-L causes the leaks(1) command to be run just before exit if it exists.
leaks(1) is available on Mac OS X and presumably on some other
FreeBSD-derived systems.

-R runs each test several times and examines sys.gettotalrefcount() to
see if the test appears to be leaking references.  The argument should
be of the form stab:run:fname where 'stab' is the number of times the
test is run to let gettotalrefcount settle down, 'run' is the number
of times further it is run and 'fname' is the name of the file the
reports are written to.  These parameters all have defaults (5, 4 and
"reflog.txt" respectively), and the minimal invocation is '-R :'.

-M runs tests that require an exorbitant amount of memory. These tests
typically try to ascertain containers keep working when containing more than
2 billion objects, which only works on 64-bit systems. There are also some
tests that try to exhaust the address space of the process, which only makes
sense on 32-bit systems with at least 2Gb of memory. The passed-in memlimit,
which is a string in the form of '2.5Gb', determines howmuch memory the
tests will limit themselves to (but they may go slightly over.) The number
shouldn't be more memory than the machine has (including swap memory). You
should also keep in mind that swap memory is generally much, much slower
than RAM, and setting memlimit to all available RAM or higher will heavily
tax the machine. On the other hand, it is no use running these tests with a
limit of less than 2.5Gb, and many require more than 20Gb. Tests that expect
to use more than memlimit memory will be skipped. The big-memory tests
generally run very, very long.

-u is used to specify which special resource intensive tests to run,
such as those requiring large file support or network connectivity.
The argument is a comma-separated list of words indicating the
resources to test.  Currently only the following are defined:

    all -       Enable all special resources.

    none -      Disable all special resources (this is the default).

    audio -     Tests that use the audio device.  (There are known
                cases of broken audio drivers that can crash Python or
                even the Linux kernel.)

    curses -    Tests that use curses and will modify the terminal's
                state and output modes.

    largefile - It is okay to run some test that may create huge
                files.  These tests can take a long time and may
                consume >2GB of disk space temporarily.

    network -   It is okay to run tests that use external network
                resource, e.g. testing SSL support for sockets.

    decimal -   Test the decimal module against a large suite that
                verifies compliance with standards.

    cpu -       Used for certain CPU-heavy tests.

    subprocess  Run all tests for the subprocess module.

    urlfetch -  It is okay to download files required on testing.

    gui -       Run tests that require a running GUI.

To enable all resources except one, use '-uall,-<resource>'.  For
example, to run all the tests except for the gui tests, give the
option '-uall,-gui'.
"""

# We import importlib *ASAP* in order to test #15386
import importlib

import builtins
import faulthandler
import getopt
import io
import json
import logging
import os
import platform
import random
import re
import shutil
import signal
import sys
import sysconfig
import tempfile
import time
import traceback
from yp_test import yp_unittest
import warnings
from inspect import isabstract

try:
    import threading
except ImportError:
    threading = None
try:
    import multiprocessing.process
except ImportError:
    multiprocessing = None


# Some times __path__ and __file__ are not absolute (e.g. while running from
# Lib/) and, if we change the CWD to run the tests in a temporary dir, some
# imports might fail.  This affects only the modules imported before os.chdir().
# These modules are searched first in sys.path[0] (so '' -- the CWD) and if
# they are found in the CWD their __file__ and __path__ will be relative (this
# happens before the chdir).  All the modules imported after the chdir, are
# not found in the CWD, and since the other paths in sys.path[1:] are absolute
# (site.py absolutize them), the __file__ and __path__ will be absolute too.
# Therefore it is necessary to absolutize manually the __file__ and __path__ of
# the packages to prevent later imports to fail when the CWD is different.
for module in sys.modules.values():
    if hasattr(module, '__path__'):
        module.__path__ = [os.path.abspath(path) for path in module.__path__]
    if hasattr(module, '__file__'):
        module.__file__ = os.path.abspath(module.__file__)


# MacOSX (a.k.a. Darwin) has a default stack size that is too small
# for deeply recursive regular expressions.  We see this as crashes in
# the Python test suite when running test_re.py and test_sre.py.  The
# fix is to set the stack limit to 2048.
# This approach may also be useful for other Unixy platforms that
# suffer from small default stack limits.
if sys.platform == 'darwin':
    try:
        import resource
    except ImportError:
        pass
    else:
        soft, hard = resource.getrlimit(resource.RLIMIT_STACK)
        newsoft = min(hard, max(soft, 1024*2048))
        resource.setrlimit(resource.RLIMIT_STACK, (newsoft, hard))

# Test result constants.
PASSED = 1
FAILED = 0
ENV_CHANGED = -1
SKIPPED = -2
RESOURCE_DENIED = -3
INTERRUPTED = -4
CHILD_ERROR = -5   # error in a child process

from yp_test import support

RESOURCE_NAMES = ('audio', 'curses', 'largefile', 'network',
                  'decimal', 'cpu', 'subprocess', 'urlfetch', 'gui')

TEMPDIR = os.path.abspath(tempfile.gettempdir())

def usage(msg):
    print(msg, file=sys.stderr)
    print("Use --help for usage", file=sys.stderr)
    sys.exit(2)


def main(tests=None, testdir=None, verbose=0, quiet=False,
         exclude=False, single=False, randomize=False, fromfile=None,
         findleaks=False, use_resources=None, trace=False, coverdir='coverage',
         runleaks=False, huntrleaks=False, verbose2=False, print_slow=False,
         random_seed=None, use_mp=None, verbose3=False, forever=False,
         header=False, failfast=False, match_tests=None):
    """Execute a test suite.

    This also parses command-line options and modifies its behavior
    accordingly.

    tests -- a list of strings containing test names (optional)
    testdir -- the directory in which to look for tests (optional)

    Users other than the Python test suite will certainly want to
    specify testdir; if it's omitted, the directory containing the
    Python test suite is searched for.

    If the tests argument is omitted, the tests listed on the
    command-line will be used.  If that's empty, too, then all *.py
    files beginning with test_ will be used.

    The other default arguments (verbose, quiet, exclude,
    single, randomize, findleaks, use_resources, trace, coverdir,
    print_slow, and random_seed) allow programmers calling main()
    directly to set the values that would normally be set by flags
    on the command line.
    """

    # Display the Python traceback on fatal errors (e.g. segfault)
    faulthandler.enable(all_threads=True)

    # Display the Python traceback on SIGALRM or SIGUSR1 signal
    signals = []
    if hasattr(signal, 'SIGALRM'):
        signals.append(signal.SIGALRM)
    if hasattr(signal, 'SIGUSR1'):
        signals.append(signal.SIGUSR1)
    for signum in signals:
        faulthandler.register(signum, chain=True)

    replace_stdout()

    support.record_original_stdout(sys.stdout)
    try:
        opts, args = getopt.getopt(sys.argv[1:], 'hvqxsoS:rf:lu:t:TD:NLR:FdwWM:nj:Gm:',
            ['help', 'verbose', 'verbose2', 'verbose3', 'quiet',
             'exclude', 'single', 'slow', 'randomize', 'fromfile=', 'findleaks',
             'use=', 'threshold=', 'coverdir=', 'nocoverdir',
             'runleaks', 'huntrleaks=', 'memlimit=', 'randseed=',
             'multiprocess=', 'coverage', 'slaveargs=', 'forever', 'debug',
             'start=', 'nowindows', 'header', 'testdir=', 'timeout=', 'wait',
             'failfast', 'match='])
    except getopt.error as msg:
        usage(msg)

    # Defaults
    if random_seed is None:
        random_seed = random.randrange(10000000)
    if use_resources is None:
        use_resources = []
    debug = False
    start = None
    timeout = None
    for o, a in opts:
        if o in ('-h', '--help'):
            print(__doc__)
            return
        elif o in ('-v', '--verbose'):
            verbose += 1
        elif o in ('-w', '--verbose2'):
            verbose2 = True
        elif o in ('-d', '--debug'):
            debug = True
        elif o in ('-W', '--verbose3'):
            verbose3 = True
        elif o in ('-G', '--failfast'):
            failfast = True
        elif o in ('-q', '--quiet'):
            quiet = True;
            verbose = 0
        elif o in ('-x', '--exclude'):
            exclude = True
        elif o in ('-S', '--start'):
            start = a
        elif o in ('-s', '--single'):
            single = True
        elif o in ('-o', '--slow'):
            print_slow = True
        elif o in ('-r', '--randomize'):
            randomize = True
        elif o == '--randseed':
            random_seed = int(a)
        elif o in ('-f', '--fromfile'):
            fromfile = a
        elif o in ('-m', '--match'):
            match_tests = a
        elif o in ('-l', '--findleaks'):
            findleaks = True
        elif o in ('-L', '--runleaks'):
            runleaks = True
        elif o in ('-t', '--threshold'):
            import gc
            gc.set_threshold(int(a))
        elif o in ('-T', '--coverage'):
            trace = True
        elif o in ('-D', '--coverdir'):
            # CWD is replaced with a temporary dir before calling main(), so we
            # need  join it with the saved CWD so it goes where the user expects.
            coverdir = os.path.join(support.SAVEDCWD, a)
        elif o in ('-N', '--nocoverdir'):
            coverdir = None
        elif o in ('-R', '--huntrleaks'):
            huntrleaks = a.split(':')
            if len(huntrleaks) not in (2, 3):
                print(a, huntrleaks)
                usage('-R takes 2 or 3 colon-separated arguments')
            if not huntrleaks[0]:
                huntrleaks[0] = 5
            else:
                huntrleaks[0] = int(huntrleaks[0])
            if not huntrleaks[1]:
                huntrleaks[1] = 4
            else:
                huntrleaks[1] = int(huntrleaks[1])
            if len(huntrleaks) == 2 or not huntrleaks[2]:
                huntrleaks[2:] = ["reflog.txt"]
            # Avoid false positives due to various caches
            # filling slowly with random data:
            warm_caches()
        elif o in ('-M', '--memlimit'):
            support.set_memlimit(a)
        elif o in ('-u', '--use'):
            u = [x.lower() for x in a.split(',')]
            for r in u:
                if r == 'all':
                    use_resources[:] = RESOURCE_NAMES
                    continue
                if r == 'none':
                    del use_resources[:]
                    continue
                remove = False
                if r[0] == '-':
                    remove = True
                    r = r[1:]
                if r not in RESOURCE_NAMES:
                    usage('Invalid -u/--use option: ' + a)
                if remove:
                    if r in use_resources:
                        use_resources.remove(r)
                elif r not in use_resources:
                    use_resources.append(r)
        elif o in ('-n', '--nowindows'):
            import msvcrt
            msvcrt.SetErrorMode(msvcrt.SEM_FAILCRITICALERRORS|
                    msvcrt.SEM_NOALIGNMENTFAULTEXCEPT|
                    msvcrt.SEM_NOGPFAULTERRORBOX|
                    msvcrt.SEM_NOOPENFILEERRORBOX)
            try:
                msvcrt.CrtSetReportMode
            except AttributeError:
                # release build
                pass
            else:
                for m in [msvcrt.CRT_WARN, msvcrt.CRT_ERROR, msvcrt.CRT_ASSERT]:
                    msvcrt.CrtSetReportMode(m, msvcrt.CRTDBG_MODE_FILE)
                    msvcrt.CrtSetReportFile(m, msvcrt.CRTDBG_FILE_STDERR)
        elif o in ('-F', '--forever'):
            forever = True
        elif o in ('-j', '--multiprocess'):
            use_mp = int(a)
            if use_mp <= 0:
                try:
                    import multiprocessing
                    # Use all cores + extras for tests that like to sleep
                    use_mp = 2 + multiprocessing.cpu_count()
                except (ImportError, NotImplementedError):
                    use_mp = 3
            if use_mp == 1:
                use_mp = None
        elif o == '--header':
            header = True
        elif o == '--slaveargs':
            args, kwargs = json.loads(a)
            try:
                result = runtest(*args, **kwargs)
            except KeyboardInterrupt:
                result = INTERRUPTED, ''
            except BaseException as e:
                traceback.print_exc()
                result = CHILD_ERROR, str(e)
            sys.stdout.flush()
            print()   # Force a newline (just in case)
            print(json.dumps(result))
            sys.exit(0)
        elif o == '--testdir':
            # CWD is replaced with a temporary dir before calling main(), so we
            # join it with the saved CWD so it ends up where the user expects.
            testdir = os.path.join(support.SAVEDCWD, a)
        elif o == '--timeout':
            if hasattr(faulthandler, 'dump_tracebacks_later'):
                timeout = float(a)
                if timeout <= 0:
                    timeout = None
            else:
                print("Warning: The timeout option requires "
                      "faulthandler.dump_tracebacks_later")
                timeout = None
        elif o == '--wait':
            input("Press any key to continue...")
        else:
            print(("No handler for option {}.  Please report this as a bug "
                   "at http://bugs.python.org.").format(o), file=sys.stderr)
            sys.exit(1)
    if single and fromfile:
        usage("-s and -f don't go together!")
    if use_mp and trace:
        usage("-T and -j don't go together!")
    if use_mp and findleaks:
        usage("-l and -j don't go together!")
    if use_mp and support.max_memuse:
        usage("-M and -j don't go together!")
    if failfast and not (verbose or verbose3):
        usage("-G/--failfast needs either -v or -W")

    good = []
    bad = []
    skipped = []
    resource_denieds = []
    environment_changed = []
    interrupted = False

    if findleaks:
        try:
            import gc
        except ImportError:
            print('No GC available, disabling findleaks.')
            findleaks = False
        else:
            # Uncomment the line below to report garbage that is not
            # freeable by reference counting alone.  By default only
            # garbage that is not collectable by the GC is reported.
            #gc.set_debug(gc.DEBUG_SAVEALL)
            found_garbage = []

    if single:
        filename = os.path.join(TEMPDIR, 'pynexttest')
        try:
            fp = open(filename, 'r')
            next_test = fp.read().strip()
            tests = [next_test]
            fp.close()
        except IOError:
            pass

    if fromfile:
        tests = []
        fp = open(os.path.join(support.SAVEDCWD, fromfile))
        count_pat = re.compile(r'\[\s*\d+/\s*\d+\]')
        for line in fp:
            line = count_pat.sub('', line)
            guts = line.split() # assuming no test has whitespace in its name
            if guts and not guts[0].startswith('#'):
                tests.extend(guts)
        fp.close()

    # Strip .py extensions.
    removepy(args)
    removepy(tests)

    stdtests = STDTESTS[:]
    nottests = NOTTESTS.copy()
    if exclude:
        for arg in args:
            if arg in stdtests:
                stdtests.remove(arg)
            nottests.add(arg)
        args = []

    # For a partial run, we do not need to clutter the output.
    if verbose or header or not (quiet or single or tests or args):
        # Print basic platform information
        print("==", platform.python_implementation(), *sys.version.split())
        print("==  ", platform.platform(aliased=True),
                      "%s-endian" % sys.byteorder)
        print("==  ", os.getcwd())
        print("Testing with flags:", sys.flags)

    # if testdir is set, then we are not running the python tests suite, so
    # don't add default tests to be executed or skipped (pass empty values)
    if testdir:
        alltests = findtests(testdir, list(), set())
    else:
        alltests = findtests(testdir, stdtests, nottests)

    selected = tests or args or alltests
    if single:
        selected = selected[:1]
        try:
            next_single_test = alltests[alltests.index(selected[0])+1]
        except IndexError:
            next_single_test = None
    # Remove all the selected tests that precede start if it's set.
    if start:
        try:
            del selected[:selected.index(start)]
        except ValueError:
            print("Couldn't find starting test (%s), using all tests" % start)
    if randomize:
        random.seed(random_seed)
        print("Using random seed", random_seed)
        random.shuffle(selected)
    if trace:
        import trace, tempfile
        tracer = trace.Trace(ignoredirs=[sys.base_prefix, sys.base_exec_prefix,
                                         tempfile.gettempdir()],
                             trace=False, count=True)

    test_times = []
    support.verbose = verbose      # Tell tests to be moderately quiet
    support.use_resources = use_resources
    save_modules = sys.modules.keys()

    def accumulate_result(test, result):
        ok, test_time = result
        test_times.append((test_time, test))
        if ok == PASSED:
            good.append(test)
        elif ok == FAILED:
            bad.append(test)
        elif ok == ENV_CHANGED:
            environment_changed.append(test)
        elif ok == SKIPPED:
            skipped.append(test)
        elif ok == RESOURCE_DENIED:
            skipped.append(test)
            resource_denieds.append(test)

    if forever:
        def test_forever(tests=list(selected)):
            while True:
                for test in tests:
                    yield test
                    if bad:
                        return
        tests = test_forever()
        test_count = ''
        test_count_width = 3
    else:
        tests = iter(selected)
        test_count = '/{}'.format(len(selected))
        test_count_width = len(test_count) - 1

    if use_mp:
        try:
            from threading import Thread
        except ImportError:
            print("Multiprocess option requires thread support")
            sys.exit(2)
        from queue import Queue
        from subprocess import Popen, PIPE
        debug_output_pat = re.compile(r"\[\d+ refs\]$")
        output = Queue()
        pending = MultiprocessTests(tests)
        opt_args = support.args_from_interpreter_flags()
        base_cmd = [sys.executable] + opt_args + ['-m', 'yp_test.regrtest']
        def work():
            # A worker thread.
            try:
                while True:
                    try:
                        test = next(pending)
                    except StopIteration:
                        output.put((None, None, None, None))
                        return
                    args_tuple = (
                        (test, verbose, quiet),
                        dict(huntrleaks=huntrleaks, use_resources=use_resources,
                             debug=debug, output_on_failure=verbose3,
                             timeout=timeout, failfast=failfast,
                             match_tests=match_tests)
                    )
                    # -E is needed by some tests, e.g. test_import
                    # Running the child from the same working directory ensures
                    # that TEMPDIR for the child is the same when
                    # sysconfig.is_python_build() is true. See issue 15300.
                    popen = Popen(base_cmd + ['--slaveargs', json.dumps(args_tuple)],
                                   stdout=PIPE, stderr=PIPE,
                                   universal_newlines=True,
                                   close_fds=(os.name != 'nt'),
                                   cwd=support.SAVEDCWD)
                    stdout, stderr = popen.communicate()
                    retcode = popen.wait()
                    # Strip last refcount output line if it exists, since it
                    # comes from the shutdown of the interpreter in the subcommand.
                    stderr = debug_output_pat.sub("", stderr)
                    stdout, _, result = stdout.strip().rpartition("\n")
                    if retcode != 0:
                        result = (CHILD_ERROR, "Exit code %s" % retcode)
                        output.put((test, stdout.rstrip(), stderr.rstrip(), result))
                        return
                    if not result:
                        output.put((None, None, None, None))
                        return
                    result = json.loads(result)
                    output.put((test, stdout.rstrip(), stderr.rstrip(), result))
            except BaseException:
                output.put((None, None, None, None))
                raise
        workers = [Thread(target=work) for i in range(use_mp)]
        for worker in workers:
            worker.start()
        finished = 0
        test_index = 1
        try:
            while finished < use_mp:
                test, stdout, stderr, result = output.get()
                if test is None:
                    finished += 1
                    continue
                accumulate_result(test, result)
                if not quiet:
                    fmt = "[{1:{0}}{2}/{3}] {4}" if bad else "[{1:{0}}{2}] {4}"
                    print(fmt.format(
                        test_count_width, test_index, test_count,
                        len(bad), test))
                if stdout:
                    print(stdout)
                if stderr:
                    print(stderr, file=sys.stderr)
                sys.stdout.flush()
                sys.stderr.flush()
                if result[0] == INTERRUPTED:
                    raise KeyboardInterrupt
                if result[0] == CHILD_ERROR:
                    raise Exception("Child error on {}: {}".format(test, result[1]))
                test_index += 1
        except KeyboardInterrupt:
            interrupted = True
            pending.interrupted = True
        for worker in workers:
            worker.join()
    else:
        for test_index, test in enumerate(tests, 1):
            if not quiet:
                fmt = "[{1:{0}}{2}/{3}] {4}" if bad else "[{1:{0}}{2}] {4}"
                print(fmt.format(
                    test_count_width, test_index, test_count, len(bad), test))
                sys.stdout.flush()
            if trace:
                # If we're tracing code coverage, then we don't exit with status
                # if on a false return value from main.
                tracer.runctx('runtest(test, verbose, quiet, timeout=timeout)',
                              globals=globals(), locals=vars())
            else:
                try:
                    result = runtest(test, verbose, quiet, huntrleaks, debug,
                                     output_on_failure=verbose3,
                                     timeout=timeout, failfast=failfast,
                                     match_tests=match_tests)
                    accumulate_result(test, result)
                except KeyboardInterrupt:
                    interrupted = True
                    break
                except:
                    raise
            if findleaks:
                gc.collect()
                if gc.garbage:
                    print("Warning: test created", len(gc.garbage), end=' ')
                    print("uncollectable object(s).")
                    # move the uncollectable objects somewhere so we don't see
                    # them again
                    found_garbage.extend(gc.garbage)
                    del gc.garbage[:]
            # Unload the newly imported modules (best effort finalization)
            for module in sys.modules.keys():
                if module not in save_modules and module.startswith("yp_test."):
                    support.unload(module)

    if interrupted:
        # print a newline after ^C
        print()
        print("Test suite interrupted by signal SIGINT.")
        omitted = set(selected) - set(good) - set(bad) - set(skipped)
        print(count(len(omitted), "test"), "omitted:")
        printlist(omitted)
    if good and not quiet:
        if not bad and not skipped and not interrupted and len(good) > 1:
            print("All", end=' ')
        print(count(len(good), "test"), "OK.")
    if print_slow:
        test_times.sort(reverse=True)
        print("10 slowest tests:")
        for time, test in test_times[:10]:
            print("%s: %.1fs" % (test, time))
    if bad:
        bad = sorted(set(bad) - set(environment_changed))
        if bad:
            print(count(len(bad), "test"), "failed:")
            printlist(bad)
    if environment_changed:
        print("{} altered the execution environment:".format(
                 count(len(environment_changed), "test")))
        printlist(environment_changed)
    if skipped and not quiet:
        print(count(len(skipped), "test"), "skipped:")
        printlist(skipped)

        e = _ExpectedSkips()
        plat = sys.platform
        if e.isvalid():
            surprise = set(skipped) - e.getexpected() - set(resource_denieds)
            if surprise:
                print(count(len(surprise), "skip"), \
                      "unexpected on", plat + ":")
                printlist(surprise)
            else:
                print("Those skips are all expected on", plat + ".")
        else:
            print("Ask someone to teach regrtest.py about which tests are")
            print("expected to get skipped on", plat + ".")

    if verbose2 and bad:
        print("Re-running failed tests in verbose mode")
        for test in bad:
            print("Re-running test %r in verbose mode" % test)
            sys.stdout.flush()
            try:
                verbose = True
                ok = runtest(test, True, quiet, huntrleaks, debug, timeout=timeout)
            except KeyboardInterrupt:
                # print a newline separate from the ^C
                print()
                break
            except:
                raise

    if single:
        if next_single_test:
            with open(filename, 'w') as fp:
                fp.write(next_single_test + '\n')
        else:
            os.unlink(filename)

    if trace:
        r = tracer.results()
        r.write_results(show_missing=True, summary=True, coverdir=coverdir)

    if runleaks:
        os.system("leaks %d" % os.getpid())

    sys.exit(len(bad) > 0 or interrupted)


# small set of tests to determine if we have a basically functioning interpreter
# (i.e. if any of these fail, then anything else is likely to follow)
STDTESTS = [
#    'test_grammar',
#    'test_opcodes',
#    'test_dict',
#    'test_builtin',
#    'test_exceptions',
#    'test_types',
#    'test_unittest',
#    'test_doctest',
#    'test_doctest2',
#    'test_support'
]

# set of tests that we don't want to be executed when using regrtest
NOTTESTS = set()

def findtests(testdir=None, stdtests=STDTESTS, nottests=NOTTESTS):
    """Return a list of all applicable test modules."""
    testdir = findtestdir(testdir)
    names = os.listdir(testdir)
    tests = []
    others = set(stdtests) | nottests
    for name in names:
        mod, ext = os.path.splitext(name)
        if mod[:5] == "test_" and ext in (".py", "") and mod not in others:
            tests.append(mod)
    return stdtests + sorted(tests)

# We do not use a generator so multiple threads can call next().
class MultiprocessTests(object):

    """A thread-safe iterator over tests for multiprocess mode."""

    def __init__(self, tests):
        self.interrupted = False
        self.lock = threading.Lock()
        self.tests = tests

    def __iter__(self):
        return self

    def __next__(self):
        with self.lock:
            if self.interrupted:
                raise StopIteration('tests interrupted')
            return next(self.tests)

def replace_stdout():
    """Set stdout encoder error handler to backslashreplace (as stderr error
    handler) to avoid UnicodeEncodeError when printing a traceback"""
    import atexit

    stdout = sys.stdout
    sys.stdout = open(stdout.fileno(), 'w',
        encoding=stdout.encoding,
        errors="backslashreplace",
        closefd=False,
        newline='\n')

    def restore_stdout():
        sys.stdout.close()
        sys.stdout = stdout
    atexit.register(restore_stdout)

def runtest(test, verbose, quiet,
            huntrleaks=False, debug=False, use_resources=None,
            output_on_failure=False, failfast=False, match_tests=None,
            timeout=None):
    """Run a single test.

    test -- the name of the test
    verbose -- if true, print more messages
    quiet -- if true, don't print 'skipped' messages (probably redundant)
    test_times -- a list of (time, test_name) pairs
    huntrleaks -- run multiple times to test for leaks; requires a debug
                  build; a triple corresponding to -R's three arguments
    output_on_failure -- if true, display test output on failure
    timeout -- dump the traceback and exit if a test takes more than
               timeout seconds

    Returns one of the test result constants:
        INTERRUPTED      KeyboardInterrupt when run under -j
        RESOURCE_DENIED  test skipped because resource denied
        SKIPPED          test skipped for some other reason
        ENV_CHANGED      test failed because it changed the execution environment
        FAILED           test failed
        PASSED           test passed
    """

    if use_resources is not None:
        support.use_resources = use_resources
    use_timeout = (timeout is not None)
    if use_timeout:
        faulthandler.dump_tracebacks_later(timeout, exit=True)
    try:
        support.match_tests = match_tests
        if failfast:
            support.failfast = True
        if output_on_failure:
            support.verbose = True

            # Reuse the same instance to all calls to runtest(). Some
            # tests keep a reference to sys.stdout or sys.stderr
            # (eg. test_argparse).
            if runtest.stringio is None:
                stream = io.StringIO()
                runtest.stringio = stream
            else:
                stream = runtest.stringio
                stream.seek(0)
                stream.truncate()

            orig_stdout = sys.stdout
            orig_stderr = sys.stderr
            try:
                sys.stdout = stream
                sys.stderr = stream
                result = runtest_inner(test, verbose, quiet, huntrleaks,
                                       debug, display_failure=False)
                if result[0] == FAILED:
                    output = stream.getvalue()
                    orig_stderr.write(output)
                    orig_stderr.flush()
            finally:
                sys.stdout = orig_stdout
                sys.stderr = orig_stderr
        else:
            support.verbose = verbose  # Tell tests to be moderately quiet
            result = runtest_inner(test, verbose, quiet, huntrleaks, debug,
                                   display_failure=not verbose)
        return result
    finally:
        if use_timeout:
            faulthandler.cancel_dump_tracebacks_later()
        cleanup_test_droppings(test, verbose)
runtest.stringio = None

# Unit tests are supposed to leave the execution environment unchanged
# once they complete.  But sometimes tests have bugs, especially when
# tests fail, and the changes to environment go on to mess up other
# tests.  This can cause issues with buildbot stability, since tests
# are run in random order and so problems may appear to come and go.
# There are a few things we can save and restore to mitigate this, and
# the following context manager handles this task.

class saved_test_environment:
    """Save bits of the test environment and restore them at block exit.

        with saved_test_environment(testname, verbose, quiet):
            #stuff

    Unless quiet is True, a warning is printed to stderr if any of
    the saved items was changed by the test.  The attribute 'changed'
    is initially False, but is set to True if a change is detected.

    If verbose is more than 1, the before and after state of changed
    items is also printed.
    """

    changed = False

    def __init__(self, testname, verbose=0, quiet=False):
        self.testname = testname
        self.verbose = verbose
        self.quiet = quiet

    # To add things to save and restore, add a name XXX to the resources list
    # and add corresponding get_XXX/restore_XXX functions.  get_XXX should
    # return the value to be saved and compared against a second call to the
    # get function when test execution completes.  restore_XXX should accept
    # the saved value and restore the resource using it.  It will be called if
    # and only if a change in the value is detected.
    #
    # Note: XXX will have any '.' replaced with '_' characters when determining
    # the corresponding method names.

    resources = ('sys.argv', 'cwd', 'sys.stdin', 'sys.stdout', 'sys.stderr',
                 'os.environ', 'sys.path', 'sys.path_hooks', '__import__',
                 'warnings.filters', 'asyncore.socket_map',
                 'logging._handlers', 'logging._handlerList', 'sys.gettrace',
                 'sys.warnoptions', 'threading._dangling',
                 'multiprocessing.process._dangling',
                 'sysconfig._CONFIG_VARS', 'sysconfig._INSTALL_SCHEMES',
                 'support.TESTFN',
                )

    def get_sys_argv(self):
        return id(sys.argv), sys.argv, sys.argv[:]
    def restore_sys_argv(self, saved_argv):
        sys.argv = saved_argv[1]
        sys.argv[:] = saved_argv[2]

    def get_cwd(self):
        return os.getcwd()
    def restore_cwd(self, saved_cwd):
        os.chdir(saved_cwd)

    def get_sys_stdout(self):
        return sys.stdout
    def restore_sys_stdout(self, saved_stdout):
        sys.stdout = saved_stdout

    def get_sys_stderr(self):
        return sys.stderr
    def restore_sys_stderr(self, saved_stderr):
        sys.stderr = saved_stderr

    def get_sys_stdin(self):
        return sys.stdin
    def restore_sys_stdin(self, saved_stdin):
        sys.stdin = saved_stdin

    def get_os_environ(self):
        return id(os.environ), os.environ, dict(os.environ)
    def restore_os_environ(self, saved_environ):
        os.environ = saved_environ[1]
        os.environ.clear()
        os.environ.update(saved_environ[2])

    def get_sys_path(self):
        return id(sys.path), sys.path, sys.path[:]
    def restore_sys_path(self, saved_path):
        sys.path = saved_path[1]
        sys.path[:] = saved_path[2]

    def get_sys_path_hooks(self):
        return id(sys.path_hooks), sys.path_hooks, sys.path_hooks[:]
    def restore_sys_path_hooks(self, saved_hooks):
        sys.path_hooks = saved_hooks[1]
        sys.path_hooks[:] = saved_hooks[2]

    def get_sys_gettrace(self):
        return sys.gettrace()
    def restore_sys_gettrace(self, trace_fxn):
        sys.settrace(trace_fxn)

    def get___import__(self):
        return builtins.__import__
    def restore___import__(self, import_):
        builtins.__import__ = import_

    def get_warnings_filters(self):
        return id(warnings.filters), warnings.filters, warnings.filters[:]
    def restore_warnings_filters(self, saved_filters):
        warnings.filters = saved_filters[1]
        warnings.filters[:] = saved_filters[2]

    def get_asyncore_socket_map(self):
        asyncore = sys.modules.get('asyncore')
        # XXX Making a copy keeps objects alive until __exit__ gets called.
        return asyncore and asyncore.socket_map.copy() or {}
    def restore_asyncore_socket_map(self, saved_map):
        asyncore = sys.modules.get('asyncore')
        if asyncore is not None:
            asyncore.close_all(ignore_all=True)
            asyncore.socket_map.update(saved_map)

    def get_shutil_archive_formats(self):
        # we could call get_archives_formats() but that only returns the
        # registry keys; we want to check the values too (the functions that
        # are registered)
        return shutil._ARCHIVE_FORMATS, shutil._ARCHIVE_FORMATS.copy()
    def restore_shutil_archive_formats(self, saved):
        shutil._ARCHIVE_FORMATS = saved[0]
        shutil._ARCHIVE_FORMATS.clear()
        shutil._ARCHIVE_FORMATS.update(saved[1])

    def get_shutil_unpack_formats(self):
        return shutil._UNPACK_FORMATS, shutil._UNPACK_FORMATS.copy()
    def restore_shutil_unpack_formats(self, saved):
        shutil._UNPACK_FORMATS = saved[0]
        shutil._UNPACK_FORMATS.clear()
        shutil._UNPACK_FORMATS.update(saved[1])

    def get_logging__handlers(self):
        # _handlers is a WeakValueDictionary
        return id(logging._handlers), logging._handlers, logging._handlers.copy()
    def restore_logging__handlers(self, saved_handlers):
        # Can't easily revert the logging state
        pass

    def get_logging__handlerList(self):
        # _handlerList is a list of weakrefs to handlers
        return id(logging._handlerList), logging._handlerList, logging._handlerList[:]
    def restore_logging__handlerList(self, saved_handlerList):
        # Can't easily revert the logging state
        pass

    def get_sys_warnoptions(self):
        return id(sys.warnoptions), sys.warnoptions, sys.warnoptions[:]
    def restore_sys_warnoptions(self, saved_options):
        sys.warnoptions = saved_options[1]
        sys.warnoptions[:] = saved_options[2]

    # Controlling dangling references to Thread objects can make it easier
    # to track reference leaks.
    def get_threading__dangling(self):
        if not threading:
            return None
        # This copies the weakrefs without making any strong reference
        return threading._dangling.copy()
    def restore_threading__dangling(self, saved):
        if not threading:
            return
        threading._dangling.clear()
        threading._dangling.update(saved)

    # Same for Process objects
    def get_multiprocessing_process__dangling(self):
        if not multiprocessing:
            return None
        # This copies the weakrefs without making any strong reference
        return multiprocessing.process._dangling.copy()
    def restore_multiprocessing_process__dangling(self, saved):
        if not multiprocessing:
            return
        multiprocessing.process._dangling.clear()
        multiprocessing.process._dangling.update(saved)

    def get_sysconfig__CONFIG_VARS(self):
        # make sure the dict is initialized
        sysconfig.get_config_var('prefix')
        return (id(sysconfig._CONFIG_VARS), sysconfig._CONFIG_VARS,
                dict(sysconfig._CONFIG_VARS))
    def restore_sysconfig__CONFIG_VARS(self, saved):
        sysconfig._CONFIG_VARS = saved[1]
        sysconfig._CONFIG_VARS.clear()
        sysconfig._CONFIG_VARS.update(saved[2])

    def get_sysconfig__INSTALL_SCHEMES(self):
        return (id(sysconfig._INSTALL_SCHEMES), sysconfig._INSTALL_SCHEMES,
                sysconfig._INSTALL_SCHEMES.copy())
    def restore_sysconfig__INSTALL_SCHEMES(self, saved):
        sysconfig._INSTALL_SCHEMES = saved[1]
        sysconfig._INSTALL_SCHEMES.clear()
        sysconfig._INSTALL_SCHEMES.update(saved[2])

    def get_support_TESTFN(self):
        if os.path.isfile(support.TESTFN):
            result = 'f'
        elif os.path.isdir(support.TESTFN):
            result = 'd'
        else:
            result = None
        return result
    def restore_support_TESTFN(self, saved_value):
        if saved_value is None:
            if os.path.isfile(support.TESTFN):
                os.unlink(support.TESTFN)
            elif os.path.isdir(support.TESTFN):
                shutil.rmtree(support.TESTFN)

    def resource_info(self):
        for name in self.resources:
            method_suffix = name.replace('.', '_')
            get_name = 'get_' + method_suffix
            restore_name = 'restore_' + method_suffix
            yield name, getattr(self, get_name), getattr(self, restore_name)

    def __enter__(self):
        self.saved_values = dict((name, get()) for name, get, restore
                                                   in self.resource_info())
        return self

    def __exit__(self, exc_type, exc_val, exc_tb):
        saved_values = self.saved_values
        del self.saved_values
        for name, get, restore in self.resource_info():
            current = get()
            original = saved_values.pop(name)
            # Check for changes to the resource's value
            if current != original:
                self.changed = True
                restore(original)
                if not self.quiet:
                    print("Warning -- {} was modified by {}".format(
                                                 name, self.testname),
                                                 file=sys.stderr)
                    if self.verbose > 1:
                        print("  Before: {}\n  After:  {} ".format(
                                                  original, current),
                                                  file=sys.stderr)
        return False


def runtest_inner(test, verbose, quiet,
                  huntrleaks=False, debug=False, display_failure=True):
    support.unload(test)

    test_time = 0.0
    refleak = False  # True if the test leaked references.
    try:
        if test.startswith('yp_test.'):
            abstest = test
        else:
            # Always import it from the test package
            abstest = 'yp_test.' + test
        with saved_test_environment(test, verbose, quiet) as environment:
            start_time = time.time()
            the_package = __import__(abstest, globals(), locals(), [])
            the_module = getattr(the_package, test)
            # If the test has a test_main, that will run the appropriate
            # tests.  If not, use normal yp_unittest test loading.
            test_runner = getattr(the_module, "test_main", None)
            if test_runner is None:
                tests = yp_unittest.TestLoader().loadTestsFromModule(the_module)
                test_runner = lambda: support.run_unittest(tests)
            test_runner()
            if huntrleaks:
                refleak = dash_R(the_module, test, test_runner,
                    huntrleaks)
            test_time = time.time() - start_time
    except support.ResourceDenied as msg:
        if not quiet:
            print(test, "skipped --", msg)
            sys.stdout.flush()
        return RESOURCE_DENIED, test_time
    except yp_unittest.SkipTest as msg:
        if not quiet:
            print(test, "skipped --", msg)
            sys.stdout.flush()
        return SKIPPED, test_time
    except KeyboardInterrupt:
        raise
    except support.TestFailed as msg:
        if display_failure:
            print("test", test, "failed --", msg, file=sys.stderr)
        else:
            print("test", test, "failed", file=sys.stderr)
        sys.stderr.flush()
        return FAILED, test_time
    except:
        msg = traceback.format_exc()
        print("test", test, "crashed --", msg, file=sys.stderr)
        sys.stderr.flush()
        return FAILED, test_time
    else:
        if refleak:
            return FAILED, test_time
        if environment.changed:
            return ENV_CHANGED, test_time
        return PASSED, test_time

def cleanup_test_droppings(testname, verbose):
    import shutil
    import stat
    import gc

    # First kill any dangling references to open files etc.
    # This can also issue some ResourceWarnings which would otherwise get
    # triggered during the following test run, and possibly produce failures.
    gc.collect()

    # Try to clean up junk commonly left behind.  While tests shouldn't leave
    # any files or directories behind, when a test fails that can be tedious
    # for it to arrange.  The consequences can be especially nasty on Windows,
    # since if a test leaves a file open, it cannot be deleted by name (while
    # there's nothing we can do about that here either, we can display the
    # name of the offending test, which is a real help).
    for name in (support.TESTFN,
                 "db_home",
                ):
        if not os.path.exists(name):
            continue

        if os.path.isdir(name):
            kind, nuker = "directory", shutil.rmtree
        elif os.path.isfile(name):
            kind, nuker = "file", os.unlink
        else:
            raise SystemError("os.path says %r exists but is neither "
                              "directory nor file" % name)

        if verbose:
            print("%r left behind %s %r" % (testname, kind, name))
        try:
            # if we have chmod, fix possible permissions problems
            # that might prevent cleanup
            if (hasattr(os, 'chmod')):
                os.chmod(name, stat.S_IRWXU | stat.S_IRWXG | stat.S_IRWXO)
            nuker(name)
        except Exception as msg:
            print(("%r left behind %s %r and it couldn't be "
                "removed: %s" % (testname, kind, name, msg)), file=sys.stderr)

def dash_R(the_module, test, indirect_test, huntrleaks):
    """Run a test multiple times, looking for reference leaks.

    Returns:
        False if the test didn't leak references; True if we detected refleaks.
    """
    # This code is hackish and inelegant, but it seems to do the job.
    import copyreg
    import collections.abc

    if not hasattr(sys, 'gettotalrefcount'):
        raise Exception("Tracking reference leaks requires a debug build "
                        "of Python")

    # Save current values for dash_R_cleanup() to restore.
    fs = warnings.filters[:]
    ps = copyreg.dispatch_table.copy()
    pic = sys.path_importer_cache.copy()
    try:
        import zipimport
    except ImportError:
        zdc = None # Run unmodified on platforms without zipimport support
    else:
        zdc = zipimport._zip_directory_cache.copy()
    abcs = {}
    for abc in [getattr(collections.abc, a) for a in collections.abc.__all__]:
        if not isabstract(abc):
            continue
        for obj in abc.__subclasses__() + [abc]:
            abcs[obj] = obj._abc_registry.copy()

    if indirect_test:
        def run_the_test():
            indirect_test()
    else:
        def run_the_test():
            del sys.modules[the_module.__name__]
            exec('import ' + the_module.__name__)

    deltas = []
    nwarmup, ntracked, fname = huntrleaks
    fname = os.path.join(support.SAVEDCWD, fname)
    repcount = nwarmup + ntracked
    print("beginning", repcount, "repetitions", file=sys.stderr)
    print(("1234567890"*(repcount//10 + 1))[:repcount], file=sys.stderr)
    sys.stderr.flush()
    dash_R_cleanup(fs, ps, pic, zdc, abcs)
    for i in range(repcount):
        rc_before = sys.gettotalrefcount()
        run_the_test()
        sys.stderr.write('.')
        sys.stderr.flush()
        dash_R_cleanup(fs, ps, pic, zdc, abcs)
        rc_after = sys.gettotalrefcount()
        if i >= nwarmup:
            deltas.append(rc_after - rc_before)
    print(file=sys.stderr)
    if any(deltas):
        msg = '%s leaked %s references, sum=%s' % (test, deltas, sum(deltas))
        print(msg, file=sys.stderr)
        sys.stderr.flush()
        with open(fname, "a") as refrep:
            print(msg, file=refrep)
            refrep.flush()
        return True
    return False

def dash_R_cleanup(fs, ps, pic, zdc, abcs):
    import gc, copyreg
    import _strptime, linecache
    import urllib.parse, urllib.request, mimetypes, doctest
    import struct, filecmp, collections.abc
    from distutils.dir_util import _path_created
    from weakref import WeakSet

    # Clear the warnings registry, so they can be displayed again
    for mod in sys.modules.values():
        if hasattr(mod, '__warningregistry__'):
            del mod.__warningregistry__

    # Restore some original values.
    warnings.filters[:] = fs
    copyreg.dispatch_table.clear()
    copyreg.dispatch_table.update(ps)
    sys.path_importer_cache.clear()
    sys.path_importer_cache.update(pic)
    try:
        import zipimport
    except ImportError:
        pass # Run unmodified on platforms without zipimport support
    else:
        zipimport._zip_directory_cache.clear()
        zipimport._zip_directory_cache.update(zdc)

    # clear type cache
    sys._clear_type_cache()

    # Clear ABC registries, restoring previously saved ABC registries.
    for abc in [getattr(collections.abc, a) for a in collections.abc.__all__]:
        if not isabstract(abc):
            continue
        for obj in abc.__subclasses__() + [abc]:
            obj._abc_registry = abcs.get(obj, WeakSet()).copy()
            obj._abc_cache.clear()
            obj._abc_negative_cache.clear()

    # Flush standard output, so that buffered data is sent to the OS and
    # associated Python objects are reclaimed.
    for stream in (sys.stdout, sys.stderr, sys.__stdout__, sys.__stderr__):
        if stream is not None:
            stream.flush()

    # Clear assorted module caches.
    _path_created.clear()
    re.purge()
    _strptime._regex_cache.clear()
    urllib.parse.clear_cache()
    urllib.request.urlcleanup()
    linecache.clearcache()
    mimetypes._default_mime_types()
    filecmp._cache.clear()
    struct._clearcache()
    doctest.master = None
    try:
        import ctypes
    except ImportError:
        # Don't worry about resetting the cache if ctypes is not supported
        pass
    else:
        ctypes._reset_cache()

    # Collect cyclic trash.
    gc.collect()

def warm_caches():
    # char cache
    s = bytes(range(256))
    for i in range(256):
        s[i:i+1]
    # unicode cache
    x = [chr(i) for i in range(256)]
    # int cache
    x = list(range(-5, 257))

def findtestdir(path=None):
    return path or os.path.dirname(__file__) or os.curdir

def removepy(names):
    if not names:
        return
    for idx, name in enumerate(names):
        basename, ext = os.path.splitext(name)
        if ext == '.py':
            names[idx] = basename

def count(n, word):
    if n == 1:
        return "%d %s" % (n, word)
    else:
        return "%d %ss" % (n, word)

def printlist(x, width=70, indent=4):
    """Print the elements of iterable x to stdout.

    Optional arg width (default 70) is the maximum line length.
    Optional arg indent (default 4) is the number of blanks with which to
    begin each line.
    """

    from textwrap import fill
    blanks = ' ' * indent
    # Print the sorted list: 'x' may be a '--random' list or a set()
    print(fill(' '.join(str(elt) for elt in sorted(x)), width,
               initial_indent=blanks, subsequent_indent=blanks))

# Map sys.platform to a string containing the basenames of tests
# expected to be skipped on that platform.
#
# Special cases:
#     test_pep277
#         The _ExpectedSkips constructor adds this to the set of expected
#         skips if not os.path.supports_unicode_filenames.
#     test_timeout
#         Controlled by test_timeout.skip_expected.  Requires the network
#         resource and a socket module.
#
# Tests that are expected to be skipped everywhere except on one platform
# are also handled separately.

_expectations = (
    ('win32',
        """
        test__locale
        test_crypt
        test_curses
        test_dbm
        test_devpoll
        test_fcntl
        test_fork1
        test_epoll
        test_dbm_gnu
        test_dbm_ndbm
        test_grp
        test_ioctl
        test_largefile
        test_kqueue
        test_openpty
        test_ossaudiodev
        test_pipes
        test_poll
        test_posix
        test_pty
        test_pwd
        test_resource
        test_signal
        test_syslog
        test_threadsignals
        test_wait3
        test_wait4
        """),
    ('linux',
        """
        test_curses
        test_devpoll
        test_largefile
        test_kqueue
        test_ossaudiodev
        """),
    ('unixware',
        """
        test_epoll
        test_largefile
        test_kqueue
        test_minidom
        test_openpty
        test_pyexpat
        test_sax
        test_sundry
        """),
    ('openunix',
        """
        test_epoll
        test_largefile
        test_kqueue
        test_minidom
        test_openpty
        test_pyexpat
        test_sax
        test_sundry
        """),
    ('sco_sv',
        """
        test_asynchat
        test_fork1
        test_epoll
        test_gettext
        test_largefile
        test_locale
        test_kqueue
        test_minidom
        test_openpty
        test_pyexpat
        test_queue
        test_sax
        test_sundry
        test_thread
        test_threaded_import
        test_threadedtempfile
        test_threading
        """),
    ('darwin',
        """
        test__locale
        test_curses
        test_devpoll
        test_epoll
        test_dbm_gnu
        test_gdb
        test_largefile
        test_locale
        test_minidom
        test_ossaudiodev
        test_poll
        """),
    ('sunos',
        """
        test_curses
        test_dbm
        test_epoll
        test_kqueue
        test_dbm_gnu
        test_gzip
        test_openpty
        test_zipfile
        test_zlib
        """),
    ('hp-ux',
        """
        test_curses
        test_epoll
        test_dbm_gnu
        test_gzip
        test_largefile
        test_locale
        test_kqueue
        test_minidom
        test_openpty
        test_pyexpat
        test_sax
        test_zipfile
        test_zlib
        """),
    ('cygwin',
        """
        test_curses
        test_dbm
        test_devpoll
        test_epoll
        test_ioctl
        test_kqueue
        test_largefile
        test_locale
        test_ossaudiodev
        test_socketserver
        """),
    ('os2emx',
        """
        test_audioop
        test_curses
        test_epoll
        test_kqueue
        test_largefile
        test_mmap
        test_openpty
        test_ossaudiodev
        test_pty
        test_resource
        test_signal
        """),
    ('freebsd',
        """
        test_devpoll
        test_epoll
        test_dbm_gnu
        test_locale
        test_ossaudiodev
        test_pep277
        test_pty
        test_socketserver
        test_tcl
        test_tk
        test_ttk_guionly
        test_ttk_textonly
        test_timeout
        test_urllibnet
        test_multiprocessing
        """),
    ('aix',
        """
        test_bz2
        test_epoll
        test_dbm_gnu
        test_gzip
        test_kqueue
        test_ossaudiodev
        test_tcl
        test_tk
        test_ttk_guionly
        test_ttk_textonly
        test_zipimport
        test_zlib
        """),
    ('openbsd',
        """
        test_ctypes
        test_devpoll
        test_epoll
        test_dbm_gnu
        test_locale
        test_normalization
        test_ossaudiodev
        test_pep277
        test_tcl
        test_tk
        test_ttk_guionly
        test_ttk_textonly
        test_multiprocessing
        """),
    ('netbsd',
        """
        test_ctypes
        test_curses
        test_devpoll
        test_epoll
        test_dbm_gnu
        test_locale
        test_ossaudiodev
        test_pep277
        test_tcl
        test_tk
        test_ttk_guionly
        test_ttk_textonly
        test_multiprocessing
        """),
)

class _ExpectedSkips:
    def __init__(self):
        import os.path
        from yp_test import test_timeout

        self.valid = False
        expected = None
        for item in _expectations:
            if sys.platform.startswith(item[0]):
                expected = item[1]
                break
        if expected is not None:
            self.expected = set(expected.split())

            # These are broken tests, for now skipped on every platform.
            # XXX Fix these!
            self.expected.add('test_nis')

            # expected to be skipped on every platform, even Linux
            if not os.path.supports_unicode_filenames:
                self.expected.add('test_pep277')

            # doctest, profile and cProfile tests fail when the codec for the
            # fs encoding isn't built in because PyUnicode_Decode() adds two
            # calls into Python.
            encs = ("utf-8", "latin-1", "ascii", "mbcs", "utf-16", "utf-32")
            if sys.getfilesystemencoding().lower() not in encs:
                self.expected.add('test_profile')
                self.expected.add('test_cProfile')
                self.expected.add('test_doctest')

            if test_timeout.skip_expected:
                self.expected.add('test_timeout')

            if sys.platform != "win32":
                # test_sqlite is only reliable on Windows where the library
                # is distributed with Python
                WIN_ONLY = {"test_unicode_file", "test_winreg",
                            "test_winsound", "test_startfile",
                            "test_sqlite", "test_msilib"}
                self.expected |= WIN_ONLY

            if sys.platform != 'sunos5':
                self.expected.add('test_nis')

            if support.python_is_optimized():
                self.expected.add("test_gdb")

            self.valid = True

    def isvalid(self):
        "Return true iff _ExpectedSkips knows about the current platform."
        return self.valid

    def getexpected(self):
        """Return set of test names we expect to skip on current platform.

        self.isvalid() must be true.
        """

        assert self.isvalid()
        return self.expected

def _make_temp_dir_for_build(TEMPDIR):
    # When tests are run from the Python build directory, it is best practice
    # to keep the test files in a subfolder.  It eases the cleanup of leftover
    # files using command "make distclean".
    if sysconfig.is_python_build():
        TEMPDIR = os.path.join(sysconfig.get_config_var('srcdir'), 'build')
        TEMPDIR = os.path.abspath(TEMPDIR)
        try:
            os.mkdir(TEMPDIR)
        except FileExistsError:
            pass

    # Define a writable temp dir that will be used as cwd while running
    # the tests. The name of the dir includes the pid to allow parallel
    # testing (see the -j option).
    # FIXME Python creates a directory name based on the PID, which might
    # already exist; better to use mktemp as intended
    return TEMPDIR, tempfile.mktemp(prefix="test_python_", dir=TEMPDIR)

if __name__ == '__main__':
    # Remove regrtest.py's own directory from the module search path. Despite
    # the elimination of implicit relative imports, this is still needed to
    # ensure that submodules of the test package do not inappropriately appear
    # as top-level modules even when people (or buildbots!) invoke regrtest.py
    # directly instead of using the -m switch
    mydir = os.path.abspath(os.path.normpath(os.path.dirname(sys.argv[0])))
    i = len(sys.path)
    while i >= 0:
        i -= 1
        if os.path.abspath(os.path.normpath(sys.path[i])) == mydir:
            del sys.path[i]

    # findtestdir() gets the dirname out of __file__, so we have to make it
    # absolute before changing the working directory.
    # For example __file__ may be relative when running trace or profile.
    # See issue #9323.
    __file__ = os.path.abspath(__file__)

    # sanity check
    assert __file__ == os.path.abspath(sys.argv[0])

    TEMPDIR, TESTCWD = _make_temp_dir_for_build(TEMPDIR)

    # Run the tests in a context manager that temporary changes the CWD to a
    # temporary and writable directory. If it's not possible to create or
    # change the CWD, the original CWD will be used. The original CWD is
    # available from support.SAVEDCWD.
    with support.temp_cwd(TESTCWD, quiet=True):
        main()
=======
#! /usr/bin/env python3

"""
Script to run Python regression tests.

Run this script with -h or --help for documentation.
"""

USAGE = """\
python -m test [options] [test_name1 [test_name2 ...]]
python path/to/Lib/test/regrtest.py [options] [test_name1 [test_name2 ...]]
"""

DESCRIPTION = """\
Run Python regression tests.

If no arguments or options are provided, finds all files matching
the pattern "test_*" in the Lib/test subdirectory and runs
them in alphabetical order (but see -M and -u, below, for exceptions).

For more rigorous testing, it is useful to use the following
command line:

python -E -Wd -m test [options] [test_name1 ...]
"""

EPILOG = """\
Additional option details:

-r randomizes test execution order. You can use --randseed=int to provide a
int seed value for the randomizer; this is useful for reproducing troublesome
test orders.

-s On the first invocation of regrtest using -s, the first test file found
or the first test file given on the command line is run, and the name of
the next test is recorded in a file named pynexttest.  If run from the
Python build directory, pynexttest is located in the 'build' subdirectory,
otherwise it is located in tempfile.gettempdir().  On subsequent runs,
the test in pynexttest is run, and the next test is written to pynexttest.
When the last test has been run, pynexttest is deleted.  In this way it
is possible to single step through the test files.  This is useful when
doing memory analysis on the Python interpreter, which process tends to
consume too many resources to run the full regression test non-stop.

-S is used to continue running tests after an aborted run.  It will
maintain the order a standard run (ie, this assumes -r is not used).
This is useful after the tests have prematurely stopped for some external
reason and you want to start running from where you left off rather
than starting from the beginning.

-f reads the names of tests from the file given as f's argument, one
or more test names per line.  Whitespace is ignored.  Blank lines and
lines beginning with '#' are ignored.  This is especially useful for
whittling down failures involving interactions among tests.

-L causes the leaks(1) command to be run just before exit if it exists.
leaks(1) is available on Mac OS X and presumably on some other
FreeBSD-derived systems.

-R runs each test several times and examines sys.gettotalrefcount() to
see if the test appears to be leaking references.  The argument should
be of the form stab:run:fname where 'stab' is the number of times the
test is run to let gettotalrefcount settle down, 'run' is the number
of times further it is run and 'fname' is the name of the file the
reports are written to.  These parameters all have defaults (5, 4 and
"reflog.txt" respectively), and the minimal invocation is '-R :'.

-M runs tests that require an exorbitant amount of memory. These tests
typically try to ascertain containers keep working when containing more than
2 billion objects, which only works on 64-bit systems. There are also some
tests that try to exhaust the address space of the process, which only makes
sense on 32-bit systems with at least 2Gb of memory. The passed-in memlimit,
which is a string in the form of '2.5Gb', determines howmuch memory the
tests will limit themselves to (but they may go slightly over.) The number
shouldn't be more memory than the machine has (including swap memory). You
should also keep in mind that swap memory is generally much, much slower
than RAM, and setting memlimit to all available RAM or higher will heavily
tax the machine. On the other hand, it is no use running these tests with a
limit of less than 2.5Gb, and many require more than 20Gb. Tests that expect
to use more than memlimit memory will be skipped. The big-memory tests
generally run very, very long.

-u is used to specify which special resource intensive tests to run,
such as those requiring large file support or network connectivity.
The argument is a comma-separated list of words indicating the
resources to test.  Currently only the following are defined:

    all -       Enable all special resources.

    none -      Disable all special resources (this is the default).

    audio -     Tests that use the audio device.  (There are known
                cases of broken audio drivers that can crash Python or
                even the Linux kernel.)

    curses -    Tests that use curses and will modify the terminal's
                state and output modes.

    largefile - It is okay to run some test that may create huge
                files.  These tests can take a long time and may
                consume >2GB of disk space temporarily.

    network -   It is okay to run tests that use external network
                resource, e.g. testing SSL support for sockets.

    decimal -   Test the decimal module against a large suite that
                verifies compliance with standards.

    cpu -       Used for certain CPU-heavy tests.

    subprocess  Run all tests for the subprocess module.

    urlfetch -  It is okay to download files required on testing.

    gui -       Run tests that require a running GUI.

To enable all resources except one, use '-uall,-<resource>'.  For
example, to run all the tests except for the gui tests, give the
option '-uall,-gui'.
"""

# We import importlib *ASAP* in order to test #15386
import importlib

import argparse
import builtins
import faulthandler
import io
import json
import locale
import logging
import os
import platform
import random
import re
import shutil
import signal
import sys
import sysconfig
import tempfile
import time
import traceback
import unittest
import warnings
from inspect import isabstract

try:
    import threading
except ImportError:
    threading = None
try:
    import _multiprocessing, multiprocessing.process
except ImportError:
    multiprocessing = None


# Some times __path__ and __file__ are not absolute (e.g. while running from
# Lib/) and, if we change the CWD to run the tests in a temporary dir, some
# imports might fail.  This affects only the modules imported before os.chdir().
# These modules are searched first in sys.path[0] (so '' -- the CWD) and if
# they are found in the CWD their __file__ and __path__ will be relative (this
# happens before the chdir).  All the modules imported after the chdir, are
# not found in the CWD, and since the other paths in sys.path[1:] are absolute
# (site.py absolutize them), the __file__ and __path__ will be absolute too.
# Therefore it is necessary to absolutize manually the __file__ and __path__ of
# the packages to prevent later imports to fail when the CWD is different.
for module in sys.modules.values():
    if hasattr(module, '__path__'):
        module.__path__ = [os.path.abspath(path) for path in module.__path__]
    if hasattr(module, '__file__'):
        module.__file__ = os.path.abspath(module.__file__)


# MacOSX (a.k.a. Darwin) has a default stack size that is too small
# for deeply recursive regular expressions.  We see this as crashes in
# the Python test suite when running test_re.py and test_sre.py.  The
# fix is to set the stack limit to 2048.
# This approach may also be useful for other Unixy platforms that
# suffer from small default stack limits.
if sys.platform == 'darwin':
    try:
        import resource
    except ImportError:
        pass
    else:
        soft, hard = resource.getrlimit(resource.RLIMIT_STACK)
        newsoft = min(hard, max(soft, 1024*2048))
        resource.setrlimit(resource.RLIMIT_STACK, (newsoft, hard))

# Test result constants.
PASSED = 1
FAILED = 0
ENV_CHANGED = -1
SKIPPED = -2
RESOURCE_DENIED = -3
INTERRUPTED = -4
CHILD_ERROR = -5   # error in a child process

from test import support

RESOURCE_NAMES = ('audio', 'curses', 'largefile', 'network',
                  'decimal', 'cpu', 'subprocess', 'urlfetch', 'gui')

# When tests are run from the Python build directory, it is best practice
# to keep the test files in a subfolder.  This eases the cleanup of leftover
# files using the "make distclean" command.
if sysconfig.is_python_build():
    TEMPDIR = os.path.join(sysconfig.get_config_var('srcdir'), 'build')
else:
    TEMPDIR = tempfile.gettempdir()
TEMPDIR = os.path.abspath(TEMPDIR)

class _ArgParser(argparse.ArgumentParser):

    def error(self, message):
        super().error(message + "\nPass -h or --help for complete help.")

def _create_parser():
    # Set prog to prevent the uninformative "__main__.py" from displaying in
    # error messages when using "python -m test ...".
    parser = _ArgParser(prog='regrtest.py',
                        usage=USAGE,
                        description=DESCRIPTION,
                        epilog=EPILOG,
                        add_help=False,
                        formatter_class=argparse.RawDescriptionHelpFormatter)

    # Arguments with this clause added to its help are described further in
    # the epilog's "Additional option details" section.
    more_details = '  See the section at bottom for more details.'

    group = parser.add_argument_group('General options')
    # We add help explicitly to control what argument group it renders under.
    group.add_argument('-h', '--help', action='help',
                       help='show this help message and exit')
    group.add_argument('--timeout', metavar='TIMEOUT', type=float,
                        help='dump the traceback and exit if a test takes '
                             'more than TIMEOUT seconds; disabled if TIMEOUT '
                             'is negative or equals to zero')
    group.add_argument('--wait', action='store_true',
                       help='wait for user input, e.g., allow a debugger '
                            'to be attached')
    group.add_argument('--slaveargs', metavar='ARGS')
    group.add_argument('-S', '--start', metavar='START',
                       help='the name of the test at which to start.' +
                            more_details)

    group = parser.add_argument_group('Verbosity')
    group.add_argument('-v', '--verbose', action='count',
                       help='run tests in verbose mode with output to stdout')
    group.add_argument('-w', '--verbose2', action='store_true',
                       help='re-run failed tests in verbose mode')
    group.add_argument('-W', '--verbose3', action='store_true',
                       help='display test output on failure')
    group.add_argument('-q', '--quiet', action='store_true',
                       help='no output unless one or more tests fail')
    group.add_argument('-o', '--slow', action='store_true', dest='print_slow',
                       help='print the slowest 10 tests')
    group.add_argument('--header', action='store_true',
                       help='print header with interpreter info')

    group = parser.add_argument_group('Selecting tests')
    group.add_argument('-r', '--randomize', action='store_true',
                       help='randomize test execution order.' + more_details)
    group.add_argument('--randseed', metavar='SEED',
                       dest='random_seed', type=int,
                       help='pass a random seed to reproduce a previous '
                            'random run')
    group.add_argument('-f', '--fromfile', metavar='FILE',
                       help='read names of tests to run from a file.' +
                            more_details)
    group.add_argument('-x', '--exclude', action='store_true',
                       help='arguments are tests to *exclude*')
    group.add_argument('-s', '--single', action='store_true',
                       help='single step through a set of tests.' +
                            more_details)
    group.add_argument('-m', '--match', metavar='PAT',
                       dest='match_tests',
                       help='match test cases and methods with glob pattern PAT')
    group.add_argument('-G', '--failfast', action='store_true',
                       help='fail as soon as a test fails (only with -v or -W)')
    group.add_argument('-u', '--use', metavar='RES1,RES2,...',
                       action='append', type=resources_list,
                       help='specify which special resource intensive tests '
                            'to run.' + more_details)
    group.add_argument('-M', '--memlimit', metavar='LIMIT',
                       help='run very large memory-consuming tests.' +
                            more_details)
    group.add_argument('--testdir', metavar='DIR',
                       type=relative_filename,
                       help='execute test files in the specified directory '
                            '(instead of the Python stdlib test suite)')

    group = parser.add_argument_group('Special runs')
    group.add_argument('-l', '--findleaks', action='store_true',
                       help='if GC is available detect tests that leak memory')
    group.add_argument('-L', '--runleaks', action='store_true',
                       help='run the leaks(1) command just before exit.' +
                            more_details)
    group.add_argument('-R', '--huntrleaks', metavar='RUNCOUNTS',
                       type=huntrleaks,
                       help='search for reference leaks (needs debug build, '
                            'very slow).' + more_details)
    group.add_argument('-j', '--multiprocess', metavar='PROCESSES',
                       dest='use_mp', type=int,
                       help='run PROCESSES processes at once')
    group.add_argument('-T', '--coverage', action='store_true',
                       dest='trace',
                       help='turn on code coverage tracing using the trace '
                            'module')
    group.add_argument('-D', '--coverdir', metavar='DIR',
                       type=relative_filename,
                       help='directory where coverage files are put')
    group.add_argument('-N', '--nocoverdir',
                       action='store_const', const=None, dest='coverdir',
                       help='put coverage files alongside modules')
    group.add_argument('-t', '--threshold', metavar='THRESHOLD',
                       type=int,
                       help='call gc.set_threshold(THRESHOLD)')
    group.add_argument('-n', '--nowindows', action='store_true',
                       help='suppress error message boxes on Windows')
    group.add_argument('-F', '--forever', action='store_true',
                       help='run the specified tests in a loop, until an '
                            'error happens')

    parser.add_argument('args', nargs=argparse.REMAINDER,
                        help=argparse.SUPPRESS)

    return parser

def relative_filename(string):
    # CWD is replaced with a temporary dir before calling main(), so we
    # join it with the saved CWD so it ends up where the user expects.
    return os.path.join(support.SAVEDCWD, string)

def huntrleaks(string):
    args = string.split(':')
    if len(args) not in (2, 3):
        raise argparse.ArgumentTypeError(
            'needs 2 or 3 colon-separated arguments')
    nwarmup = int(args[0]) if args[0] else 5
    ntracked = int(args[1]) if args[1] else 4
    fname = args[2] if len(args) > 2 and args[2] else 'reflog.txt'
    return nwarmup, ntracked, fname

def resources_list(string):
    u = [x.lower() for x in string.split(',')]
    for r in u:
        if r == 'all' or r == 'none':
            continue
        if r[0] == '-':
            r = r[1:]
        if r not in RESOURCE_NAMES:
            raise argparse.ArgumentTypeError('invalid resource: ' + r)
    return u

def _parse_args(args, **kwargs):
    # Defaults
    ns = argparse.Namespace(testdir=None, verbose=0, quiet=False,
         exclude=False, single=False, randomize=False, fromfile=None,
         findleaks=False, use_resources=None, trace=False, coverdir='coverage',
         runleaks=False, huntrleaks=False, verbose2=False, print_slow=False,
         random_seed=None, use_mp=None, verbose3=False, forever=False,
         header=False, failfast=False, match_tests=None)
    for k, v in kwargs.items():
        if not hasattr(ns, k):
            raise TypeError('%r is an invalid keyword argument '
                            'for this function' % k)
        setattr(ns, k, v)
    if ns.use_resources is None:
        ns.use_resources = []

    parser = _create_parser()
    parser.parse_args(args=args, namespace=ns)

    if ns.single and ns.fromfile:
        parser.error("-s and -f don't go together!")
    if ns.use_mp and ns.trace:
        parser.error("-T and -j don't go together!")
    if ns.use_mp and ns.findleaks:
        parser.error("-l and -j don't go together!")
    if ns.use_mp and ns.memlimit:
        parser.error("-M and -j don't go together!")
    if ns.failfast and not (ns.verbose or ns.verbose3):
        parser.error("-G/--failfast needs either -v or -W")

    if ns.quiet:
        ns.verbose = 0
    if ns.timeout is not None:
        if hasattr(faulthandler, 'dump_traceback_later'):
            if ns.timeout <= 0:
                ns.timeout = None
        else:
            print("Warning: The timeout option requires "
                  "faulthandler.dump_traceback_later")
            ns.timeout = None
    if ns.use_mp is not None:
        if ns.use_mp <= 0:
            # Use all cores + extras for tests that like to sleep
            ns.use_mp = 2 + (os.cpu_count() or 1)
        if ns.use_mp == 1:
            ns.use_mp = None
    if ns.use:
        for a in ns.use:
            for r in a:
                if r == 'all':
                    ns.use_resources[:] = RESOURCE_NAMES
                    continue
                if r == 'none':
                    del ns.use_resources[:]
                    continue
                remove = False
                if r[0] == '-':
                    remove = True
                    r = r[1:]
                if remove:
                    if r in ns.use_resources:
                        ns.use_resources.remove(r)
                elif r not in ns.use_resources:
                    ns.use_resources.append(r)
    if ns.random_seed is not None:
        ns.randomize = True

    return ns


def run_test_in_subprocess(testname, ns):
    """Run the given test in a subprocess with --slaveargs.

    ns is the option Namespace parsed from command-line arguments. regrtest
    is invoked in a subprocess with the --slaveargs argument; when the
    subprocess exits, its return code, stdout and stderr are returned as a
    3-tuple.
    """
    from subprocess import Popen, PIPE
    base_cmd = ([sys.executable] + support.args_from_interpreter_flags() +
                ['-X', 'faulthandler', '-m', 'test.regrtest'])

    slaveargs = (
            (testname, ns.verbose, ns.quiet),
            dict(huntrleaks=ns.huntrleaks,
                 use_resources=ns.use_resources,
                 output_on_failure=ns.verbose3,
                 timeout=ns.timeout, failfast=ns.failfast,
                 match_tests=ns.match_tests))
    # Running the child from the same working directory as regrtest's original
    # invocation ensures that TEMPDIR for the child is the same when
    # sysconfig.is_python_build() is true. See issue 15300.
    popen = Popen(base_cmd + ['--slaveargs', json.dumps(slaveargs)],
                  stdout=PIPE, stderr=PIPE,
                  universal_newlines=True,
                  close_fds=(os.name != 'nt'),
                  cwd=support.SAVEDCWD)
    stdout, stderr = popen.communicate()
    retcode = popen.wait()
    return retcode, stdout, stderr


def main(tests=None, **kwargs):
    """Execute a test suite.

    This also parses command-line options and modifies its behavior
    accordingly.

    tests -- a list of strings containing test names (optional)
    testdir -- the directory in which to look for tests (optional)

    Users other than the Python test suite will certainly want to
    specify testdir; if it's omitted, the directory containing the
    Python test suite is searched for.

    If the tests argument is omitted, the tests listed on the
    command-line will be used.  If that's empty, too, then all *.py
    files beginning with test_ will be used.

    The other default arguments (verbose, quiet, exclude,
    single, randomize, findleaks, use_resources, trace, coverdir,
    print_slow, and random_seed) allow programmers calling main()
    directly to set the values that would normally be set by flags
    on the command line.
    """
    # Display the Python traceback on fatal errors (e.g. segfault)
    faulthandler.enable(all_threads=True)

    # Display the Python traceback on SIGALRM or SIGUSR1 signal
    signals = []
    if hasattr(signal, 'SIGALRM'):
        signals.append(signal.SIGALRM)
    if hasattr(signal, 'SIGUSR1'):
        signals.append(signal.SIGUSR1)
    for signum in signals:
        faulthandler.register(signum, chain=True)

    replace_stdout()

    support.record_original_stdout(sys.stdout)

    ns = _parse_args(sys.argv[1:], **kwargs)

    if ns.huntrleaks:
        # Avoid false positives due to various caches
        # filling slowly with random data:
        warm_caches()
    if ns.memlimit is not None:
        support.set_memlimit(ns.memlimit)
    if ns.threshold is not None:
        import gc
        gc.set_threshold(ns.threshold)
    if ns.nowindows:
        import msvcrt
        msvcrt.SetErrorMode(msvcrt.SEM_FAILCRITICALERRORS|
                            msvcrt.SEM_NOALIGNMENTFAULTEXCEPT|
                            msvcrt.SEM_NOGPFAULTERRORBOX|
                            msvcrt.SEM_NOOPENFILEERRORBOX)
        try:
            msvcrt.CrtSetReportMode
        except AttributeError:
            # release build
            pass
        else:
            for m in [msvcrt.CRT_WARN, msvcrt.CRT_ERROR, msvcrt.CRT_ASSERT]:
                msvcrt.CrtSetReportMode(m, msvcrt.CRTDBG_MODE_FILE)
                msvcrt.CrtSetReportFile(m, msvcrt.CRTDBG_FILE_STDERR)
    if ns.wait:
        input("Press any key to continue...")

    if ns.slaveargs is not None:
        args, kwargs = json.loads(ns.slaveargs)
        if kwargs.get('huntrleaks'):
            unittest.BaseTestSuite._cleanup = False
        try:
            result = runtest(*args, **kwargs)
        except KeyboardInterrupt:
            result = INTERRUPTED, ''
        except BaseException as e:
            traceback.print_exc()
            result = CHILD_ERROR, str(e)
        sys.stdout.flush()
        print()   # Force a newline (just in case)
        print(json.dumps(result))
        sys.exit(0)

    good = []
    bad = []
    skipped = []
    resource_denieds = []
    environment_changed = []
    interrupted = False

    if ns.findleaks:
        try:
            import gc
        except ImportError:
            print('No GC available, disabling findleaks.')
            ns.findleaks = False
        else:
            # Uncomment the line below to report garbage that is not
            # freeable by reference counting alone.  By default only
            # garbage that is not collectable by the GC is reported.
            #gc.set_debug(gc.DEBUG_SAVEALL)
            found_garbage = []

    if ns.huntrleaks:
        unittest.BaseTestSuite._cleanup = False

    if ns.single:
        filename = os.path.join(TEMPDIR, 'pynexttest')
        try:
            with open(filename, 'r') as fp:
                next_test = fp.read().strip()
                tests = [next_test]
        except OSError:
            pass

    if ns.fromfile:
        tests = []
        with open(os.path.join(support.SAVEDCWD, ns.fromfile)) as fp:
            count_pat = re.compile(r'\[\s*\d+/\s*\d+\]')
            for line in fp:
                line = count_pat.sub('', line)
                guts = line.split() # assuming no test has whitespace in its name
                if guts and not guts[0].startswith('#'):
                    tests.extend(guts)

    # Strip .py extensions.
    removepy(ns.args)
    removepy(tests)

    stdtests = STDTESTS[:]
    nottests = NOTTESTS.copy()
    if ns.exclude:
        for arg in ns.args:
            if arg in stdtests:
                stdtests.remove(arg)
            nottests.add(arg)
        ns.args = []

    # For a partial run, we do not need to clutter the output.
    if ns.verbose or ns.header or not (ns.quiet or ns.single or tests or ns.args):
        # Print basic platform information
        print("==", platform.python_implementation(), *sys.version.split())
        print("==  ", platform.platform(aliased=True),
                      "%s-endian" % sys.byteorder)
        print("==  ", "hash algorithm:", sys.hash_info.algorithm,
              "64bit" if sys.maxsize > 2**32 else "32bit")
        print("==  ", os.getcwd())
        print("Testing with flags:", sys.flags)

    # if testdir is set, then we are not running the python tests suite, so
    # don't add default tests to be executed or skipped (pass empty values)
    if ns.testdir:
        alltests = findtests(ns.testdir, list(), set())
    else:
        alltests = findtests(ns.testdir, stdtests, nottests)

    selected = tests or ns.args or alltests
    if ns.single:
        selected = selected[:1]
        try:
            next_single_test = alltests[alltests.index(selected[0])+1]
        except IndexError:
            next_single_test = None
    # Remove all the selected tests that precede start if it's set.
    if ns.start:
        try:
            del selected[:selected.index(ns.start)]
        except ValueError:
            print("Couldn't find starting test (%s), using all tests" % ns.start)
    if ns.randomize:
        if ns.random_seed is None:
            ns.random_seed = random.randrange(10000000)
        random.seed(ns.random_seed)
        print("Using random seed", ns.random_seed)
        random.shuffle(selected)
    if ns.trace:
        import trace, tempfile
        tracer = trace.Trace(ignoredirs=[sys.base_prefix, sys.base_exec_prefix,
                                         tempfile.gettempdir()],
                             trace=False, count=True)

    test_times = []
    support.verbose = ns.verbose      # Tell tests to be moderately quiet
    support.use_resources = ns.use_resources
    save_modules = sys.modules.keys()

    def accumulate_result(test, result):
        ok, test_time = result
        test_times.append((test_time, test))
        if ok == PASSED:
            good.append(test)
        elif ok == FAILED:
            bad.append(test)
        elif ok == ENV_CHANGED:
            environment_changed.append(test)
        elif ok == SKIPPED:
            skipped.append(test)
        elif ok == RESOURCE_DENIED:
            skipped.append(test)
            resource_denieds.append(test)

    if ns.forever:
        def test_forever(tests=list(selected)):
            while True:
                for test in tests:
                    yield test
                    if bad:
                        return
        tests = test_forever()
        test_count = ''
        test_count_width = 3
    else:
        tests = iter(selected)
        test_count = '/{}'.format(len(selected))
        test_count_width = len(test_count) - 1

    if ns.use_mp:
        try:
            from threading import Thread
        except ImportError:
            print("Multiprocess option requires thread support")
            sys.exit(2)
        from queue import Queue
        debug_output_pat = re.compile(r"\[\d+ refs, \d+ blocks\]$")
        output = Queue()
        pending = MultiprocessTests(tests)
        def work():
            # A worker thread.
            try:
                while True:
                    try:
                        test = next(pending)
                    except StopIteration:
                        output.put((None, None, None, None))
                        return
                    retcode, stdout, stderr = run_test_in_subprocess(test, ns)
                    # Strip last refcount output line if it exists, since it
                    # comes from the shutdown of the interpreter in the subcommand.
                    stderr = debug_output_pat.sub("", stderr)
                    stdout, _, result = stdout.strip().rpartition("\n")
                    if retcode != 0:
                        result = (CHILD_ERROR, "Exit code %s" % retcode)
                        output.put((test, stdout.rstrip(), stderr.rstrip(), result))
                        return
                    if not result:
                        output.put((None, None, None, None))
                        return
                    result = json.loads(result)
                    output.put((test, stdout.rstrip(), stderr.rstrip(), result))
            except BaseException:
                output.put((None, None, None, None))
                raise
        workers = [Thread(target=work) for i in range(ns.use_mp)]
        for worker in workers:
            worker.start()
        finished = 0
        test_index = 1
        try:
            while finished < ns.use_mp:
                test, stdout, stderr, result = output.get()
                if test is None:
                    finished += 1
                    continue
                accumulate_result(test, result)
                if not ns.quiet:
                    fmt = "[{1:{0}}{2}/{3}] {4}" if bad else "[{1:{0}}{2}] {4}"
                    print(fmt.format(
                        test_count_width, test_index, test_count,
                        len(bad), test))
                if stdout:
                    print(stdout)
                if stderr:
                    print(stderr, file=sys.stderr)
                sys.stdout.flush()
                sys.stderr.flush()
                if result[0] == INTERRUPTED:
                    raise KeyboardInterrupt
                if result[0] == CHILD_ERROR:
                    raise Exception("Child error on {}: {}".format(test, result[1]))
                test_index += 1
        except KeyboardInterrupt:
            interrupted = True
            pending.interrupted = True
        for worker in workers:
            worker.join()
    else:
        for test_index, test in enumerate(tests, 1):
            if not ns.quiet:
                fmt = "[{1:{0}}{2}/{3}] {4}" if bad else "[{1:{0}}{2}] {4}"
                print(fmt.format(
                    test_count_width, test_index, test_count, len(bad), test))
                sys.stdout.flush()
            if ns.trace:
                # If we're tracing code coverage, then we don't exit with status
                # if on a false return value from main.
                tracer.runctx('runtest(test, ns.verbose, ns.quiet, timeout=ns.timeout)',
                              globals=globals(), locals=vars())
            else:
                try:
                    result = runtest(test, ns.verbose, ns.quiet,
                                     ns.huntrleaks,
                                     output_on_failure=ns.verbose3,
                                     timeout=ns.timeout, failfast=ns.failfast,
                                     match_tests=ns.match_tests)
                    accumulate_result(test, result)
                except KeyboardInterrupt:
                    interrupted = True
                    break
                except:
                    raise
            if ns.findleaks:
                gc.collect()
                if gc.garbage:
                    print("Warning: test created", len(gc.garbage), end=' ')
                    print("uncollectable object(s).")
                    # move the uncollectable objects somewhere so we don't see
                    # them again
                    found_garbage.extend(gc.garbage)
                    del gc.garbage[:]
            # Unload the newly imported modules (best effort finalization)
            for module in sys.modules.keys():
                if module not in save_modules and module.startswith("test."):
                    support.unload(module)

    if interrupted:
        # print a newline after ^C
        print()
        print("Test suite interrupted by signal SIGINT.")
        omitted = set(selected) - set(good) - set(bad) - set(skipped)
        print(count(len(omitted), "test"), "omitted:")
        printlist(omitted)
    if good and not ns.quiet:
        if not bad and not skipped and not interrupted and len(good) > 1:
            print("All", end=' ')
        print(count(len(good), "test"), "OK.")
    if ns.print_slow:
        test_times.sort(reverse=True)
        print("10 slowest tests:")
        for time, test in test_times[:10]:
            print("%s: %.1fs" % (test, time))
    if bad:
        bad = sorted(set(bad) - set(environment_changed))
        if bad:
            print(count(len(bad), "test"), "failed:")
            printlist(bad)
    if environment_changed:
        print("{} altered the execution environment:".format(
                 count(len(environment_changed), "test")))
        printlist(environment_changed)
    if skipped and not ns.quiet:
        print(count(len(skipped), "test"), "skipped:")
        printlist(skipped)

    if ns.verbose2 and bad:
        print("Re-running failed tests in verbose mode")
        for test in bad:
            print("Re-running test %r in verbose mode" % test)
            sys.stdout.flush()
            try:
                ns.verbose = True
                ok = runtest(test, True, ns.quiet, ns.huntrleaks,
                             timeout=ns.timeout)
            except KeyboardInterrupt:
                # print a newline separate from the ^C
                print()
                break
            except:
                raise

    if ns.single:
        if next_single_test:
            with open(filename, 'w') as fp:
                fp.write(next_single_test + '\n')
        else:
            os.unlink(filename)

    if ns.trace:
        r = tracer.results()
        r.write_results(show_missing=True, summary=True, coverdir=ns.coverdir)

    if ns.runleaks:
        os.system("leaks %d" % os.getpid())

    sys.exit(len(bad) > 0 or interrupted)


# small set of tests to determine if we have a basically functioning interpreter
# (i.e. if any of these fail, then anything else is likely to follow)
STDTESTS = [
    'test_grammar',
    'test_opcodes',
    'test_dict',
    'test_builtin',
    'test_exceptions',
    'test_types',
    'test_unittest',
    'test_doctest',
    'test_doctest2',
    'test_support'
]

# set of tests that we don't want to be executed when using regrtest
NOTTESTS = set()

def findtests(testdir=None, stdtests=STDTESTS, nottests=NOTTESTS):
    """Return a list of all applicable test modules."""
    testdir = findtestdir(testdir)
    names = os.listdir(testdir)
    tests = []
    others = set(stdtests) | nottests
    for name in names:
        mod, ext = os.path.splitext(name)
        if mod[:5] == "test_" and ext in (".py", "") and mod not in others:
            tests.append(mod)
    return stdtests + sorted(tests)

# We do not use a generator so multiple threads can call next().
class MultiprocessTests(object):

    """A thread-safe iterator over tests for multiprocess mode."""

    def __init__(self, tests):
        self.interrupted = False
        self.lock = threading.Lock()
        self.tests = tests

    def __iter__(self):
        return self

    def __next__(self):
        with self.lock:
            if self.interrupted:
                raise StopIteration('tests interrupted')
            return next(self.tests)

def replace_stdout():
    """Set stdout encoder error handler to backslashreplace (as stderr error
    handler) to avoid UnicodeEncodeError when printing a traceback"""
    import atexit

    stdout = sys.stdout
    sys.stdout = open(stdout.fileno(), 'w',
        encoding=stdout.encoding,
        errors="backslashreplace",
        closefd=False,
        newline='\n')

    def restore_stdout():
        sys.stdout.close()
        sys.stdout = stdout
    atexit.register(restore_stdout)

def runtest(test, verbose, quiet,
            huntrleaks=False, use_resources=None,
            output_on_failure=False, failfast=False, match_tests=None,
            timeout=None):
    """Run a single test.

    test -- the name of the test
    verbose -- if true, print more messages
    quiet -- if true, don't print 'skipped' messages (probably redundant)
    huntrleaks -- run multiple times to test for leaks; requires a debug
                  build; a triple corresponding to -R's three arguments
    use_resources -- list of extra resources to use
    output_on_failure -- if true, display test output on failure
    timeout -- dump the traceback and exit if a test takes more than
               timeout seconds
    failfast, match_tests -- See regrtest command-line flags for these.

    Returns the tuple result, test_time, where result is one of the constants:
        INTERRUPTED      KeyboardInterrupt when run under -j
        RESOURCE_DENIED  test skipped because resource denied
        SKIPPED          test skipped for some other reason
        ENV_CHANGED      test failed because it changed the execution environment
        FAILED           test failed
        PASSED           test passed
    """

    if use_resources is not None:
        support.use_resources = use_resources
    use_timeout = (timeout is not None)
    if use_timeout:
        faulthandler.dump_traceback_later(timeout, exit=True)
    try:
        support.match_tests = match_tests
        if failfast:
            support.failfast = True
        if output_on_failure:
            support.verbose = True

            # Reuse the same instance to all calls to runtest(). Some
            # tests keep a reference to sys.stdout or sys.stderr
            # (eg. test_argparse).
            if runtest.stringio is None:
                stream = io.StringIO()
                runtest.stringio = stream
            else:
                stream = runtest.stringio
                stream.seek(0)
                stream.truncate()

            orig_stdout = sys.stdout
            orig_stderr = sys.stderr
            try:
                sys.stdout = stream
                sys.stderr = stream
                result = runtest_inner(test, verbose, quiet, huntrleaks,
                                       display_failure=False)
                if result[0] == FAILED:
                    output = stream.getvalue()
                    orig_stderr.write(output)
                    orig_stderr.flush()
            finally:
                sys.stdout = orig_stdout
                sys.stderr = orig_stderr
        else:
            support.verbose = verbose  # Tell tests to be moderately quiet
            result = runtest_inner(test, verbose, quiet, huntrleaks,
                                   display_failure=not verbose)
        return result
    finally:
        if use_timeout:
            faulthandler.cancel_dump_traceback_later()
        cleanup_test_droppings(test, verbose)
runtest.stringio = None

# Unit tests are supposed to leave the execution environment unchanged
# once they complete.  But sometimes tests have bugs, especially when
# tests fail, and the changes to environment go on to mess up other
# tests.  This can cause issues with buildbot stability, since tests
# are run in random order and so problems may appear to come and go.
# There are a few things we can save and restore to mitigate this, and
# the following context manager handles this task.

class saved_test_environment:
    """Save bits of the test environment and restore them at block exit.

        with saved_test_environment(testname, verbose, quiet):
            #stuff

    Unless quiet is True, a warning is printed to stderr if any of
    the saved items was changed by the test.  The attribute 'changed'
    is initially False, but is set to True if a change is detected.

    If verbose is more than 1, the before and after state of changed
    items is also printed.
    """

    changed = False

    def __init__(self, testname, verbose=0, quiet=False):
        self.testname = testname
        self.verbose = verbose
        self.quiet = quiet

    # To add things to save and restore, add a name XXX to the resources list
    # and add corresponding get_XXX/restore_XXX functions.  get_XXX should
    # return the value to be saved and compared against a second call to the
    # get function when test execution completes.  restore_XXX should accept
    # the saved value and restore the resource using it.  It will be called if
    # and only if a change in the value is detected.
    #
    # Note: XXX will have any '.' replaced with '_' characters when determining
    # the corresponding method names.

    resources = ('sys.argv', 'cwd', 'sys.stdin', 'sys.stdout', 'sys.stderr',
                 'os.environ', 'sys.path', 'sys.path_hooks', '__import__',
                 'warnings.filters', 'asyncore.socket_map',
                 'logging._handlers', 'logging._handlerList', 'sys.gettrace',
                 'sys.warnoptions',
                 # multiprocessing.process._cleanup() may release ref
                 # to a thread, so check processes first.
                 'multiprocessing.process._dangling', 'threading._dangling',
                 'sysconfig._CONFIG_VARS', 'sysconfig._INSTALL_SCHEMES',
                 'support.TESTFN', 'locale', 'warnings.showwarning',
                )

    def get_sys_argv(self):
        return id(sys.argv), sys.argv, sys.argv[:]
    def restore_sys_argv(self, saved_argv):
        sys.argv = saved_argv[1]
        sys.argv[:] = saved_argv[2]

    def get_cwd(self):
        return os.getcwd()
    def restore_cwd(self, saved_cwd):
        os.chdir(saved_cwd)

    def get_sys_stdout(self):
        return sys.stdout
    def restore_sys_stdout(self, saved_stdout):
        sys.stdout = saved_stdout

    def get_sys_stderr(self):
        return sys.stderr
    def restore_sys_stderr(self, saved_stderr):
        sys.stderr = saved_stderr

    def get_sys_stdin(self):
        return sys.stdin
    def restore_sys_stdin(self, saved_stdin):
        sys.stdin = saved_stdin

    def get_os_environ(self):
        return id(os.environ), os.environ, dict(os.environ)
    def restore_os_environ(self, saved_environ):
        os.environ = saved_environ[1]
        os.environ.clear()
        os.environ.update(saved_environ[2])

    def get_sys_path(self):
        return id(sys.path), sys.path, sys.path[:]
    def restore_sys_path(self, saved_path):
        sys.path = saved_path[1]
        sys.path[:] = saved_path[2]

    def get_sys_path_hooks(self):
        return id(sys.path_hooks), sys.path_hooks, sys.path_hooks[:]
    def restore_sys_path_hooks(self, saved_hooks):
        sys.path_hooks = saved_hooks[1]
        sys.path_hooks[:] = saved_hooks[2]

    def get_sys_gettrace(self):
        return sys.gettrace()
    def restore_sys_gettrace(self, trace_fxn):
        sys.settrace(trace_fxn)

    def get___import__(self):
        return builtins.__import__
    def restore___import__(self, import_):
        builtins.__import__ = import_

    def get_warnings_filters(self):
        return id(warnings.filters), warnings.filters, warnings.filters[:]
    def restore_warnings_filters(self, saved_filters):
        warnings.filters = saved_filters[1]
        warnings.filters[:] = saved_filters[2]

    def get_asyncore_socket_map(self):
        asyncore = sys.modules.get('asyncore')
        # XXX Making a copy keeps objects alive until __exit__ gets called.
        return asyncore and asyncore.socket_map.copy() or {}
    def restore_asyncore_socket_map(self, saved_map):
        asyncore = sys.modules.get('asyncore')
        if asyncore is not None:
            asyncore.close_all(ignore_all=True)
            asyncore.socket_map.update(saved_map)

    def get_shutil_archive_formats(self):
        # we could call get_archives_formats() but that only returns the
        # registry keys; we want to check the values too (the functions that
        # are registered)
        return shutil._ARCHIVE_FORMATS, shutil._ARCHIVE_FORMATS.copy()
    def restore_shutil_archive_formats(self, saved):
        shutil._ARCHIVE_FORMATS = saved[0]
        shutil._ARCHIVE_FORMATS.clear()
        shutil._ARCHIVE_FORMATS.update(saved[1])

    def get_shutil_unpack_formats(self):
        return shutil._UNPACK_FORMATS, shutil._UNPACK_FORMATS.copy()
    def restore_shutil_unpack_formats(self, saved):
        shutil._UNPACK_FORMATS = saved[0]
        shutil._UNPACK_FORMATS.clear()
        shutil._UNPACK_FORMATS.update(saved[1])

    def get_logging__handlers(self):
        # _handlers is a WeakValueDictionary
        return id(logging._handlers), logging._handlers, logging._handlers.copy()
    def restore_logging__handlers(self, saved_handlers):
        # Can't easily revert the logging state
        pass

    def get_logging__handlerList(self):
        # _handlerList is a list of weakrefs to handlers
        return id(logging._handlerList), logging._handlerList, logging._handlerList[:]
    def restore_logging__handlerList(self, saved_handlerList):
        # Can't easily revert the logging state
        pass

    def get_sys_warnoptions(self):
        return id(sys.warnoptions), sys.warnoptions, sys.warnoptions[:]
    def restore_sys_warnoptions(self, saved_options):
        sys.warnoptions = saved_options[1]
        sys.warnoptions[:] = saved_options[2]

    # Controlling dangling references to Thread objects can make it easier
    # to track reference leaks.
    def get_threading__dangling(self):
        if not threading:
            return None
        # This copies the weakrefs without making any strong reference
        return threading._dangling.copy()
    def restore_threading__dangling(self, saved):
        if not threading:
            return
        threading._dangling.clear()
        threading._dangling.update(saved)

    # Same for Process objects
    def get_multiprocessing_process__dangling(self):
        if not multiprocessing:
            return None
        # Unjoined process objects can survive after process exits
        multiprocessing.process._cleanup()
        # This copies the weakrefs without making any strong reference
        return multiprocessing.process._dangling.copy()
    def restore_multiprocessing_process__dangling(self, saved):
        if not multiprocessing:
            return
        multiprocessing.process._dangling.clear()
        multiprocessing.process._dangling.update(saved)

    def get_sysconfig__CONFIG_VARS(self):
        # make sure the dict is initialized
        sysconfig.get_config_var('prefix')
        return (id(sysconfig._CONFIG_VARS), sysconfig._CONFIG_VARS,
                dict(sysconfig._CONFIG_VARS))
    def restore_sysconfig__CONFIG_VARS(self, saved):
        sysconfig._CONFIG_VARS = saved[1]
        sysconfig._CONFIG_VARS.clear()
        sysconfig._CONFIG_VARS.update(saved[2])

    def get_sysconfig__INSTALL_SCHEMES(self):
        return (id(sysconfig._INSTALL_SCHEMES), sysconfig._INSTALL_SCHEMES,
                sysconfig._INSTALL_SCHEMES.copy())
    def restore_sysconfig__INSTALL_SCHEMES(self, saved):
        sysconfig._INSTALL_SCHEMES = saved[1]
        sysconfig._INSTALL_SCHEMES.clear()
        sysconfig._INSTALL_SCHEMES.update(saved[2])

    def get_support_TESTFN(self):
        if os.path.isfile(support.TESTFN):
            result = 'f'
        elif os.path.isdir(support.TESTFN):
            result = 'd'
        else:
            result = None
        return result
    def restore_support_TESTFN(self, saved_value):
        if saved_value is None:
            if os.path.isfile(support.TESTFN):
                os.unlink(support.TESTFN)
            elif os.path.isdir(support.TESTFN):
                shutil.rmtree(support.TESTFN)

    _lc = [getattr(locale, lc) for lc in dir(locale)
           if lc.startswith('LC_')]
    def get_locale(self):
        pairings = []
        for lc in self._lc:
            try:
                pairings.append((lc, locale.setlocale(lc, None)))
            except (TypeError, ValueError):
                continue
        return pairings
    def restore_locale(self, saved):
        for lc, setting in saved:
            locale.setlocale(lc, setting)

    def get_warnings_showwarning(self):
        return warnings.showwarning
    def restore_warnings_showwarning(self, fxn):
        warnings.showwarning = fxn

    def resource_info(self):
        for name in self.resources:
            method_suffix = name.replace('.', '_')
            get_name = 'get_' + method_suffix
            restore_name = 'restore_' + method_suffix
            yield name, getattr(self, get_name), getattr(self, restore_name)

    def __enter__(self):
        self.saved_values = dict((name, get()) for name, get, restore
                                                   in self.resource_info())
        return self

    def __exit__(self, exc_type, exc_val, exc_tb):
        saved_values = self.saved_values
        del self.saved_values
        for name, get, restore in self.resource_info():
            current = get()
            original = saved_values.pop(name)
            # Check for changes to the resource's value
            if current != original:
                self.changed = True
                restore(original)
                if not self.quiet:
                    print("Warning -- {} was modified by {}".format(
                                                 name, self.testname),
                                                 file=sys.stderr)
                    if self.verbose > 1:
                        print("  Before: {}\n  After:  {} ".format(
                                                  original, current),
                                                  file=sys.stderr)
        return False


def runtest_inner(test, verbose, quiet,
                  huntrleaks=False, display_failure=True):
    support.unload(test)

    test_time = 0.0
    refleak = False  # True if the test leaked references.
    try:
        if test.startswith('test.'):
            abstest = test
        else:
            # Always import it from the test package
            abstest = 'test.' + test
        with saved_test_environment(test, verbose, quiet) as environment:
            start_time = time.time()
            the_module = importlib.import_module(abstest)
            # If the test has a test_main, that will run the appropriate
            # tests.  If not, use normal unittest test loading.
            test_runner = getattr(the_module, "test_main", None)
            if test_runner is None:
                def test_runner():
                    loader = unittest.TestLoader()
                    tests = loader.loadTestsFromModule(the_module)
                    support.run_unittest(tests)
            test_runner()
            if huntrleaks:
                refleak = dash_R(the_module, test, test_runner, huntrleaks)
            test_time = time.time() - start_time
    except support.ResourceDenied as msg:
        if not quiet:
            print(test, "skipped --", msg)
            sys.stdout.flush()
        return RESOURCE_DENIED, test_time
    except unittest.SkipTest as msg:
        if not quiet:
            print(test, "skipped --", msg)
            sys.stdout.flush()
        return SKIPPED, test_time
    except KeyboardInterrupt:
        raise
    except support.TestFailed as msg:
        if display_failure:
            print("test", test, "failed --", msg, file=sys.stderr)
        else:
            print("test", test, "failed", file=sys.stderr)
        sys.stderr.flush()
        return FAILED, test_time
    except:
        msg = traceback.format_exc()
        print("test", test, "crashed --", msg, file=sys.stderr)
        sys.stderr.flush()
        return FAILED, test_time
    else:
        if refleak:
            return FAILED, test_time
        if environment.changed:
            return ENV_CHANGED, test_time
        return PASSED, test_time

def cleanup_test_droppings(testname, verbose):
    import shutil
    import stat
    import gc

    # First kill any dangling references to open files etc.
    # This can also issue some ResourceWarnings which would otherwise get
    # triggered during the following test run, and possibly produce failures.
    gc.collect()

    # Try to clean up junk commonly left behind.  While tests shouldn't leave
    # any files or directories behind, when a test fails that can be tedious
    # for it to arrange.  The consequences can be especially nasty on Windows,
    # since if a test leaves a file open, it cannot be deleted by name (while
    # there's nothing we can do about that here either, we can display the
    # name of the offending test, which is a real help).
    for name in (support.TESTFN,
                 "db_home",
                ):
        if not os.path.exists(name):
            continue

        if os.path.isdir(name):
            kind, nuker = "directory", shutil.rmtree
        elif os.path.isfile(name):
            kind, nuker = "file", os.unlink
        else:
            raise SystemError("os.path says %r exists but is neither "
                              "directory nor file" % name)

        if verbose:
            print("%r left behind %s %r" % (testname, kind, name))
        try:
            # if we have chmod, fix possible permissions problems
            # that might prevent cleanup
            if (hasattr(os, 'chmod')):
                os.chmod(name, stat.S_IRWXU | stat.S_IRWXG | stat.S_IRWXO)
            nuker(name)
        except Exception as msg:
            print(("%r left behind %s %r and it couldn't be "
                "removed: %s" % (testname, kind, name, msg)), file=sys.stderr)

def dash_R(the_module, test, indirect_test, huntrleaks):
    """Run a test multiple times, looking for reference leaks.

    Returns:
        False if the test didn't leak references; True if we detected refleaks.
    """
    # This code is hackish and inelegant, but it seems to do the job.
    import copyreg
    import collections.abc

    if not hasattr(sys, 'gettotalrefcount'):
        raise Exception("Tracking reference leaks requires a debug build "
                        "of Python")

    # Save current values for dash_R_cleanup() to restore.
    fs = warnings.filters[:]
    ps = copyreg.dispatch_table.copy()
    pic = sys.path_importer_cache.copy()
    try:
        import zipimport
    except ImportError:
        zdc = None # Run unmodified on platforms without zipimport support
    else:
        zdc = zipimport._zip_directory_cache.copy()
    abcs = {}
    for abc in [getattr(collections.abc, a) for a in collections.abc.__all__]:
        if not isabstract(abc):
            continue
        for obj in abc.__subclasses__() + [abc]:
            abcs[obj] = obj._abc_registry.copy()

    nwarmup, ntracked, fname = huntrleaks
    fname = os.path.join(support.SAVEDCWD, fname)
    repcount = nwarmup + ntracked
    rc_deltas = [0] * repcount
    alloc_deltas = [0] * repcount

    print("beginning", repcount, "repetitions", file=sys.stderr)
    print(("1234567890"*(repcount//10 + 1))[:repcount], file=sys.stderr)
    sys.stderr.flush()
    for i in range(repcount):
        indirect_test()
        alloc_after, rc_after = dash_R_cleanup(fs, ps, pic, zdc, abcs)
        sys.stderr.write('.')
        sys.stderr.flush()
        if i >= nwarmup:
            rc_deltas[i] = rc_after - rc_before
            alloc_deltas[i] = alloc_after - alloc_before
        alloc_before, rc_before = alloc_after, rc_after
    print(file=sys.stderr)
    # These checkers return False on success, True on failure
    def check_rc_deltas(deltas):
        return any(deltas)
    def check_alloc_deltas(deltas):
        # At least 1/3rd of 0s
        if 3 * deltas.count(0) < len(deltas):
            return True
        # Nothing else than 1s, 0s and -1s
        if not set(deltas) <= {1,0,-1}:
            return True
        return False
    failed = False
    for deltas, item_name, checker in [
        (rc_deltas, 'references', check_rc_deltas),
        (alloc_deltas, 'memory blocks', check_alloc_deltas)]:
        if checker(deltas):
            msg = '%s leaked %s %s, sum=%s' % (
                test, deltas[nwarmup:], item_name, sum(deltas))
            print(msg, file=sys.stderr)
            sys.stderr.flush()
            with open(fname, "a") as refrep:
                print(msg, file=refrep)
                refrep.flush()
            failed = True
    return failed

def dash_R_cleanup(fs, ps, pic, zdc, abcs):
    import gc, copyreg
    import _strptime, linecache
    import urllib.parse, urllib.request, mimetypes, doctest
    import struct, filecmp, collections.abc
    from distutils.dir_util import _path_created
    from weakref import WeakSet

    # Clear the warnings registry, so they can be displayed again
    for mod in sys.modules.values():
        if hasattr(mod, '__warningregistry__'):
            del mod.__warningregistry__

    # Restore some original values.
    warnings.filters[:] = fs
    copyreg.dispatch_table.clear()
    copyreg.dispatch_table.update(ps)
    sys.path_importer_cache.clear()
    sys.path_importer_cache.update(pic)
    try:
        import zipimport
    except ImportError:
        pass # Run unmodified on platforms without zipimport support
    else:
        zipimport._zip_directory_cache.clear()
        zipimport._zip_directory_cache.update(zdc)

    # clear type cache
    sys._clear_type_cache()

    # Clear ABC registries, restoring previously saved ABC registries.
    for abc in [getattr(collections.abc, a) for a in collections.abc.__all__]:
        if not isabstract(abc):
            continue
        for obj in abc.__subclasses__() + [abc]:
            obj._abc_registry = abcs.get(obj, WeakSet()).copy()
            obj._abc_cache.clear()
            obj._abc_negative_cache.clear()

    # Flush standard output, so that buffered data is sent to the OS and
    # associated Python objects are reclaimed.
    for stream in (sys.stdout, sys.stderr, sys.__stdout__, sys.__stderr__):
        if stream is not None:
            stream.flush()

    # Clear assorted module caches.
    _path_created.clear()
    re.purge()
    _strptime._regex_cache.clear()
    urllib.parse.clear_cache()
    urllib.request.urlcleanup()
    linecache.clearcache()
    mimetypes._default_mime_types()
    filecmp._cache.clear()
    struct._clearcache()
    doctest.master = None
    try:
        import ctypes
    except ImportError:
        # Don't worry about resetting the cache if ctypes is not supported
        pass
    else:
        ctypes._reset_cache()

    # Collect cyclic trash and read memory statistics immediately after.
    func1 = sys.getallocatedblocks
    func2 = sys.gettotalrefcount
    gc.collect()
    return func1(), func2()

def warm_caches():
    # char cache
    s = bytes(range(256))
    for i in range(256):
        s[i:i+1]
    # unicode cache
    x = [chr(i) for i in range(256)]
    # int cache
    x = list(range(-5, 257))

def findtestdir(path=None):
    return path or os.path.dirname(__file__) or os.curdir

def removepy(names):
    if not names:
        return
    for idx, name in enumerate(names):
        basename, ext = os.path.splitext(name)
        if ext == '.py':
            names[idx] = basename

def count(n, word):
    if n == 1:
        return "%d %s" % (n, word)
    else:
        return "%d %ss" % (n, word)

def printlist(x, width=70, indent=4):
    """Print the elements of iterable x to stdout.

    Optional arg width (default 70) is the maximum line length.
    Optional arg indent (default 4) is the number of blanks with which to
    begin each line.
    """

    from textwrap import fill
    blanks = ' ' * indent
    # Print the sorted list: 'x' may be a '--random' list or a set()
    print(fill(' '.join(str(elt) for elt in sorted(x)), width,
               initial_indent=blanks, subsequent_indent=blanks))


def main_in_temp_cwd():
    """Run main() in a temporary working directory."""
    if sysconfig.is_python_build():
        try:
            os.mkdir(TEMPDIR)
        except FileExistsError:
            pass

    # Define a writable temp dir that will be used as cwd while running
    # the tests. The name of the dir includes the pid to allow parallel
    # testing (see the -j option).
    test_cwd = 'test_python_{}'.format(os.getpid())
    test_cwd = os.path.join(TEMPDIR, test_cwd)

    # Run the tests in a context manager that temporarily changes the CWD to a
    # temporary and writable directory.  If it's not possible to create or
    # change the CWD, the original CWD will be used.  The original CWD is
    # available from support.SAVEDCWD.
    with support.temp_cwd(test_cwd, quiet=True):
        main()


if __name__ == '__main__':
    # Remove regrtest.py's own directory from the module search path. Despite
    # the elimination of implicit relative imports, this is still needed to
    # ensure that submodules of the test package do not inappropriately appear
    # as top-level modules even when people (or buildbots!) invoke regrtest.py
    # directly instead of using the -m switch
    mydir = os.path.abspath(os.path.normpath(os.path.dirname(sys.argv[0])))
    i = len(sys.path)
    while i >= 0:
        i -= 1
        if os.path.abspath(os.path.normpath(sys.path[i])) == mydir:
            del sys.path[i]

    # findtestdir() gets the dirname out of __file__, so we have to make it
    # absolute before changing the working directory.
    # For example __file__ may be relative when running trace or profile.
    # See issue #9323.
    __file__ = os.path.abspath(__file__)

    # sanity check
    assert __file__ == os.path.abspath(sys.argv[0])

    main_in_temp_cwd()
>>>>>>> cfbb1da8
<|MERGE_RESOLUTION|>--- conflicted
+++ resolved
@@ -1,3408 +1,1589 @@
-<<<<<<< HEAD
-#! /usr/bin/env python3
-
-"""
-Usage:
-
-python -m test [options] [test_name1 [test_name2 ...]]
-python path/to/Lib/test/regrtest.py [options] [test_name1 [test_name2 ...]]
-
-
-If no arguments or options are provided, finds all files matching
-the pattern "test_*" in the Lib/test subdirectory and runs
-them in alphabetical order (but see -M and -u, below, for exceptions).
-
-For more rigorous testing, it is useful to use the following
-command line:
-
-python -E -Wd -m test [options] [test_name1 ...]
-
-
-Options:
-
--h/--help       -- print this text and exit
---timeout TIMEOUT
-                -- dump the traceback and exit if a test takes more
-                   than TIMEOUT seconds; disabled if TIMEOUT is negative
-                   or equals to zero
---wait          -- wait for user input, e.g., allow a debugger to be attached
-
-Verbosity
-
--v/--verbose    -- run tests in verbose mode with output to stdout
--w/--verbose2   -- re-run failed tests in verbose mode
--W/--verbose3   -- display test output on failure
--d/--debug      -- print traceback for failed tests
--q/--quiet      -- no output unless one or more tests fail
--o/--slow       -- print the slowest 10 tests
-   --header     -- print header with interpreter info
-
-Selecting tests
-
--r/--randomize  -- randomize test execution order (see below)
-   --randseed   -- pass a random seed to reproduce a previous random run
--f/--fromfile   -- read names of tests to run from a file (see below)
--x/--exclude    -- arguments are tests to *exclude*
--s/--single     -- single step through a set of tests (see below)
--m/--match PAT  -- match test cases and methods with glob pattern PAT
--G/--failfast   -- fail as soon as a test fails (only with -v or -W)
--u/--use RES1,RES2,...
-                -- specify which special resource intensive tests to run
--M/--memlimit LIMIT
-                -- run very large memory-consuming tests
-   --testdir DIR
-                -- execute test files in the specified directory (instead
-                   of the Python stdlib test suite)
-
-Special runs
-
--l/--findleaks  -- if GC is available detect tests that leak memory
--L/--runleaks   -- run the leaks(1) command just before exit
--R/--huntrleaks RUNCOUNTS
-                -- search for reference leaks (needs debug build, v. slow)
--j/--multiprocess PROCESSES
-                -- run PROCESSES processes at once
--T/--coverage   -- turn on code coverage tracing using the trace module
--D/--coverdir DIRECTORY
-                -- Directory where coverage files are put
--N/--nocoverdir -- Put coverage files alongside modules
--t/--threshold THRESHOLD
-                -- call gc.set_threshold(THRESHOLD)
--n/--nowindows  -- suppress error message boxes on Windows
--F/--forever    -- run the specified tests in a loop, until an error happens
-
-
-Additional Option Details:
-
--r randomizes test execution order. You can use --randseed=int to provide a
-int seed value for the randomizer; this is useful for reproducing troublesome
-test orders.
-
--s On the first invocation of regrtest using -s, the first test file found
-or the first test file given on the command line is run, and the name of
-the next test is recorded in a file named pynexttest.  If run from the
-Python build directory, pynexttest is located in the 'build' subdirectory,
-otherwise it is located in tempfile.gettempdir().  On subsequent runs,
-the test in pynexttest is run, and the next test is written to pynexttest.
-When the last test has been run, pynexttest is deleted.  In this way it
-is possible to single step through the test files.  This is useful when
-doing memory analysis on the Python interpreter, which process tends to
-consume too many resources to run the full regression test non-stop.
-
--S is used to continue running tests after an aborted run.  It will
-maintain the order a standard run (ie, this assumes -r is not used).
-This is useful after the tests have prematurely stopped for some external
-reason and you want to start running from where you left off rather
-than starting from the beginning.
-
--f reads the names of tests from the file given as f's argument, one
-or more test names per line.  Whitespace is ignored.  Blank lines and
-lines beginning with '#' are ignored.  This is especially useful for
-whittling down failures involving interactions among tests.
-
--L causes the leaks(1) command to be run just before exit if it exists.
-leaks(1) is available on Mac OS X and presumably on some other
-FreeBSD-derived systems.
-
--R runs each test several times and examines sys.gettotalrefcount() to
-see if the test appears to be leaking references.  The argument should
-be of the form stab:run:fname where 'stab' is the number of times the
-test is run to let gettotalrefcount settle down, 'run' is the number
-of times further it is run and 'fname' is the name of the file the
-reports are written to.  These parameters all have defaults (5, 4 and
-"reflog.txt" respectively), and the minimal invocation is '-R :'.
-
--M runs tests that require an exorbitant amount of memory. These tests
-typically try to ascertain containers keep working when containing more than
-2 billion objects, which only works on 64-bit systems. There are also some
-tests that try to exhaust the address space of the process, which only makes
-sense on 32-bit systems with at least 2Gb of memory. The passed-in memlimit,
-which is a string in the form of '2.5Gb', determines howmuch memory the
-tests will limit themselves to (but they may go slightly over.) The number
-shouldn't be more memory than the machine has (including swap memory). You
-should also keep in mind that swap memory is generally much, much slower
-than RAM, and setting memlimit to all available RAM or higher will heavily
-tax the machine. On the other hand, it is no use running these tests with a
-limit of less than 2.5Gb, and many require more than 20Gb. Tests that expect
-to use more than memlimit memory will be skipped. The big-memory tests
-generally run very, very long.
-
--u is used to specify which special resource intensive tests to run,
-such as those requiring large file support or network connectivity.
-The argument is a comma-separated list of words indicating the
-resources to test.  Currently only the following are defined:
-
-    all -       Enable all special resources.
-
-    none -      Disable all special resources (this is the default).
-
-    audio -     Tests that use the audio device.  (There are known
-                cases of broken audio drivers that can crash Python or
-                even the Linux kernel.)
-
-    curses -    Tests that use curses and will modify the terminal's
-                state and output modes.
-
-    largefile - It is okay to run some test that may create huge
-                files.  These tests can take a long time and may
-                consume >2GB of disk space temporarily.
-
-    network -   It is okay to run tests that use external network
-                resource, e.g. testing SSL support for sockets.
-
-    decimal -   Test the decimal module against a large suite that
-                verifies compliance with standards.
-
-    cpu -       Used for certain CPU-heavy tests.
-
-    subprocess  Run all tests for the subprocess module.
-
-    urlfetch -  It is okay to download files required on testing.
-
-    gui -       Run tests that require a running GUI.
-
-To enable all resources except one, use '-uall,-<resource>'.  For
-example, to run all the tests except for the gui tests, give the
-option '-uall,-gui'.
-"""
-
-# We import importlib *ASAP* in order to test #15386
-import importlib
-
-import builtins
-import faulthandler
-import getopt
-import io
-import json
-import logging
-import os
-import platform
-import random
-import re
-import shutil
-import signal
-import sys
-import sysconfig
-import tempfile
-import time
-import traceback
-from yp_test import yp_unittest
-import warnings
-from inspect import isabstract
-
-try:
-    import threading
-except ImportError:
-    threading = None
-try:
-    import multiprocessing.process
-except ImportError:
-    multiprocessing = None
-
-
-# Some times __path__ and __file__ are not absolute (e.g. while running from
-# Lib/) and, if we change the CWD to run the tests in a temporary dir, some
-# imports might fail.  This affects only the modules imported before os.chdir().
-# These modules are searched first in sys.path[0] (so '' -- the CWD) and if
-# they are found in the CWD their __file__ and __path__ will be relative (this
-# happens before the chdir).  All the modules imported after the chdir, are
-# not found in the CWD, and since the other paths in sys.path[1:] are absolute
-# (site.py absolutize them), the __file__ and __path__ will be absolute too.
-# Therefore it is necessary to absolutize manually the __file__ and __path__ of
-# the packages to prevent later imports to fail when the CWD is different.
-for module in sys.modules.values():
-    if hasattr(module, '__path__'):
-        module.__path__ = [os.path.abspath(path) for path in module.__path__]
-    if hasattr(module, '__file__'):
-        module.__file__ = os.path.abspath(module.__file__)
-
-
-# MacOSX (a.k.a. Darwin) has a default stack size that is too small
-# for deeply recursive regular expressions.  We see this as crashes in
-# the Python test suite when running test_re.py and test_sre.py.  The
-# fix is to set the stack limit to 2048.
-# This approach may also be useful for other Unixy platforms that
-# suffer from small default stack limits.
-if sys.platform == 'darwin':
-    try:
-        import resource
-    except ImportError:
-        pass
-    else:
-        soft, hard = resource.getrlimit(resource.RLIMIT_STACK)
-        newsoft = min(hard, max(soft, 1024*2048))
-        resource.setrlimit(resource.RLIMIT_STACK, (newsoft, hard))
-
-# Test result constants.
-PASSED = 1
-FAILED = 0
-ENV_CHANGED = -1
-SKIPPED = -2
-RESOURCE_DENIED = -3
-INTERRUPTED = -4
-CHILD_ERROR = -5   # error in a child process
-
-from yp_test import support
-
-RESOURCE_NAMES = ('audio', 'curses', 'largefile', 'network',
-                  'decimal', 'cpu', 'subprocess', 'urlfetch', 'gui')
-
-TEMPDIR = os.path.abspath(tempfile.gettempdir())
-
-def usage(msg):
-    print(msg, file=sys.stderr)
-    print("Use --help for usage", file=sys.stderr)
-    sys.exit(2)
-
-
-def main(tests=None, testdir=None, verbose=0, quiet=False,
-         exclude=False, single=False, randomize=False, fromfile=None,
-         findleaks=False, use_resources=None, trace=False, coverdir='coverage',
-         runleaks=False, huntrleaks=False, verbose2=False, print_slow=False,
-         random_seed=None, use_mp=None, verbose3=False, forever=False,
-         header=False, failfast=False, match_tests=None):
-    """Execute a test suite.
-
-    This also parses command-line options and modifies its behavior
-    accordingly.
-
-    tests -- a list of strings containing test names (optional)
-    testdir -- the directory in which to look for tests (optional)
-
-    Users other than the Python test suite will certainly want to
-    specify testdir; if it's omitted, the directory containing the
-    Python test suite is searched for.
-
-    If the tests argument is omitted, the tests listed on the
-    command-line will be used.  If that's empty, too, then all *.py
-    files beginning with test_ will be used.
-
-    The other default arguments (verbose, quiet, exclude,
-    single, randomize, findleaks, use_resources, trace, coverdir,
-    print_slow, and random_seed) allow programmers calling main()
-    directly to set the values that would normally be set by flags
-    on the command line.
-    """
-
-    # Display the Python traceback on fatal errors (e.g. segfault)
-    faulthandler.enable(all_threads=True)
-
-    # Display the Python traceback on SIGALRM or SIGUSR1 signal
-    signals = []
-    if hasattr(signal, 'SIGALRM'):
-        signals.append(signal.SIGALRM)
-    if hasattr(signal, 'SIGUSR1'):
-        signals.append(signal.SIGUSR1)
-    for signum in signals:
-        faulthandler.register(signum, chain=True)
-
-    replace_stdout()
-
-    support.record_original_stdout(sys.stdout)
-    try:
-        opts, args = getopt.getopt(sys.argv[1:], 'hvqxsoS:rf:lu:t:TD:NLR:FdwWM:nj:Gm:',
-            ['help', 'verbose', 'verbose2', 'verbose3', 'quiet',
-             'exclude', 'single', 'slow', 'randomize', 'fromfile=', 'findleaks',
-             'use=', 'threshold=', 'coverdir=', 'nocoverdir',
-             'runleaks', 'huntrleaks=', 'memlimit=', 'randseed=',
-             'multiprocess=', 'coverage', 'slaveargs=', 'forever', 'debug',
-             'start=', 'nowindows', 'header', 'testdir=', 'timeout=', 'wait',
-             'failfast', 'match='])
-    except getopt.error as msg:
-        usage(msg)
-
-    # Defaults
-    if random_seed is None:
-        random_seed = random.randrange(10000000)
-    if use_resources is None:
-        use_resources = []
-    debug = False
-    start = None
-    timeout = None
-    for o, a in opts:
-        if o in ('-h', '--help'):
-            print(__doc__)
-            return
-        elif o in ('-v', '--verbose'):
-            verbose += 1
-        elif o in ('-w', '--verbose2'):
-            verbose2 = True
-        elif o in ('-d', '--debug'):
-            debug = True
-        elif o in ('-W', '--verbose3'):
-            verbose3 = True
-        elif o in ('-G', '--failfast'):
-            failfast = True
-        elif o in ('-q', '--quiet'):
-            quiet = True;
-            verbose = 0
-        elif o in ('-x', '--exclude'):
-            exclude = True
-        elif o in ('-S', '--start'):
-            start = a
-        elif o in ('-s', '--single'):
-            single = True
-        elif o in ('-o', '--slow'):
-            print_slow = True
-        elif o in ('-r', '--randomize'):
-            randomize = True
-        elif o == '--randseed':
-            random_seed = int(a)
-        elif o in ('-f', '--fromfile'):
-            fromfile = a
-        elif o in ('-m', '--match'):
-            match_tests = a
-        elif o in ('-l', '--findleaks'):
-            findleaks = True
-        elif o in ('-L', '--runleaks'):
-            runleaks = True
-        elif o in ('-t', '--threshold'):
-            import gc
-            gc.set_threshold(int(a))
-        elif o in ('-T', '--coverage'):
-            trace = True
-        elif o in ('-D', '--coverdir'):
-            # CWD is replaced with a temporary dir before calling main(), so we
-            # need  join it with the saved CWD so it goes where the user expects.
-            coverdir = os.path.join(support.SAVEDCWD, a)
-        elif o in ('-N', '--nocoverdir'):
-            coverdir = None
-        elif o in ('-R', '--huntrleaks'):
-            huntrleaks = a.split(':')
-            if len(huntrleaks) not in (2, 3):
-                print(a, huntrleaks)
-                usage('-R takes 2 or 3 colon-separated arguments')
-            if not huntrleaks[0]:
-                huntrleaks[0] = 5
-            else:
-                huntrleaks[0] = int(huntrleaks[0])
-            if not huntrleaks[1]:
-                huntrleaks[1] = 4
-            else:
-                huntrleaks[1] = int(huntrleaks[1])
-            if len(huntrleaks) == 2 or not huntrleaks[2]:
-                huntrleaks[2:] = ["reflog.txt"]
-            # Avoid false positives due to various caches
-            # filling slowly with random data:
-            warm_caches()
-        elif o in ('-M', '--memlimit'):
-            support.set_memlimit(a)
-        elif o in ('-u', '--use'):
-            u = [x.lower() for x in a.split(',')]
-            for r in u:
-                if r == 'all':
-                    use_resources[:] = RESOURCE_NAMES
-                    continue
-                if r == 'none':
-                    del use_resources[:]
-                    continue
-                remove = False
-                if r[0] == '-':
-                    remove = True
-                    r = r[1:]
-                if r not in RESOURCE_NAMES:
-                    usage('Invalid -u/--use option: ' + a)
-                if remove:
-                    if r in use_resources:
-                        use_resources.remove(r)
-                elif r not in use_resources:
-                    use_resources.append(r)
-        elif o in ('-n', '--nowindows'):
-            import msvcrt
-            msvcrt.SetErrorMode(msvcrt.SEM_FAILCRITICALERRORS|
-                    msvcrt.SEM_NOALIGNMENTFAULTEXCEPT|
-                    msvcrt.SEM_NOGPFAULTERRORBOX|
-                    msvcrt.SEM_NOOPENFILEERRORBOX)
-            try:
-                msvcrt.CrtSetReportMode
-            except AttributeError:
-                # release build
-                pass
-            else:
-                for m in [msvcrt.CRT_WARN, msvcrt.CRT_ERROR, msvcrt.CRT_ASSERT]:
-                    msvcrt.CrtSetReportMode(m, msvcrt.CRTDBG_MODE_FILE)
-                    msvcrt.CrtSetReportFile(m, msvcrt.CRTDBG_FILE_STDERR)
-        elif o in ('-F', '--forever'):
-            forever = True
-        elif o in ('-j', '--multiprocess'):
-            use_mp = int(a)
-            if use_mp <= 0:
-                try:
-                    import multiprocessing
-                    # Use all cores + extras for tests that like to sleep
-                    use_mp = 2 + multiprocessing.cpu_count()
-                except (ImportError, NotImplementedError):
-                    use_mp = 3
-            if use_mp == 1:
-                use_mp = None
-        elif o == '--header':
-            header = True
-        elif o == '--slaveargs':
-            args, kwargs = json.loads(a)
-            try:
-                result = runtest(*args, **kwargs)
-            except KeyboardInterrupt:
-                result = INTERRUPTED, ''
-            except BaseException as e:
-                traceback.print_exc()
-                result = CHILD_ERROR, str(e)
-            sys.stdout.flush()
-            print()   # Force a newline (just in case)
-            print(json.dumps(result))
-            sys.exit(0)
-        elif o == '--testdir':
-            # CWD is replaced with a temporary dir before calling main(), so we
-            # join it with the saved CWD so it ends up where the user expects.
-            testdir = os.path.join(support.SAVEDCWD, a)
-        elif o == '--timeout':
-            if hasattr(faulthandler, 'dump_tracebacks_later'):
-                timeout = float(a)
-                if timeout <= 0:
-                    timeout = None
-            else:
-                print("Warning: The timeout option requires "
-                      "faulthandler.dump_tracebacks_later")
-                timeout = None
-        elif o == '--wait':
-            input("Press any key to continue...")
-        else:
-            print(("No handler for option {}.  Please report this as a bug "
-                   "at http://bugs.python.org.").format(o), file=sys.stderr)
-            sys.exit(1)
-    if single and fromfile:
-        usage("-s and -f don't go together!")
-    if use_mp and trace:
-        usage("-T and -j don't go together!")
-    if use_mp and findleaks:
-        usage("-l and -j don't go together!")
-    if use_mp and support.max_memuse:
-        usage("-M and -j don't go together!")
-    if failfast and not (verbose or verbose3):
-        usage("-G/--failfast needs either -v or -W")
-
-    good = []
-    bad = []
-    skipped = []
-    resource_denieds = []
-    environment_changed = []
-    interrupted = False
-
-    if findleaks:
-        try:
-            import gc
-        except ImportError:
-            print('No GC available, disabling findleaks.')
-            findleaks = False
-        else:
-            # Uncomment the line below to report garbage that is not
-            # freeable by reference counting alone.  By default only
-            # garbage that is not collectable by the GC is reported.
-            #gc.set_debug(gc.DEBUG_SAVEALL)
-            found_garbage = []
-
-    if single:
-        filename = os.path.join(TEMPDIR, 'pynexttest')
-        try:
-            fp = open(filename, 'r')
-            next_test = fp.read().strip()
-            tests = [next_test]
-            fp.close()
-        except IOError:
-            pass
-
-    if fromfile:
-        tests = []
-        fp = open(os.path.join(support.SAVEDCWD, fromfile))
-        count_pat = re.compile(r'\[\s*\d+/\s*\d+\]')
-        for line in fp:
-            line = count_pat.sub('', line)
-            guts = line.split() # assuming no test has whitespace in its name
-            if guts and not guts[0].startswith('#'):
-                tests.extend(guts)
-        fp.close()
-
-    # Strip .py extensions.
-    removepy(args)
-    removepy(tests)
-
-    stdtests = STDTESTS[:]
-    nottests = NOTTESTS.copy()
-    if exclude:
-        for arg in args:
-            if arg in stdtests:
-                stdtests.remove(arg)
-            nottests.add(arg)
-        args = []
-
-    # For a partial run, we do not need to clutter the output.
-    if verbose or header or not (quiet or single or tests or args):
-        # Print basic platform information
-        print("==", platform.python_implementation(), *sys.version.split())
-        print("==  ", platform.platform(aliased=True),
-                      "%s-endian" % sys.byteorder)
-        print("==  ", os.getcwd())
-        print("Testing with flags:", sys.flags)
-
-    # if testdir is set, then we are not running the python tests suite, so
-    # don't add default tests to be executed or skipped (pass empty values)
-    if testdir:
-        alltests = findtests(testdir, list(), set())
-    else:
-        alltests = findtests(testdir, stdtests, nottests)
-
-    selected = tests or args or alltests
-    if single:
-        selected = selected[:1]
-        try:
-            next_single_test = alltests[alltests.index(selected[0])+1]
-        except IndexError:
-            next_single_test = None
-    # Remove all the selected tests that precede start if it's set.
-    if start:
-        try:
-            del selected[:selected.index(start)]
-        except ValueError:
-            print("Couldn't find starting test (%s), using all tests" % start)
-    if randomize:
-        random.seed(random_seed)
-        print("Using random seed", random_seed)
-        random.shuffle(selected)
-    if trace:
-        import trace, tempfile
-        tracer = trace.Trace(ignoredirs=[sys.base_prefix, sys.base_exec_prefix,
-                                         tempfile.gettempdir()],
-                             trace=False, count=True)
-
-    test_times = []
-    support.verbose = verbose      # Tell tests to be moderately quiet
-    support.use_resources = use_resources
-    save_modules = sys.modules.keys()
-
-    def accumulate_result(test, result):
-        ok, test_time = result
-        test_times.append((test_time, test))
-        if ok == PASSED:
-            good.append(test)
-        elif ok == FAILED:
-            bad.append(test)
-        elif ok == ENV_CHANGED:
-            environment_changed.append(test)
-        elif ok == SKIPPED:
-            skipped.append(test)
-        elif ok == RESOURCE_DENIED:
-            skipped.append(test)
-            resource_denieds.append(test)
-
-    if forever:
-        def test_forever(tests=list(selected)):
-            while True:
-                for test in tests:
-                    yield test
-                    if bad:
-                        return
-        tests = test_forever()
-        test_count = ''
-        test_count_width = 3
-    else:
-        tests = iter(selected)
-        test_count = '/{}'.format(len(selected))
-        test_count_width = len(test_count) - 1
-
-    if use_mp:
-        try:
-            from threading import Thread
-        except ImportError:
-            print("Multiprocess option requires thread support")
-            sys.exit(2)
-        from queue import Queue
-        from subprocess import Popen, PIPE
-        debug_output_pat = re.compile(r"\[\d+ refs\]$")
-        output = Queue()
-        pending = MultiprocessTests(tests)
-        opt_args = support.args_from_interpreter_flags()
-        base_cmd = [sys.executable] + opt_args + ['-m', 'yp_test.regrtest']
-        def work():
-            # A worker thread.
-            try:
-                while True:
-                    try:
-                        test = next(pending)
-                    except StopIteration:
-                        output.put((None, None, None, None))
-                        return
-                    args_tuple = (
-                        (test, verbose, quiet),
-                        dict(huntrleaks=huntrleaks, use_resources=use_resources,
-                             debug=debug, output_on_failure=verbose3,
-                             timeout=timeout, failfast=failfast,
-                             match_tests=match_tests)
-                    )
-                    # -E is needed by some tests, e.g. test_import
-                    # Running the child from the same working directory ensures
-                    # that TEMPDIR for the child is the same when
-                    # sysconfig.is_python_build() is true. See issue 15300.
-                    popen = Popen(base_cmd + ['--slaveargs', json.dumps(args_tuple)],
-                                   stdout=PIPE, stderr=PIPE,
-                                   universal_newlines=True,
-                                   close_fds=(os.name != 'nt'),
-                                   cwd=support.SAVEDCWD)
-                    stdout, stderr = popen.communicate()
-                    retcode = popen.wait()
-                    # Strip last refcount output line if it exists, since it
-                    # comes from the shutdown of the interpreter in the subcommand.
-                    stderr = debug_output_pat.sub("", stderr)
-                    stdout, _, result = stdout.strip().rpartition("\n")
-                    if retcode != 0:
-                        result = (CHILD_ERROR, "Exit code %s" % retcode)
-                        output.put((test, stdout.rstrip(), stderr.rstrip(), result))
-                        return
-                    if not result:
-                        output.put((None, None, None, None))
-                        return
-                    result = json.loads(result)
-                    output.put((test, stdout.rstrip(), stderr.rstrip(), result))
-            except BaseException:
-                output.put((None, None, None, None))
-                raise
-        workers = [Thread(target=work) for i in range(use_mp)]
-        for worker in workers:
-            worker.start()
-        finished = 0
-        test_index = 1
-        try:
-            while finished < use_mp:
-                test, stdout, stderr, result = output.get()
-                if test is None:
-                    finished += 1
-                    continue
-                accumulate_result(test, result)
-                if not quiet:
-                    fmt = "[{1:{0}}{2}/{3}] {4}" if bad else "[{1:{0}}{2}] {4}"
-                    print(fmt.format(
-                        test_count_width, test_index, test_count,
-                        len(bad), test))
-                if stdout:
-                    print(stdout)
-                if stderr:
-                    print(stderr, file=sys.stderr)
-                sys.stdout.flush()
-                sys.stderr.flush()
-                if result[0] == INTERRUPTED:
-                    raise KeyboardInterrupt
-                if result[0] == CHILD_ERROR:
-                    raise Exception("Child error on {}: {}".format(test, result[1]))
-                test_index += 1
-        except KeyboardInterrupt:
-            interrupted = True
-            pending.interrupted = True
-        for worker in workers:
-            worker.join()
-    else:
-        for test_index, test in enumerate(tests, 1):
-            if not quiet:
-                fmt = "[{1:{0}}{2}/{3}] {4}" if bad else "[{1:{0}}{2}] {4}"
-                print(fmt.format(
-                    test_count_width, test_index, test_count, len(bad), test))
-                sys.stdout.flush()
-            if trace:
-                # If we're tracing code coverage, then we don't exit with status
-                # if on a false return value from main.
-                tracer.runctx('runtest(test, verbose, quiet, timeout=timeout)',
-                              globals=globals(), locals=vars())
-            else:
-                try:
-                    result = runtest(test, verbose, quiet, huntrleaks, debug,
-                                     output_on_failure=verbose3,
-                                     timeout=timeout, failfast=failfast,
-                                     match_tests=match_tests)
-                    accumulate_result(test, result)
-                except KeyboardInterrupt:
-                    interrupted = True
-                    break
-                except:
-                    raise
-            if findleaks:
-                gc.collect()
-                if gc.garbage:
-                    print("Warning: test created", len(gc.garbage), end=' ')
-                    print("uncollectable object(s).")
-                    # move the uncollectable objects somewhere so we don't see
-                    # them again
-                    found_garbage.extend(gc.garbage)
-                    del gc.garbage[:]
-            # Unload the newly imported modules (best effort finalization)
-            for module in sys.modules.keys():
-                if module not in save_modules and module.startswith("yp_test."):
-                    support.unload(module)
-
-    if interrupted:
-        # print a newline after ^C
-        print()
-        print("Test suite interrupted by signal SIGINT.")
-        omitted = set(selected) - set(good) - set(bad) - set(skipped)
-        print(count(len(omitted), "test"), "omitted:")
-        printlist(omitted)
-    if good and not quiet:
-        if not bad and not skipped and not interrupted and len(good) > 1:
-            print("All", end=' ')
-        print(count(len(good), "test"), "OK.")
-    if print_slow:
-        test_times.sort(reverse=True)
-        print("10 slowest tests:")
-        for time, test in test_times[:10]:
-            print("%s: %.1fs" % (test, time))
-    if bad:
-        bad = sorted(set(bad) - set(environment_changed))
-        if bad:
-            print(count(len(bad), "test"), "failed:")
-            printlist(bad)
-    if environment_changed:
-        print("{} altered the execution environment:".format(
-                 count(len(environment_changed), "test")))
-        printlist(environment_changed)
-    if skipped and not quiet:
-        print(count(len(skipped), "test"), "skipped:")
-        printlist(skipped)
-
-        e = _ExpectedSkips()
-        plat = sys.platform
-        if e.isvalid():
-            surprise = set(skipped) - e.getexpected() - set(resource_denieds)
-            if surprise:
-                print(count(len(surprise), "skip"), \
-                      "unexpected on", plat + ":")
-                printlist(surprise)
-            else:
-                print("Those skips are all expected on", plat + ".")
-        else:
-            print("Ask someone to teach regrtest.py about which tests are")
-            print("expected to get skipped on", plat + ".")
-
-    if verbose2 and bad:
-        print("Re-running failed tests in verbose mode")
-        for test in bad:
-            print("Re-running test %r in verbose mode" % test)
-            sys.stdout.flush()
-            try:
-                verbose = True
-                ok = runtest(test, True, quiet, huntrleaks, debug, timeout=timeout)
-            except KeyboardInterrupt:
-                # print a newline separate from the ^C
-                print()
-                break
-            except:
-                raise
-
-    if single:
-        if next_single_test:
-            with open(filename, 'w') as fp:
-                fp.write(next_single_test + '\n')
-        else:
-            os.unlink(filename)
-
-    if trace:
-        r = tracer.results()
-        r.write_results(show_missing=True, summary=True, coverdir=coverdir)
-
-    if runleaks:
-        os.system("leaks %d" % os.getpid())
-
-    sys.exit(len(bad) > 0 or interrupted)
-
-
-# small set of tests to determine if we have a basically functioning interpreter
-# (i.e. if any of these fail, then anything else is likely to follow)
-STDTESTS = [
-#    'test_grammar',
-#    'test_opcodes',
-#    'test_dict',
-#    'test_builtin',
-#    'test_exceptions',
-#    'test_types',
-#    'test_unittest',
-#    'test_doctest',
-#    'test_doctest2',
-#    'test_support'
-]
-
-# set of tests that we don't want to be executed when using regrtest
-NOTTESTS = set()
-
-def findtests(testdir=None, stdtests=STDTESTS, nottests=NOTTESTS):
-    """Return a list of all applicable test modules."""
-    testdir = findtestdir(testdir)
-    names = os.listdir(testdir)
-    tests = []
-    others = set(stdtests) | nottests
-    for name in names:
-        mod, ext = os.path.splitext(name)
-        if mod[:5] == "test_" and ext in (".py", "") and mod not in others:
-            tests.append(mod)
-    return stdtests + sorted(tests)
-
-# We do not use a generator so multiple threads can call next().
-class MultiprocessTests(object):
-
-    """A thread-safe iterator over tests for multiprocess mode."""
-
-    def __init__(self, tests):
-        self.interrupted = False
-        self.lock = threading.Lock()
-        self.tests = tests
-
-    def __iter__(self):
-        return self
-
-    def __next__(self):
-        with self.lock:
-            if self.interrupted:
-                raise StopIteration('tests interrupted')
-            return next(self.tests)
-
-def replace_stdout():
-    """Set stdout encoder error handler to backslashreplace (as stderr error
-    handler) to avoid UnicodeEncodeError when printing a traceback"""
-    import atexit
-
-    stdout = sys.stdout
-    sys.stdout = open(stdout.fileno(), 'w',
-        encoding=stdout.encoding,
-        errors="backslashreplace",
-        closefd=False,
-        newline='\n')
-
-    def restore_stdout():
-        sys.stdout.close()
-        sys.stdout = stdout
-    atexit.register(restore_stdout)
-
-def runtest(test, verbose, quiet,
-            huntrleaks=False, debug=False, use_resources=None,
-            output_on_failure=False, failfast=False, match_tests=None,
-            timeout=None):
-    """Run a single test.
-
-    test -- the name of the test
-    verbose -- if true, print more messages
-    quiet -- if true, don't print 'skipped' messages (probably redundant)
-    test_times -- a list of (time, test_name) pairs
-    huntrleaks -- run multiple times to test for leaks; requires a debug
-                  build; a triple corresponding to -R's three arguments
-    output_on_failure -- if true, display test output on failure
-    timeout -- dump the traceback and exit if a test takes more than
-               timeout seconds
-
-    Returns one of the test result constants:
-        INTERRUPTED      KeyboardInterrupt when run under -j
-        RESOURCE_DENIED  test skipped because resource denied
-        SKIPPED          test skipped for some other reason
-        ENV_CHANGED      test failed because it changed the execution environment
-        FAILED           test failed
-        PASSED           test passed
-    """
-
-    if use_resources is not None:
-        support.use_resources = use_resources
-    use_timeout = (timeout is not None)
-    if use_timeout:
-        faulthandler.dump_tracebacks_later(timeout, exit=True)
-    try:
-        support.match_tests = match_tests
-        if failfast:
-            support.failfast = True
-        if output_on_failure:
-            support.verbose = True
-
-            # Reuse the same instance to all calls to runtest(). Some
-            # tests keep a reference to sys.stdout or sys.stderr
-            # (eg. test_argparse).
-            if runtest.stringio is None:
-                stream = io.StringIO()
-                runtest.stringio = stream
-            else:
-                stream = runtest.stringio
-                stream.seek(0)
-                stream.truncate()
-
-            orig_stdout = sys.stdout
-            orig_stderr = sys.stderr
-            try:
-                sys.stdout = stream
-                sys.stderr = stream
-                result = runtest_inner(test, verbose, quiet, huntrleaks,
-                                       debug, display_failure=False)
-                if result[0] == FAILED:
-                    output = stream.getvalue()
-                    orig_stderr.write(output)
-                    orig_stderr.flush()
-            finally:
-                sys.stdout = orig_stdout
-                sys.stderr = orig_stderr
-        else:
-            support.verbose = verbose  # Tell tests to be moderately quiet
-            result = runtest_inner(test, verbose, quiet, huntrleaks, debug,
-                                   display_failure=not verbose)
-        return result
-    finally:
-        if use_timeout:
-            faulthandler.cancel_dump_tracebacks_later()
-        cleanup_test_droppings(test, verbose)
-runtest.stringio = None
-
-# Unit tests are supposed to leave the execution environment unchanged
-# once they complete.  But sometimes tests have bugs, especially when
-# tests fail, and the changes to environment go on to mess up other
-# tests.  This can cause issues with buildbot stability, since tests
-# are run in random order and so problems may appear to come and go.
-# There are a few things we can save and restore to mitigate this, and
-# the following context manager handles this task.
-
-class saved_test_environment:
-    """Save bits of the test environment and restore them at block exit.
-
-        with saved_test_environment(testname, verbose, quiet):
-            #stuff
-
-    Unless quiet is True, a warning is printed to stderr if any of
-    the saved items was changed by the test.  The attribute 'changed'
-    is initially False, but is set to True if a change is detected.
-
-    If verbose is more than 1, the before and after state of changed
-    items is also printed.
-    """
-
-    changed = False
-
-    def __init__(self, testname, verbose=0, quiet=False):
-        self.testname = testname
-        self.verbose = verbose
-        self.quiet = quiet
-
-    # To add things to save and restore, add a name XXX to the resources list
-    # and add corresponding get_XXX/restore_XXX functions.  get_XXX should
-    # return the value to be saved and compared against a second call to the
-    # get function when test execution completes.  restore_XXX should accept
-    # the saved value and restore the resource using it.  It will be called if
-    # and only if a change in the value is detected.
-    #
-    # Note: XXX will have any '.' replaced with '_' characters when determining
-    # the corresponding method names.
-
-    resources = ('sys.argv', 'cwd', 'sys.stdin', 'sys.stdout', 'sys.stderr',
-                 'os.environ', 'sys.path', 'sys.path_hooks', '__import__',
-                 'warnings.filters', 'asyncore.socket_map',
-                 'logging._handlers', 'logging._handlerList', 'sys.gettrace',
-                 'sys.warnoptions', 'threading._dangling',
-                 'multiprocessing.process._dangling',
-                 'sysconfig._CONFIG_VARS', 'sysconfig._INSTALL_SCHEMES',
-                 'support.TESTFN',
-                )
-
-    def get_sys_argv(self):
-        return id(sys.argv), sys.argv, sys.argv[:]
-    def restore_sys_argv(self, saved_argv):
-        sys.argv = saved_argv[1]
-        sys.argv[:] = saved_argv[2]
-
-    def get_cwd(self):
-        return os.getcwd()
-    def restore_cwd(self, saved_cwd):
-        os.chdir(saved_cwd)
-
-    def get_sys_stdout(self):
-        return sys.stdout
-    def restore_sys_stdout(self, saved_stdout):
-        sys.stdout = saved_stdout
-
-    def get_sys_stderr(self):
-        return sys.stderr
-    def restore_sys_stderr(self, saved_stderr):
-        sys.stderr = saved_stderr
-
-    def get_sys_stdin(self):
-        return sys.stdin
-    def restore_sys_stdin(self, saved_stdin):
-        sys.stdin = saved_stdin
-
-    def get_os_environ(self):
-        return id(os.environ), os.environ, dict(os.environ)
-    def restore_os_environ(self, saved_environ):
-        os.environ = saved_environ[1]
-        os.environ.clear()
-        os.environ.update(saved_environ[2])
-
-    def get_sys_path(self):
-        return id(sys.path), sys.path, sys.path[:]
-    def restore_sys_path(self, saved_path):
-        sys.path = saved_path[1]
-        sys.path[:] = saved_path[2]
-
-    def get_sys_path_hooks(self):
-        return id(sys.path_hooks), sys.path_hooks, sys.path_hooks[:]
-    def restore_sys_path_hooks(self, saved_hooks):
-        sys.path_hooks = saved_hooks[1]
-        sys.path_hooks[:] = saved_hooks[2]
-
-    def get_sys_gettrace(self):
-        return sys.gettrace()
-    def restore_sys_gettrace(self, trace_fxn):
-        sys.settrace(trace_fxn)
-
-    def get___import__(self):
-        return builtins.__import__
-    def restore___import__(self, import_):
-        builtins.__import__ = import_
-
-    def get_warnings_filters(self):
-        return id(warnings.filters), warnings.filters, warnings.filters[:]
-    def restore_warnings_filters(self, saved_filters):
-        warnings.filters = saved_filters[1]
-        warnings.filters[:] = saved_filters[2]
-
-    def get_asyncore_socket_map(self):
-        asyncore = sys.modules.get('asyncore')
-        # XXX Making a copy keeps objects alive until __exit__ gets called.
-        return asyncore and asyncore.socket_map.copy() or {}
-    def restore_asyncore_socket_map(self, saved_map):
-        asyncore = sys.modules.get('asyncore')
-        if asyncore is not None:
-            asyncore.close_all(ignore_all=True)
-            asyncore.socket_map.update(saved_map)
-
-    def get_shutil_archive_formats(self):
-        # we could call get_archives_formats() but that only returns the
-        # registry keys; we want to check the values too (the functions that
-        # are registered)
-        return shutil._ARCHIVE_FORMATS, shutil._ARCHIVE_FORMATS.copy()
-    def restore_shutil_archive_formats(self, saved):
-        shutil._ARCHIVE_FORMATS = saved[0]
-        shutil._ARCHIVE_FORMATS.clear()
-        shutil._ARCHIVE_FORMATS.update(saved[1])
-
-    def get_shutil_unpack_formats(self):
-        return shutil._UNPACK_FORMATS, shutil._UNPACK_FORMATS.copy()
-    def restore_shutil_unpack_formats(self, saved):
-        shutil._UNPACK_FORMATS = saved[0]
-        shutil._UNPACK_FORMATS.clear()
-        shutil._UNPACK_FORMATS.update(saved[1])
-
-    def get_logging__handlers(self):
-        # _handlers is a WeakValueDictionary
-        return id(logging._handlers), logging._handlers, logging._handlers.copy()
-    def restore_logging__handlers(self, saved_handlers):
-        # Can't easily revert the logging state
-        pass
-
-    def get_logging__handlerList(self):
-        # _handlerList is a list of weakrefs to handlers
-        return id(logging._handlerList), logging._handlerList, logging._handlerList[:]
-    def restore_logging__handlerList(self, saved_handlerList):
-        # Can't easily revert the logging state
-        pass
-
-    def get_sys_warnoptions(self):
-        return id(sys.warnoptions), sys.warnoptions, sys.warnoptions[:]
-    def restore_sys_warnoptions(self, saved_options):
-        sys.warnoptions = saved_options[1]
-        sys.warnoptions[:] = saved_options[2]
-
-    # Controlling dangling references to Thread objects can make it easier
-    # to track reference leaks.
-    def get_threading__dangling(self):
-        if not threading:
-            return None
-        # This copies the weakrefs without making any strong reference
-        return threading._dangling.copy()
-    def restore_threading__dangling(self, saved):
-        if not threading:
-            return
-        threading._dangling.clear()
-        threading._dangling.update(saved)
-
-    # Same for Process objects
-    def get_multiprocessing_process__dangling(self):
-        if not multiprocessing:
-            return None
-        # This copies the weakrefs without making any strong reference
-        return multiprocessing.process._dangling.copy()
-    def restore_multiprocessing_process__dangling(self, saved):
-        if not multiprocessing:
-            return
-        multiprocessing.process._dangling.clear()
-        multiprocessing.process._dangling.update(saved)
-
-    def get_sysconfig__CONFIG_VARS(self):
-        # make sure the dict is initialized
-        sysconfig.get_config_var('prefix')
-        return (id(sysconfig._CONFIG_VARS), sysconfig._CONFIG_VARS,
-                dict(sysconfig._CONFIG_VARS))
-    def restore_sysconfig__CONFIG_VARS(self, saved):
-        sysconfig._CONFIG_VARS = saved[1]
-        sysconfig._CONFIG_VARS.clear()
-        sysconfig._CONFIG_VARS.update(saved[2])
-
-    def get_sysconfig__INSTALL_SCHEMES(self):
-        return (id(sysconfig._INSTALL_SCHEMES), sysconfig._INSTALL_SCHEMES,
-                sysconfig._INSTALL_SCHEMES.copy())
-    def restore_sysconfig__INSTALL_SCHEMES(self, saved):
-        sysconfig._INSTALL_SCHEMES = saved[1]
-        sysconfig._INSTALL_SCHEMES.clear()
-        sysconfig._INSTALL_SCHEMES.update(saved[2])
-
-    def get_support_TESTFN(self):
-        if os.path.isfile(support.TESTFN):
-            result = 'f'
-        elif os.path.isdir(support.TESTFN):
-            result = 'd'
-        else:
-            result = None
-        return result
-    def restore_support_TESTFN(self, saved_value):
-        if saved_value is None:
-            if os.path.isfile(support.TESTFN):
-                os.unlink(support.TESTFN)
-            elif os.path.isdir(support.TESTFN):
-                shutil.rmtree(support.TESTFN)
-
-    def resource_info(self):
-        for name in self.resources:
-            method_suffix = name.replace('.', '_')
-            get_name = 'get_' + method_suffix
-            restore_name = 'restore_' + method_suffix
-            yield name, getattr(self, get_name), getattr(self, restore_name)
-
-    def __enter__(self):
-        self.saved_values = dict((name, get()) for name, get, restore
-                                                   in self.resource_info())
-        return self
-
-    def __exit__(self, exc_type, exc_val, exc_tb):
-        saved_values = self.saved_values
-        del self.saved_values
-        for name, get, restore in self.resource_info():
-            current = get()
-            original = saved_values.pop(name)
-            # Check for changes to the resource's value
-            if current != original:
-                self.changed = True
-                restore(original)
-                if not self.quiet:
-                    print("Warning -- {} was modified by {}".format(
-                                                 name, self.testname),
-                                                 file=sys.stderr)
-                    if self.verbose > 1:
-                        print("  Before: {}\n  After:  {} ".format(
-                                                  original, current),
-                                                  file=sys.stderr)
-        return False
-
-
-def runtest_inner(test, verbose, quiet,
-                  huntrleaks=False, debug=False, display_failure=True):
-    support.unload(test)
-
-    test_time = 0.0
-    refleak = False  # True if the test leaked references.
-    try:
-        if test.startswith('yp_test.'):
-            abstest = test
-        else:
-            # Always import it from the test package
-            abstest = 'yp_test.' + test
-        with saved_test_environment(test, verbose, quiet) as environment:
-            start_time = time.time()
-            the_package = __import__(abstest, globals(), locals(), [])
-            the_module = getattr(the_package, test)
-            # If the test has a test_main, that will run the appropriate
-            # tests.  If not, use normal yp_unittest test loading.
-            test_runner = getattr(the_module, "test_main", None)
-            if test_runner is None:
-                tests = yp_unittest.TestLoader().loadTestsFromModule(the_module)
-                test_runner = lambda: support.run_unittest(tests)
-            test_runner()
-            if huntrleaks:
-                refleak = dash_R(the_module, test, test_runner,
-                    huntrleaks)
-            test_time = time.time() - start_time
-    except support.ResourceDenied as msg:
-        if not quiet:
-            print(test, "skipped --", msg)
-            sys.stdout.flush()
-        return RESOURCE_DENIED, test_time
-    except yp_unittest.SkipTest as msg:
-        if not quiet:
-            print(test, "skipped --", msg)
-            sys.stdout.flush()
-        return SKIPPED, test_time
-    except KeyboardInterrupt:
-        raise
-    except support.TestFailed as msg:
-        if display_failure:
-            print("test", test, "failed --", msg, file=sys.stderr)
-        else:
-            print("test", test, "failed", file=sys.stderr)
-        sys.stderr.flush()
-        return FAILED, test_time
-    except:
-        msg = traceback.format_exc()
-        print("test", test, "crashed --", msg, file=sys.stderr)
-        sys.stderr.flush()
-        return FAILED, test_time
-    else:
-        if refleak:
-            return FAILED, test_time
-        if environment.changed:
-            return ENV_CHANGED, test_time
-        return PASSED, test_time
-
-def cleanup_test_droppings(testname, verbose):
-    import shutil
-    import stat
-    import gc
-
-    # First kill any dangling references to open files etc.
-    # This can also issue some ResourceWarnings which would otherwise get
-    # triggered during the following test run, and possibly produce failures.
-    gc.collect()
-
-    # Try to clean up junk commonly left behind.  While tests shouldn't leave
-    # any files or directories behind, when a test fails that can be tedious
-    # for it to arrange.  The consequences can be especially nasty on Windows,
-    # since if a test leaves a file open, it cannot be deleted by name (while
-    # there's nothing we can do about that here either, we can display the
-    # name of the offending test, which is a real help).
-    for name in (support.TESTFN,
-                 "db_home",
-                ):
-        if not os.path.exists(name):
-            continue
-
-        if os.path.isdir(name):
-            kind, nuker = "directory", shutil.rmtree
-        elif os.path.isfile(name):
-            kind, nuker = "file", os.unlink
-        else:
-            raise SystemError("os.path says %r exists but is neither "
-                              "directory nor file" % name)
-
-        if verbose:
-            print("%r left behind %s %r" % (testname, kind, name))
-        try:
-            # if we have chmod, fix possible permissions problems
-            # that might prevent cleanup
-            if (hasattr(os, 'chmod')):
-                os.chmod(name, stat.S_IRWXU | stat.S_IRWXG | stat.S_IRWXO)
-            nuker(name)
-        except Exception as msg:
-            print(("%r left behind %s %r and it couldn't be "
-                "removed: %s" % (testname, kind, name, msg)), file=sys.stderr)
-
-def dash_R(the_module, test, indirect_test, huntrleaks):
-    """Run a test multiple times, looking for reference leaks.
-
-    Returns:
-        False if the test didn't leak references; True if we detected refleaks.
-    """
-    # This code is hackish and inelegant, but it seems to do the job.
-    import copyreg
-    import collections.abc
-
-    if not hasattr(sys, 'gettotalrefcount'):
-        raise Exception("Tracking reference leaks requires a debug build "
-                        "of Python")
-
-    # Save current values for dash_R_cleanup() to restore.
-    fs = warnings.filters[:]
-    ps = copyreg.dispatch_table.copy()
-    pic = sys.path_importer_cache.copy()
-    try:
-        import zipimport
-    except ImportError:
-        zdc = None # Run unmodified on platforms without zipimport support
-    else:
-        zdc = zipimport._zip_directory_cache.copy()
-    abcs = {}
-    for abc in [getattr(collections.abc, a) for a in collections.abc.__all__]:
-        if not isabstract(abc):
-            continue
-        for obj in abc.__subclasses__() + [abc]:
-            abcs[obj] = obj._abc_registry.copy()
-
-    if indirect_test:
-        def run_the_test():
-            indirect_test()
-    else:
-        def run_the_test():
-            del sys.modules[the_module.__name__]
-            exec('import ' + the_module.__name__)
-
-    deltas = []
-    nwarmup, ntracked, fname = huntrleaks
-    fname = os.path.join(support.SAVEDCWD, fname)
-    repcount = nwarmup + ntracked
-    print("beginning", repcount, "repetitions", file=sys.stderr)
-    print(("1234567890"*(repcount//10 + 1))[:repcount], file=sys.stderr)
-    sys.stderr.flush()
-    dash_R_cleanup(fs, ps, pic, zdc, abcs)
-    for i in range(repcount):
-        rc_before = sys.gettotalrefcount()
-        run_the_test()
-        sys.stderr.write('.')
-        sys.stderr.flush()
-        dash_R_cleanup(fs, ps, pic, zdc, abcs)
-        rc_after = sys.gettotalrefcount()
-        if i >= nwarmup:
-            deltas.append(rc_after - rc_before)
-    print(file=sys.stderr)
-    if any(deltas):
-        msg = '%s leaked %s references, sum=%s' % (test, deltas, sum(deltas))
-        print(msg, file=sys.stderr)
-        sys.stderr.flush()
-        with open(fname, "a") as refrep:
-            print(msg, file=refrep)
-            refrep.flush()
-        return True
-    return False
-
-def dash_R_cleanup(fs, ps, pic, zdc, abcs):
-    import gc, copyreg
-    import _strptime, linecache
-    import urllib.parse, urllib.request, mimetypes, doctest
-    import struct, filecmp, collections.abc
-    from distutils.dir_util import _path_created
-    from weakref import WeakSet
-
-    # Clear the warnings registry, so they can be displayed again
-    for mod in sys.modules.values():
-        if hasattr(mod, '__warningregistry__'):
-            del mod.__warningregistry__
-
-    # Restore some original values.
-    warnings.filters[:] = fs
-    copyreg.dispatch_table.clear()
-    copyreg.dispatch_table.update(ps)
-    sys.path_importer_cache.clear()
-    sys.path_importer_cache.update(pic)
-    try:
-        import zipimport
-    except ImportError:
-        pass # Run unmodified on platforms without zipimport support
-    else:
-        zipimport._zip_directory_cache.clear()
-        zipimport._zip_directory_cache.update(zdc)
-
-    # clear type cache
-    sys._clear_type_cache()
-
-    # Clear ABC registries, restoring previously saved ABC registries.
-    for abc in [getattr(collections.abc, a) for a in collections.abc.__all__]:
-        if not isabstract(abc):
-            continue
-        for obj in abc.__subclasses__() + [abc]:
-            obj._abc_registry = abcs.get(obj, WeakSet()).copy()
-            obj._abc_cache.clear()
-            obj._abc_negative_cache.clear()
-
-    # Flush standard output, so that buffered data is sent to the OS and
-    # associated Python objects are reclaimed.
-    for stream in (sys.stdout, sys.stderr, sys.__stdout__, sys.__stderr__):
-        if stream is not None:
-            stream.flush()
-
-    # Clear assorted module caches.
-    _path_created.clear()
-    re.purge()
-    _strptime._regex_cache.clear()
-    urllib.parse.clear_cache()
-    urllib.request.urlcleanup()
-    linecache.clearcache()
-    mimetypes._default_mime_types()
-    filecmp._cache.clear()
-    struct._clearcache()
-    doctest.master = None
-    try:
-        import ctypes
-    except ImportError:
-        # Don't worry about resetting the cache if ctypes is not supported
-        pass
-    else:
-        ctypes._reset_cache()
-
-    # Collect cyclic trash.
-    gc.collect()
-
-def warm_caches():
-    # char cache
-    s = bytes(range(256))
-    for i in range(256):
-        s[i:i+1]
-    # unicode cache
-    x = [chr(i) for i in range(256)]
-    # int cache
-    x = list(range(-5, 257))
-
-def findtestdir(path=None):
-    return path or os.path.dirname(__file__) or os.curdir
-
-def removepy(names):
-    if not names:
-        return
-    for idx, name in enumerate(names):
-        basename, ext = os.path.splitext(name)
-        if ext == '.py':
-            names[idx] = basename
-
-def count(n, word):
-    if n == 1:
-        return "%d %s" % (n, word)
-    else:
-        return "%d %ss" % (n, word)
-
-def printlist(x, width=70, indent=4):
-    """Print the elements of iterable x to stdout.
-
-    Optional arg width (default 70) is the maximum line length.
-    Optional arg indent (default 4) is the number of blanks with which to
-    begin each line.
-    """
-
-    from textwrap import fill
-    blanks = ' ' * indent
-    # Print the sorted list: 'x' may be a '--random' list or a set()
-    print(fill(' '.join(str(elt) for elt in sorted(x)), width,
-               initial_indent=blanks, subsequent_indent=blanks))
-
-# Map sys.platform to a string containing the basenames of tests
-# expected to be skipped on that platform.
-#
-# Special cases:
-#     test_pep277
-#         The _ExpectedSkips constructor adds this to the set of expected
-#         skips if not os.path.supports_unicode_filenames.
-#     test_timeout
-#         Controlled by test_timeout.skip_expected.  Requires the network
-#         resource and a socket module.
-#
-# Tests that are expected to be skipped everywhere except on one platform
-# are also handled separately.
-
-_expectations = (
-    ('win32',
-        """
-        test__locale
-        test_crypt
-        test_curses
-        test_dbm
-        test_devpoll
-        test_fcntl
-        test_fork1
-        test_epoll
-        test_dbm_gnu
-        test_dbm_ndbm
-        test_grp
-        test_ioctl
-        test_largefile
-        test_kqueue
-        test_openpty
-        test_ossaudiodev
-        test_pipes
-        test_poll
-        test_posix
-        test_pty
-        test_pwd
-        test_resource
-        test_signal
-        test_syslog
-        test_threadsignals
-        test_wait3
-        test_wait4
-        """),
-    ('linux',
-        """
-        test_curses
-        test_devpoll
-        test_largefile
-        test_kqueue
-        test_ossaudiodev
-        """),
-    ('unixware',
-        """
-        test_epoll
-        test_largefile
-        test_kqueue
-        test_minidom
-        test_openpty
-        test_pyexpat
-        test_sax
-        test_sundry
-        """),
-    ('openunix',
-        """
-        test_epoll
-        test_largefile
-        test_kqueue
-        test_minidom
-        test_openpty
-        test_pyexpat
-        test_sax
-        test_sundry
-        """),
-    ('sco_sv',
-        """
-        test_asynchat
-        test_fork1
-        test_epoll
-        test_gettext
-        test_largefile
-        test_locale
-        test_kqueue
-        test_minidom
-        test_openpty
-        test_pyexpat
-        test_queue
-        test_sax
-        test_sundry
-        test_thread
-        test_threaded_import
-        test_threadedtempfile
-        test_threading
-        """),
-    ('darwin',
-        """
-        test__locale
-        test_curses
-        test_devpoll
-        test_epoll
-        test_dbm_gnu
-        test_gdb
-        test_largefile
-        test_locale
-        test_minidom
-        test_ossaudiodev
-        test_poll
-        """),
-    ('sunos',
-        """
-        test_curses
-        test_dbm
-        test_epoll
-        test_kqueue
-        test_dbm_gnu
-        test_gzip
-        test_openpty
-        test_zipfile
-        test_zlib
-        """),
-    ('hp-ux',
-        """
-        test_curses
-        test_epoll
-        test_dbm_gnu
-        test_gzip
-        test_largefile
-        test_locale
-        test_kqueue
-        test_minidom
-        test_openpty
-        test_pyexpat
-        test_sax
-        test_zipfile
-        test_zlib
-        """),
-    ('cygwin',
-        """
-        test_curses
-        test_dbm
-        test_devpoll
-        test_epoll
-        test_ioctl
-        test_kqueue
-        test_largefile
-        test_locale
-        test_ossaudiodev
-        test_socketserver
-        """),
-    ('os2emx',
-        """
-        test_audioop
-        test_curses
-        test_epoll
-        test_kqueue
-        test_largefile
-        test_mmap
-        test_openpty
-        test_ossaudiodev
-        test_pty
-        test_resource
-        test_signal
-        """),
-    ('freebsd',
-        """
-        test_devpoll
-        test_epoll
-        test_dbm_gnu
-        test_locale
-        test_ossaudiodev
-        test_pep277
-        test_pty
-        test_socketserver
-        test_tcl
-        test_tk
-        test_ttk_guionly
-        test_ttk_textonly
-        test_timeout
-        test_urllibnet
-        test_multiprocessing
-        """),
-    ('aix',
-        """
-        test_bz2
-        test_epoll
-        test_dbm_gnu
-        test_gzip
-        test_kqueue
-        test_ossaudiodev
-        test_tcl
-        test_tk
-        test_ttk_guionly
-        test_ttk_textonly
-        test_zipimport
-        test_zlib
-        """),
-    ('openbsd',
-        """
-        test_ctypes
-        test_devpoll
-        test_epoll
-        test_dbm_gnu
-        test_locale
-        test_normalization
-        test_ossaudiodev
-        test_pep277
-        test_tcl
-        test_tk
-        test_ttk_guionly
-        test_ttk_textonly
-        test_multiprocessing
-        """),
-    ('netbsd',
-        """
-        test_ctypes
-        test_curses
-        test_devpoll
-        test_epoll
-        test_dbm_gnu
-        test_locale
-        test_ossaudiodev
-        test_pep277
-        test_tcl
-        test_tk
-        test_ttk_guionly
-        test_ttk_textonly
-        test_multiprocessing
-        """),
-)
-
-class _ExpectedSkips:
-    def __init__(self):
-        import os.path
-        from yp_test import test_timeout
-
-        self.valid = False
-        expected = None
-        for item in _expectations:
-            if sys.platform.startswith(item[0]):
-                expected = item[1]
-                break
-        if expected is not None:
-            self.expected = set(expected.split())
-
-            # These are broken tests, for now skipped on every platform.
-            # XXX Fix these!
-            self.expected.add('test_nis')
-
-            # expected to be skipped on every platform, even Linux
-            if not os.path.supports_unicode_filenames:
-                self.expected.add('test_pep277')
-
-            # doctest, profile and cProfile tests fail when the codec for the
-            # fs encoding isn't built in because PyUnicode_Decode() adds two
-            # calls into Python.
-            encs = ("utf-8", "latin-1", "ascii", "mbcs", "utf-16", "utf-32")
-            if sys.getfilesystemencoding().lower() not in encs:
-                self.expected.add('test_profile')
-                self.expected.add('test_cProfile')
-                self.expected.add('test_doctest')
-
-            if test_timeout.skip_expected:
-                self.expected.add('test_timeout')
-
-            if sys.platform != "win32":
-                # test_sqlite is only reliable on Windows where the library
-                # is distributed with Python
-                WIN_ONLY = {"test_unicode_file", "test_winreg",
-                            "test_winsound", "test_startfile",
-                            "test_sqlite", "test_msilib"}
-                self.expected |= WIN_ONLY
-
-            if sys.platform != 'sunos5':
-                self.expected.add('test_nis')
-
-            if support.python_is_optimized():
-                self.expected.add("test_gdb")
-
-            self.valid = True
-
-    def isvalid(self):
-        "Return true iff _ExpectedSkips knows about the current platform."
-        return self.valid
-
-    def getexpected(self):
-        """Return set of test names we expect to skip on current platform.
-
-        self.isvalid() must be true.
-        """
-
-        assert self.isvalid()
-        return self.expected
-
-def _make_temp_dir_for_build(TEMPDIR):
-    # When tests are run from the Python build directory, it is best practice
-    # to keep the test files in a subfolder.  It eases the cleanup of leftover
-    # files using command "make distclean".
-    if sysconfig.is_python_build():
-        TEMPDIR = os.path.join(sysconfig.get_config_var('srcdir'), 'build')
-        TEMPDIR = os.path.abspath(TEMPDIR)
-        try:
-            os.mkdir(TEMPDIR)
-        except FileExistsError:
-            pass
-
-    # Define a writable temp dir that will be used as cwd while running
-    # the tests. The name of the dir includes the pid to allow parallel
-    # testing (see the -j option).
-    # FIXME Python creates a directory name based on the PID, which might
-    # already exist; better to use mktemp as intended
-    return TEMPDIR, tempfile.mktemp(prefix="test_python_", dir=TEMPDIR)
-
-if __name__ == '__main__':
-    # Remove regrtest.py's own directory from the module search path. Despite
-    # the elimination of implicit relative imports, this is still needed to
-    # ensure that submodules of the test package do not inappropriately appear
-    # as top-level modules even when people (or buildbots!) invoke regrtest.py
-    # directly instead of using the -m switch
-    mydir = os.path.abspath(os.path.normpath(os.path.dirname(sys.argv[0])))
-    i = len(sys.path)
-    while i >= 0:
-        i -= 1
-        if os.path.abspath(os.path.normpath(sys.path[i])) == mydir:
-            del sys.path[i]
-
-    # findtestdir() gets the dirname out of __file__, so we have to make it
-    # absolute before changing the working directory.
-    # For example __file__ may be relative when running trace or profile.
-    # See issue #9323.
-    __file__ = os.path.abspath(__file__)
-
-    # sanity check
-    assert __file__ == os.path.abspath(sys.argv[0])
-
-    TEMPDIR, TESTCWD = _make_temp_dir_for_build(TEMPDIR)
-
-    # Run the tests in a context manager that temporary changes the CWD to a
-    # temporary and writable directory. If it's not possible to create or
-    # change the CWD, the original CWD will be used. The original CWD is
-    # available from support.SAVEDCWD.
-    with support.temp_cwd(TESTCWD, quiet=True):
-        main()
-=======
-#! /usr/bin/env python3
-
-"""
-Script to run Python regression tests.
-
-Run this script with -h or --help for documentation.
-"""
-
-USAGE = """\
-python -m test [options] [test_name1 [test_name2 ...]]
-python path/to/Lib/test/regrtest.py [options] [test_name1 [test_name2 ...]]
-"""
-
-DESCRIPTION = """\
-Run Python regression tests.
-
-If no arguments or options are provided, finds all files matching
-the pattern "test_*" in the Lib/test subdirectory and runs
-them in alphabetical order (but see -M and -u, below, for exceptions).
-
-For more rigorous testing, it is useful to use the following
-command line:
-
-python -E -Wd -m test [options] [test_name1 ...]
-"""
-
-EPILOG = """\
-Additional option details:
-
--r randomizes test execution order. You can use --randseed=int to provide a
-int seed value for the randomizer; this is useful for reproducing troublesome
-test orders.
-
--s On the first invocation of regrtest using -s, the first test file found
-or the first test file given on the command line is run, and the name of
-the next test is recorded in a file named pynexttest.  If run from the
-Python build directory, pynexttest is located in the 'build' subdirectory,
-otherwise it is located in tempfile.gettempdir().  On subsequent runs,
-the test in pynexttest is run, and the next test is written to pynexttest.
-When the last test has been run, pynexttest is deleted.  In this way it
-is possible to single step through the test files.  This is useful when
-doing memory analysis on the Python interpreter, which process tends to
-consume too many resources to run the full regression test non-stop.
-
--S is used to continue running tests after an aborted run.  It will
-maintain the order a standard run (ie, this assumes -r is not used).
-This is useful after the tests have prematurely stopped for some external
-reason and you want to start running from where you left off rather
-than starting from the beginning.
-
--f reads the names of tests from the file given as f's argument, one
-or more test names per line.  Whitespace is ignored.  Blank lines and
-lines beginning with '#' are ignored.  This is especially useful for
-whittling down failures involving interactions among tests.
-
--L causes the leaks(1) command to be run just before exit if it exists.
-leaks(1) is available on Mac OS X and presumably on some other
-FreeBSD-derived systems.
-
--R runs each test several times and examines sys.gettotalrefcount() to
-see if the test appears to be leaking references.  The argument should
-be of the form stab:run:fname where 'stab' is the number of times the
-test is run to let gettotalrefcount settle down, 'run' is the number
-of times further it is run and 'fname' is the name of the file the
-reports are written to.  These parameters all have defaults (5, 4 and
-"reflog.txt" respectively), and the minimal invocation is '-R :'.
-
--M runs tests that require an exorbitant amount of memory. These tests
-typically try to ascertain containers keep working when containing more than
-2 billion objects, which only works on 64-bit systems. There are also some
-tests that try to exhaust the address space of the process, which only makes
-sense on 32-bit systems with at least 2Gb of memory. The passed-in memlimit,
-which is a string in the form of '2.5Gb', determines howmuch memory the
-tests will limit themselves to (but they may go slightly over.) The number
-shouldn't be more memory than the machine has (including swap memory). You
-should also keep in mind that swap memory is generally much, much slower
-than RAM, and setting memlimit to all available RAM or higher will heavily
-tax the machine. On the other hand, it is no use running these tests with a
-limit of less than 2.5Gb, and many require more than 20Gb. Tests that expect
-to use more than memlimit memory will be skipped. The big-memory tests
-generally run very, very long.
-
--u is used to specify which special resource intensive tests to run,
-such as those requiring large file support or network connectivity.
-The argument is a comma-separated list of words indicating the
-resources to test.  Currently only the following are defined:
-
-    all -       Enable all special resources.
-
-    none -      Disable all special resources (this is the default).
-
-    audio -     Tests that use the audio device.  (There are known
-                cases of broken audio drivers that can crash Python or
-                even the Linux kernel.)
-
-    curses -    Tests that use curses and will modify the terminal's
-                state and output modes.
-
-    largefile - It is okay to run some test that may create huge
-                files.  These tests can take a long time and may
-                consume >2GB of disk space temporarily.
-
-    network -   It is okay to run tests that use external network
-                resource, e.g. testing SSL support for sockets.
-
-    decimal -   Test the decimal module against a large suite that
-                verifies compliance with standards.
-
-    cpu -       Used for certain CPU-heavy tests.
-
-    subprocess  Run all tests for the subprocess module.
-
-    urlfetch -  It is okay to download files required on testing.
-
-    gui -       Run tests that require a running GUI.
-
-To enable all resources except one, use '-uall,-<resource>'.  For
-example, to run all the tests except for the gui tests, give the
-option '-uall,-gui'.
-"""
-
-# We import importlib *ASAP* in order to test #15386
-import importlib
-
-import argparse
-import builtins
-import faulthandler
-import io
-import json
-import locale
-import logging
-import os
-import platform
-import random
-import re
-import shutil
-import signal
-import sys
-import sysconfig
-import tempfile
-import time
-import traceback
-import unittest
-import warnings
-from inspect import isabstract
-
-try:
-    import threading
-except ImportError:
-    threading = None
-try:
-    import _multiprocessing, multiprocessing.process
-except ImportError:
-    multiprocessing = None
-
-
-# Some times __path__ and __file__ are not absolute (e.g. while running from
-# Lib/) and, if we change the CWD to run the tests in a temporary dir, some
-# imports might fail.  This affects only the modules imported before os.chdir().
-# These modules are searched first in sys.path[0] (so '' -- the CWD) and if
-# they are found in the CWD their __file__ and __path__ will be relative (this
-# happens before the chdir).  All the modules imported after the chdir, are
-# not found in the CWD, and since the other paths in sys.path[1:] are absolute
-# (site.py absolutize them), the __file__ and __path__ will be absolute too.
-# Therefore it is necessary to absolutize manually the __file__ and __path__ of
-# the packages to prevent later imports to fail when the CWD is different.
-for module in sys.modules.values():
-    if hasattr(module, '__path__'):
-        module.__path__ = [os.path.abspath(path) for path in module.__path__]
-    if hasattr(module, '__file__'):
-        module.__file__ = os.path.abspath(module.__file__)
-
-
-# MacOSX (a.k.a. Darwin) has a default stack size that is too small
-# for deeply recursive regular expressions.  We see this as crashes in
-# the Python test suite when running test_re.py and test_sre.py.  The
-# fix is to set the stack limit to 2048.
-# This approach may also be useful for other Unixy platforms that
-# suffer from small default stack limits.
-if sys.platform == 'darwin':
-    try:
-        import resource
-    except ImportError:
-        pass
-    else:
-        soft, hard = resource.getrlimit(resource.RLIMIT_STACK)
-        newsoft = min(hard, max(soft, 1024*2048))
-        resource.setrlimit(resource.RLIMIT_STACK, (newsoft, hard))
-
-# Test result constants.
-PASSED = 1
-FAILED = 0
-ENV_CHANGED = -1
-SKIPPED = -2
-RESOURCE_DENIED = -3
-INTERRUPTED = -4
-CHILD_ERROR = -5   # error in a child process
-
-from test import support
-
-RESOURCE_NAMES = ('audio', 'curses', 'largefile', 'network',
-                  'decimal', 'cpu', 'subprocess', 'urlfetch', 'gui')
-
-# When tests are run from the Python build directory, it is best practice
-# to keep the test files in a subfolder.  This eases the cleanup of leftover
-# files using the "make distclean" command.
-if sysconfig.is_python_build():
-    TEMPDIR = os.path.join(sysconfig.get_config_var('srcdir'), 'build')
-else:
-    TEMPDIR = tempfile.gettempdir()
-TEMPDIR = os.path.abspath(TEMPDIR)
-
-class _ArgParser(argparse.ArgumentParser):
-
-    def error(self, message):
-        super().error(message + "\nPass -h or --help for complete help.")
-
-def _create_parser():
-    # Set prog to prevent the uninformative "__main__.py" from displaying in
-    # error messages when using "python -m test ...".
-    parser = _ArgParser(prog='regrtest.py',
-                        usage=USAGE,
-                        description=DESCRIPTION,
-                        epilog=EPILOG,
-                        add_help=False,
-                        formatter_class=argparse.RawDescriptionHelpFormatter)
-
-    # Arguments with this clause added to its help are described further in
-    # the epilog's "Additional option details" section.
-    more_details = '  See the section at bottom for more details.'
-
-    group = parser.add_argument_group('General options')
-    # We add help explicitly to control what argument group it renders under.
-    group.add_argument('-h', '--help', action='help',
-                       help='show this help message and exit')
-    group.add_argument('--timeout', metavar='TIMEOUT', type=float,
-                        help='dump the traceback and exit if a test takes '
-                             'more than TIMEOUT seconds; disabled if TIMEOUT '
-                             'is negative or equals to zero')
-    group.add_argument('--wait', action='store_true',
-                       help='wait for user input, e.g., allow a debugger '
-                            'to be attached')
-    group.add_argument('--slaveargs', metavar='ARGS')
-    group.add_argument('-S', '--start', metavar='START',
-                       help='the name of the test at which to start.' +
-                            more_details)
-
-    group = parser.add_argument_group('Verbosity')
-    group.add_argument('-v', '--verbose', action='count',
-                       help='run tests in verbose mode with output to stdout')
-    group.add_argument('-w', '--verbose2', action='store_true',
-                       help='re-run failed tests in verbose mode')
-    group.add_argument('-W', '--verbose3', action='store_true',
-                       help='display test output on failure')
-    group.add_argument('-q', '--quiet', action='store_true',
-                       help='no output unless one or more tests fail')
-    group.add_argument('-o', '--slow', action='store_true', dest='print_slow',
-                       help='print the slowest 10 tests')
-    group.add_argument('--header', action='store_true',
-                       help='print header with interpreter info')
-
-    group = parser.add_argument_group('Selecting tests')
-    group.add_argument('-r', '--randomize', action='store_true',
-                       help='randomize test execution order.' + more_details)
-    group.add_argument('--randseed', metavar='SEED',
-                       dest='random_seed', type=int,
-                       help='pass a random seed to reproduce a previous '
-                            'random run')
-    group.add_argument('-f', '--fromfile', metavar='FILE',
-                       help='read names of tests to run from a file.' +
-                            more_details)
-    group.add_argument('-x', '--exclude', action='store_true',
-                       help='arguments are tests to *exclude*')
-    group.add_argument('-s', '--single', action='store_true',
-                       help='single step through a set of tests.' +
-                            more_details)
-    group.add_argument('-m', '--match', metavar='PAT',
-                       dest='match_tests',
-                       help='match test cases and methods with glob pattern PAT')
-    group.add_argument('-G', '--failfast', action='store_true',
-                       help='fail as soon as a test fails (only with -v or -W)')
-    group.add_argument('-u', '--use', metavar='RES1,RES2,...',
-                       action='append', type=resources_list,
-                       help='specify which special resource intensive tests '
-                            'to run.' + more_details)
-    group.add_argument('-M', '--memlimit', metavar='LIMIT',
-                       help='run very large memory-consuming tests.' +
-                            more_details)
-    group.add_argument('--testdir', metavar='DIR',
-                       type=relative_filename,
-                       help='execute test files in the specified directory '
-                            '(instead of the Python stdlib test suite)')
-
-    group = parser.add_argument_group('Special runs')
-    group.add_argument('-l', '--findleaks', action='store_true',
-                       help='if GC is available detect tests that leak memory')
-    group.add_argument('-L', '--runleaks', action='store_true',
-                       help='run the leaks(1) command just before exit.' +
-                            more_details)
-    group.add_argument('-R', '--huntrleaks', metavar='RUNCOUNTS',
-                       type=huntrleaks,
-                       help='search for reference leaks (needs debug build, '
-                            'very slow).' + more_details)
-    group.add_argument('-j', '--multiprocess', metavar='PROCESSES',
-                       dest='use_mp', type=int,
-                       help='run PROCESSES processes at once')
-    group.add_argument('-T', '--coverage', action='store_true',
-                       dest='trace',
-                       help='turn on code coverage tracing using the trace '
-                            'module')
-    group.add_argument('-D', '--coverdir', metavar='DIR',
-                       type=relative_filename,
-                       help='directory where coverage files are put')
-    group.add_argument('-N', '--nocoverdir',
-                       action='store_const', const=None, dest='coverdir',
-                       help='put coverage files alongside modules')
-    group.add_argument('-t', '--threshold', metavar='THRESHOLD',
-                       type=int,
-                       help='call gc.set_threshold(THRESHOLD)')
-    group.add_argument('-n', '--nowindows', action='store_true',
-                       help='suppress error message boxes on Windows')
-    group.add_argument('-F', '--forever', action='store_true',
-                       help='run the specified tests in a loop, until an '
-                            'error happens')
-
-    parser.add_argument('args', nargs=argparse.REMAINDER,
-                        help=argparse.SUPPRESS)
-
-    return parser
-
-def relative_filename(string):
-    # CWD is replaced with a temporary dir before calling main(), so we
-    # join it with the saved CWD so it ends up where the user expects.
-    return os.path.join(support.SAVEDCWD, string)
-
-def huntrleaks(string):
-    args = string.split(':')
-    if len(args) not in (2, 3):
-        raise argparse.ArgumentTypeError(
-            'needs 2 or 3 colon-separated arguments')
-    nwarmup = int(args[0]) if args[0] else 5
-    ntracked = int(args[1]) if args[1] else 4
-    fname = args[2] if len(args) > 2 and args[2] else 'reflog.txt'
-    return nwarmup, ntracked, fname
-
-def resources_list(string):
-    u = [x.lower() for x in string.split(',')]
-    for r in u:
-        if r == 'all' or r == 'none':
-            continue
-        if r[0] == '-':
-            r = r[1:]
-        if r not in RESOURCE_NAMES:
-            raise argparse.ArgumentTypeError('invalid resource: ' + r)
-    return u
-
-def _parse_args(args, **kwargs):
-    # Defaults
-    ns = argparse.Namespace(testdir=None, verbose=0, quiet=False,
-         exclude=False, single=False, randomize=False, fromfile=None,
-         findleaks=False, use_resources=None, trace=False, coverdir='coverage',
-         runleaks=False, huntrleaks=False, verbose2=False, print_slow=False,
-         random_seed=None, use_mp=None, verbose3=False, forever=False,
-         header=False, failfast=False, match_tests=None)
-    for k, v in kwargs.items():
-        if not hasattr(ns, k):
-            raise TypeError('%r is an invalid keyword argument '
-                            'for this function' % k)
-        setattr(ns, k, v)
-    if ns.use_resources is None:
-        ns.use_resources = []
-
-    parser = _create_parser()
-    parser.parse_args(args=args, namespace=ns)
-
-    if ns.single and ns.fromfile:
-        parser.error("-s and -f don't go together!")
-    if ns.use_mp and ns.trace:
-        parser.error("-T and -j don't go together!")
-    if ns.use_mp and ns.findleaks:
-        parser.error("-l and -j don't go together!")
-    if ns.use_mp and ns.memlimit:
-        parser.error("-M and -j don't go together!")
-    if ns.failfast and not (ns.verbose or ns.verbose3):
-        parser.error("-G/--failfast needs either -v or -W")
-
-    if ns.quiet:
-        ns.verbose = 0
-    if ns.timeout is not None:
-        if hasattr(faulthandler, 'dump_traceback_later'):
-            if ns.timeout <= 0:
-                ns.timeout = None
-        else:
-            print("Warning: The timeout option requires "
-                  "faulthandler.dump_traceback_later")
-            ns.timeout = None
-    if ns.use_mp is not None:
-        if ns.use_mp <= 0:
-            # Use all cores + extras for tests that like to sleep
-            ns.use_mp = 2 + (os.cpu_count() or 1)
-        if ns.use_mp == 1:
-            ns.use_mp = None
-    if ns.use:
-        for a in ns.use:
-            for r in a:
-                if r == 'all':
-                    ns.use_resources[:] = RESOURCE_NAMES
-                    continue
-                if r == 'none':
-                    del ns.use_resources[:]
-                    continue
-                remove = False
-                if r[0] == '-':
-                    remove = True
-                    r = r[1:]
-                if remove:
-                    if r in ns.use_resources:
-                        ns.use_resources.remove(r)
-                elif r not in ns.use_resources:
-                    ns.use_resources.append(r)
-    if ns.random_seed is not None:
-        ns.randomize = True
-
-    return ns
-
-
-def run_test_in_subprocess(testname, ns):
-    """Run the given test in a subprocess with --slaveargs.
-
-    ns is the option Namespace parsed from command-line arguments. regrtest
-    is invoked in a subprocess with the --slaveargs argument; when the
-    subprocess exits, its return code, stdout and stderr are returned as a
-    3-tuple.
-    """
-    from subprocess import Popen, PIPE
-    base_cmd = ([sys.executable] + support.args_from_interpreter_flags() +
-                ['-X', 'faulthandler', '-m', 'test.regrtest'])
-
-    slaveargs = (
-            (testname, ns.verbose, ns.quiet),
-            dict(huntrleaks=ns.huntrleaks,
-                 use_resources=ns.use_resources,
-                 output_on_failure=ns.verbose3,
-                 timeout=ns.timeout, failfast=ns.failfast,
-                 match_tests=ns.match_tests))
-    # Running the child from the same working directory as regrtest's original
-    # invocation ensures that TEMPDIR for the child is the same when
-    # sysconfig.is_python_build() is true. See issue 15300.
-    popen = Popen(base_cmd + ['--slaveargs', json.dumps(slaveargs)],
-                  stdout=PIPE, stderr=PIPE,
-                  universal_newlines=True,
-                  close_fds=(os.name != 'nt'),
-                  cwd=support.SAVEDCWD)
-    stdout, stderr = popen.communicate()
-    retcode = popen.wait()
-    return retcode, stdout, stderr
-
-
-def main(tests=None, **kwargs):
-    """Execute a test suite.
-
-    This also parses command-line options and modifies its behavior
-    accordingly.
-
-    tests -- a list of strings containing test names (optional)
-    testdir -- the directory in which to look for tests (optional)
-
-    Users other than the Python test suite will certainly want to
-    specify testdir; if it's omitted, the directory containing the
-    Python test suite is searched for.
-
-    If the tests argument is omitted, the tests listed on the
-    command-line will be used.  If that's empty, too, then all *.py
-    files beginning with test_ will be used.
-
-    The other default arguments (verbose, quiet, exclude,
-    single, randomize, findleaks, use_resources, trace, coverdir,
-    print_slow, and random_seed) allow programmers calling main()
-    directly to set the values that would normally be set by flags
-    on the command line.
-    """
-    # Display the Python traceback on fatal errors (e.g. segfault)
-    faulthandler.enable(all_threads=True)
-
-    # Display the Python traceback on SIGALRM or SIGUSR1 signal
-    signals = []
-    if hasattr(signal, 'SIGALRM'):
-        signals.append(signal.SIGALRM)
-    if hasattr(signal, 'SIGUSR1'):
-        signals.append(signal.SIGUSR1)
-    for signum in signals:
-        faulthandler.register(signum, chain=True)
-
-    replace_stdout()
-
-    support.record_original_stdout(sys.stdout)
-
-    ns = _parse_args(sys.argv[1:], **kwargs)
-
-    if ns.huntrleaks:
-        # Avoid false positives due to various caches
-        # filling slowly with random data:
-        warm_caches()
-    if ns.memlimit is not None:
-        support.set_memlimit(ns.memlimit)
-    if ns.threshold is not None:
-        import gc
-        gc.set_threshold(ns.threshold)
-    if ns.nowindows:
-        import msvcrt
-        msvcrt.SetErrorMode(msvcrt.SEM_FAILCRITICALERRORS|
-                            msvcrt.SEM_NOALIGNMENTFAULTEXCEPT|
-                            msvcrt.SEM_NOGPFAULTERRORBOX|
-                            msvcrt.SEM_NOOPENFILEERRORBOX)
-        try:
-            msvcrt.CrtSetReportMode
-        except AttributeError:
-            # release build
-            pass
-        else:
-            for m in [msvcrt.CRT_WARN, msvcrt.CRT_ERROR, msvcrt.CRT_ASSERT]:
-                msvcrt.CrtSetReportMode(m, msvcrt.CRTDBG_MODE_FILE)
-                msvcrt.CrtSetReportFile(m, msvcrt.CRTDBG_FILE_STDERR)
-    if ns.wait:
-        input("Press any key to continue...")
-
-    if ns.slaveargs is not None:
-        args, kwargs = json.loads(ns.slaveargs)
-        if kwargs.get('huntrleaks'):
-            unittest.BaseTestSuite._cleanup = False
-        try:
-            result = runtest(*args, **kwargs)
-        except KeyboardInterrupt:
-            result = INTERRUPTED, ''
-        except BaseException as e:
-            traceback.print_exc()
-            result = CHILD_ERROR, str(e)
-        sys.stdout.flush()
-        print()   # Force a newline (just in case)
-        print(json.dumps(result))
-        sys.exit(0)
-
-    good = []
-    bad = []
-    skipped = []
-    resource_denieds = []
-    environment_changed = []
-    interrupted = False
-
-    if ns.findleaks:
-        try:
-            import gc
-        except ImportError:
-            print('No GC available, disabling findleaks.')
-            ns.findleaks = False
-        else:
-            # Uncomment the line below to report garbage that is not
-            # freeable by reference counting alone.  By default only
-            # garbage that is not collectable by the GC is reported.
-            #gc.set_debug(gc.DEBUG_SAVEALL)
-            found_garbage = []
-
-    if ns.huntrleaks:
-        unittest.BaseTestSuite._cleanup = False
-
-    if ns.single:
-        filename = os.path.join(TEMPDIR, 'pynexttest')
-        try:
-            with open(filename, 'r') as fp:
-                next_test = fp.read().strip()
-                tests = [next_test]
-        except OSError:
-            pass
-
-    if ns.fromfile:
-        tests = []
-        with open(os.path.join(support.SAVEDCWD, ns.fromfile)) as fp:
-            count_pat = re.compile(r'\[\s*\d+/\s*\d+\]')
-            for line in fp:
-                line = count_pat.sub('', line)
-                guts = line.split() # assuming no test has whitespace in its name
-                if guts and not guts[0].startswith('#'):
-                    tests.extend(guts)
-
-    # Strip .py extensions.
-    removepy(ns.args)
-    removepy(tests)
-
-    stdtests = STDTESTS[:]
-    nottests = NOTTESTS.copy()
-    if ns.exclude:
-        for arg in ns.args:
-            if arg in stdtests:
-                stdtests.remove(arg)
-            nottests.add(arg)
-        ns.args = []
-
-    # For a partial run, we do not need to clutter the output.
-    if ns.verbose or ns.header or not (ns.quiet or ns.single or tests or ns.args):
-        # Print basic platform information
-        print("==", platform.python_implementation(), *sys.version.split())
-        print("==  ", platform.platform(aliased=True),
-                      "%s-endian" % sys.byteorder)
-        print("==  ", "hash algorithm:", sys.hash_info.algorithm,
-              "64bit" if sys.maxsize > 2**32 else "32bit")
-        print("==  ", os.getcwd())
-        print("Testing with flags:", sys.flags)
-
-    # if testdir is set, then we are not running the python tests suite, so
-    # don't add default tests to be executed or skipped (pass empty values)
-    if ns.testdir:
-        alltests = findtests(ns.testdir, list(), set())
-    else:
-        alltests = findtests(ns.testdir, stdtests, nottests)
-
-    selected = tests or ns.args or alltests
-    if ns.single:
-        selected = selected[:1]
-        try:
-            next_single_test = alltests[alltests.index(selected[0])+1]
-        except IndexError:
-            next_single_test = None
-    # Remove all the selected tests that precede start if it's set.
-    if ns.start:
-        try:
-            del selected[:selected.index(ns.start)]
-        except ValueError:
-            print("Couldn't find starting test (%s), using all tests" % ns.start)
-    if ns.randomize:
-        if ns.random_seed is None:
-            ns.random_seed = random.randrange(10000000)
-        random.seed(ns.random_seed)
-        print("Using random seed", ns.random_seed)
-        random.shuffle(selected)
-    if ns.trace:
-        import trace, tempfile
-        tracer = trace.Trace(ignoredirs=[sys.base_prefix, sys.base_exec_prefix,
-                                         tempfile.gettempdir()],
-                             trace=False, count=True)
-
-    test_times = []
-    support.verbose = ns.verbose      # Tell tests to be moderately quiet
-    support.use_resources = ns.use_resources
-    save_modules = sys.modules.keys()
-
-    def accumulate_result(test, result):
-        ok, test_time = result
-        test_times.append((test_time, test))
-        if ok == PASSED:
-            good.append(test)
-        elif ok == FAILED:
-            bad.append(test)
-        elif ok == ENV_CHANGED:
-            environment_changed.append(test)
-        elif ok == SKIPPED:
-            skipped.append(test)
-        elif ok == RESOURCE_DENIED:
-            skipped.append(test)
-            resource_denieds.append(test)
-
-    if ns.forever:
-        def test_forever(tests=list(selected)):
-            while True:
-                for test in tests:
-                    yield test
-                    if bad:
-                        return
-        tests = test_forever()
-        test_count = ''
-        test_count_width = 3
-    else:
-        tests = iter(selected)
-        test_count = '/{}'.format(len(selected))
-        test_count_width = len(test_count) - 1
-
-    if ns.use_mp:
-        try:
-            from threading import Thread
-        except ImportError:
-            print("Multiprocess option requires thread support")
-            sys.exit(2)
-        from queue import Queue
-        debug_output_pat = re.compile(r"\[\d+ refs, \d+ blocks\]$")
-        output = Queue()
-        pending = MultiprocessTests(tests)
-        def work():
-            # A worker thread.
-            try:
-                while True:
-                    try:
-                        test = next(pending)
-                    except StopIteration:
-                        output.put((None, None, None, None))
-                        return
-                    retcode, stdout, stderr = run_test_in_subprocess(test, ns)
-                    # Strip last refcount output line if it exists, since it
-                    # comes from the shutdown of the interpreter in the subcommand.
-                    stderr = debug_output_pat.sub("", stderr)
-                    stdout, _, result = stdout.strip().rpartition("\n")
-                    if retcode != 0:
-                        result = (CHILD_ERROR, "Exit code %s" % retcode)
-                        output.put((test, stdout.rstrip(), stderr.rstrip(), result))
-                        return
-                    if not result:
-                        output.put((None, None, None, None))
-                        return
-                    result = json.loads(result)
-                    output.put((test, stdout.rstrip(), stderr.rstrip(), result))
-            except BaseException:
-                output.put((None, None, None, None))
-                raise
-        workers = [Thread(target=work) for i in range(ns.use_mp)]
-        for worker in workers:
-            worker.start()
-        finished = 0
-        test_index = 1
-        try:
-            while finished < ns.use_mp:
-                test, stdout, stderr, result = output.get()
-                if test is None:
-                    finished += 1
-                    continue
-                accumulate_result(test, result)
-                if not ns.quiet:
-                    fmt = "[{1:{0}}{2}/{3}] {4}" if bad else "[{1:{0}}{2}] {4}"
-                    print(fmt.format(
-                        test_count_width, test_index, test_count,
-                        len(bad), test))
-                if stdout:
-                    print(stdout)
-                if stderr:
-                    print(stderr, file=sys.stderr)
-                sys.stdout.flush()
-                sys.stderr.flush()
-                if result[0] == INTERRUPTED:
-                    raise KeyboardInterrupt
-                if result[0] == CHILD_ERROR:
-                    raise Exception("Child error on {}: {}".format(test, result[1]))
-                test_index += 1
-        except KeyboardInterrupt:
-            interrupted = True
-            pending.interrupted = True
-        for worker in workers:
-            worker.join()
-    else:
-        for test_index, test in enumerate(tests, 1):
-            if not ns.quiet:
-                fmt = "[{1:{0}}{2}/{3}] {4}" if bad else "[{1:{0}}{2}] {4}"
-                print(fmt.format(
-                    test_count_width, test_index, test_count, len(bad), test))
-                sys.stdout.flush()
-            if ns.trace:
-                # If we're tracing code coverage, then we don't exit with status
-                # if on a false return value from main.
-                tracer.runctx('runtest(test, ns.verbose, ns.quiet, timeout=ns.timeout)',
-                              globals=globals(), locals=vars())
-            else:
-                try:
-                    result = runtest(test, ns.verbose, ns.quiet,
-                                     ns.huntrleaks,
-                                     output_on_failure=ns.verbose3,
-                                     timeout=ns.timeout, failfast=ns.failfast,
-                                     match_tests=ns.match_tests)
-                    accumulate_result(test, result)
-                except KeyboardInterrupt:
-                    interrupted = True
-                    break
-                except:
-                    raise
-            if ns.findleaks:
-                gc.collect()
-                if gc.garbage:
-                    print("Warning: test created", len(gc.garbage), end=' ')
-                    print("uncollectable object(s).")
-                    # move the uncollectable objects somewhere so we don't see
-                    # them again
-                    found_garbage.extend(gc.garbage)
-                    del gc.garbage[:]
-            # Unload the newly imported modules (best effort finalization)
-            for module in sys.modules.keys():
-                if module not in save_modules and module.startswith("test."):
-                    support.unload(module)
-
-    if interrupted:
-        # print a newline after ^C
-        print()
-        print("Test suite interrupted by signal SIGINT.")
-        omitted = set(selected) - set(good) - set(bad) - set(skipped)
-        print(count(len(omitted), "test"), "omitted:")
-        printlist(omitted)
-    if good and not ns.quiet:
-        if not bad and not skipped and not interrupted and len(good) > 1:
-            print("All", end=' ')
-        print(count(len(good), "test"), "OK.")
-    if ns.print_slow:
-        test_times.sort(reverse=True)
-        print("10 slowest tests:")
-        for time, test in test_times[:10]:
-            print("%s: %.1fs" % (test, time))
-    if bad:
-        bad = sorted(set(bad) - set(environment_changed))
-        if bad:
-            print(count(len(bad), "test"), "failed:")
-            printlist(bad)
-    if environment_changed:
-        print("{} altered the execution environment:".format(
-                 count(len(environment_changed), "test")))
-        printlist(environment_changed)
-    if skipped and not ns.quiet:
-        print(count(len(skipped), "test"), "skipped:")
-        printlist(skipped)
-
-    if ns.verbose2 and bad:
-        print("Re-running failed tests in verbose mode")
-        for test in bad:
-            print("Re-running test %r in verbose mode" % test)
-            sys.stdout.flush()
-            try:
-                ns.verbose = True
-                ok = runtest(test, True, ns.quiet, ns.huntrleaks,
-                             timeout=ns.timeout)
-            except KeyboardInterrupt:
-                # print a newline separate from the ^C
-                print()
-                break
-            except:
-                raise
-
-    if ns.single:
-        if next_single_test:
-            with open(filename, 'w') as fp:
-                fp.write(next_single_test + '\n')
-        else:
-            os.unlink(filename)
-
-    if ns.trace:
-        r = tracer.results()
-        r.write_results(show_missing=True, summary=True, coverdir=ns.coverdir)
-
-    if ns.runleaks:
-        os.system("leaks %d" % os.getpid())
-
-    sys.exit(len(bad) > 0 or interrupted)
-
-
-# small set of tests to determine if we have a basically functioning interpreter
-# (i.e. if any of these fail, then anything else is likely to follow)
-STDTESTS = [
-    'test_grammar',
-    'test_opcodes',
-    'test_dict',
-    'test_builtin',
-    'test_exceptions',
-    'test_types',
-    'test_unittest',
-    'test_doctest',
-    'test_doctest2',
-    'test_support'
-]
-
-# set of tests that we don't want to be executed when using regrtest
-NOTTESTS = set()
-
-def findtests(testdir=None, stdtests=STDTESTS, nottests=NOTTESTS):
-    """Return a list of all applicable test modules."""
-    testdir = findtestdir(testdir)
-    names = os.listdir(testdir)
-    tests = []
-    others = set(stdtests) | nottests
-    for name in names:
-        mod, ext = os.path.splitext(name)
-        if mod[:5] == "test_" and ext in (".py", "") and mod not in others:
-            tests.append(mod)
-    return stdtests + sorted(tests)
-
-# We do not use a generator so multiple threads can call next().
-class MultiprocessTests(object):
-
-    """A thread-safe iterator over tests for multiprocess mode."""
-
-    def __init__(self, tests):
-        self.interrupted = False
-        self.lock = threading.Lock()
-        self.tests = tests
-
-    def __iter__(self):
-        return self
-
-    def __next__(self):
-        with self.lock:
-            if self.interrupted:
-                raise StopIteration('tests interrupted')
-            return next(self.tests)
-
-def replace_stdout():
-    """Set stdout encoder error handler to backslashreplace (as stderr error
-    handler) to avoid UnicodeEncodeError when printing a traceback"""
-    import atexit
-
-    stdout = sys.stdout
-    sys.stdout = open(stdout.fileno(), 'w',
-        encoding=stdout.encoding,
-        errors="backslashreplace",
-        closefd=False,
-        newline='\n')
-
-    def restore_stdout():
-        sys.stdout.close()
-        sys.stdout = stdout
-    atexit.register(restore_stdout)
-
-def runtest(test, verbose, quiet,
-            huntrleaks=False, use_resources=None,
-            output_on_failure=False, failfast=False, match_tests=None,
-            timeout=None):
-    """Run a single test.
-
-    test -- the name of the test
-    verbose -- if true, print more messages
-    quiet -- if true, don't print 'skipped' messages (probably redundant)
-    huntrleaks -- run multiple times to test for leaks; requires a debug
-                  build; a triple corresponding to -R's three arguments
-    use_resources -- list of extra resources to use
-    output_on_failure -- if true, display test output on failure
-    timeout -- dump the traceback and exit if a test takes more than
-               timeout seconds
-    failfast, match_tests -- See regrtest command-line flags for these.
-
-    Returns the tuple result, test_time, where result is one of the constants:
-        INTERRUPTED      KeyboardInterrupt when run under -j
-        RESOURCE_DENIED  test skipped because resource denied
-        SKIPPED          test skipped for some other reason
-        ENV_CHANGED      test failed because it changed the execution environment
-        FAILED           test failed
-        PASSED           test passed
-    """
-
-    if use_resources is not None:
-        support.use_resources = use_resources
-    use_timeout = (timeout is not None)
-    if use_timeout:
-        faulthandler.dump_traceback_later(timeout, exit=True)
-    try:
-        support.match_tests = match_tests
-        if failfast:
-            support.failfast = True
-        if output_on_failure:
-            support.verbose = True
-
-            # Reuse the same instance to all calls to runtest(). Some
-            # tests keep a reference to sys.stdout or sys.stderr
-            # (eg. test_argparse).
-            if runtest.stringio is None:
-                stream = io.StringIO()
-                runtest.stringio = stream
-            else:
-                stream = runtest.stringio
-                stream.seek(0)
-                stream.truncate()
-
-            orig_stdout = sys.stdout
-            orig_stderr = sys.stderr
-            try:
-                sys.stdout = stream
-                sys.stderr = stream
-                result = runtest_inner(test, verbose, quiet, huntrleaks,
-                                       display_failure=False)
-                if result[0] == FAILED:
-                    output = stream.getvalue()
-                    orig_stderr.write(output)
-                    orig_stderr.flush()
-            finally:
-                sys.stdout = orig_stdout
-                sys.stderr = orig_stderr
-        else:
-            support.verbose = verbose  # Tell tests to be moderately quiet
-            result = runtest_inner(test, verbose, quiet, huntrleaks,
-                                   display_failure=not verbose)
-        return result
-    finally:
-        if use_timeout:
-            faulthandler.cancel_dump_traceback_later()
-        cleanup_test_droppings(test, verbose)
-runtest.stringio = None
-
-# Unit tests are supposed to leave the execution environment unchanged
-# once they complete.  But sometimes tests have bugs, especially when
-# tests fail, and the changes to environment go on to mess up other
-# tests.  This can cause issues with buildbot stability, since tests
-# are run in random order and so problems may appear to come and go.
-# There are a few things we can save and restore to mitigate this, and
-# the following context manager handles this task.
-
-class saved_test_environment:
-    """Save bits of the test environment and restore them at block exit.
-
-        with saved_test_environment(testname, verbose, quiet):
-            #stuff
-
-    Unless quiet is True, a warning is printed to stderr if any of
-    the saved items was changed by the test.  The attribute 'changed'
-    is initially False, but is set to True if a change is detected.
-
-    If verbose is more than 1, the before and after state of changed
-    items is also printed.
-    """
-
-    changed = False
-
-    def __init__(self, testname, verbose=0, quiet=False):
-        self.testname = testname
-        self.verbose = verbose
-        self.quiet = quiet
-
-    # To add things to save and restore, add a name XXX to the resources list
-    # and add corresponding get_XXX/restore_XXX functions.  get_XXX should
-    # return the value to be saved and compared against a second call to the
-    # get function when test execution completes.  restore_XXX should accept
-    # the saved value and restore the resource using it.  It will be called if
-    # and only if a change in the value is detected.
-    #
-    # Note: XXX will have any '.' replaced with '_' characters when determining
-    # the corresponding method names.
-
-    resources = ('sys.argv', 'cwd', 'sys.stdin', 'sys.stdout', 'sys.stderr',
-                 'os.environ', 'sys.path', 'sys.path_hooks', '__import__',
-                 'warnings.filters', 'asyncore.socket_map',
-                 'logging._handlers', 'logging._handlerList', 'sys.gettrace',
-                 'sys.warnoptions',
-                 # multiprocessing.process._cleanup() may release ref
-                 # to a thread, so check processes first.
-                 'multiprocessing.process._dangling', 'threading._dangling',
-                 'sysconfig._CONFIG_VARS', 'sysconfig._INSTALL_SCHEMES',
-                 'support.TESTFN', 'locale', 'warnings.showwarning',
-                )
-
-    def get_sys_argv(self):
-        return id(sys.argv), sys.argv, sys.argv[:]
-    def restore_sys_argv(self, saved_argv):
-        sys.argv = saved_argv[1]
-        sys.argv[:] = saved_argv[2]
-
-    def get_cwd(self):
-        return os.getcwd()
-    def restore_cwd(self, saved_cwd):
-        os.chdir(saved_cwd)
-
-    def get_sys_stdout(self):
-        return sys.stdout
-    def restore_sys_stdout(self, saved_stdout):
-        sys.stdout = saved_stdout
-
-    def get_sys_stderr(self):
-        return sys.stderr
-    def restore_sys_stderr(self, saved_stderr):
-        sys.stderr = saved_stderr
-
-    def get_sys_stdin(self):
-        return sys.stdin
-    def restore_sys_stdin(self, saved_stdin):
-        sys.stdin = saved_stdin
-
-    def get_os_environ(self):
-        return id(os.environ), os.environ, dict(os.environ)
-    def restore_os_environ(self, saved_environ):
-        os.environ = saved_environ[1]
-        os.environ.clear()
-        os.environ.update(saved_environ[2])
-
-    def get_sys_path(self):
-        return id(sys.path), sys.path, sys.path[:]
-    def restore_sys_path(self, saved_path):
-        sys.path = saved_path[1]
-        sys.path[:] = saved_path[2]
-
-    def get_sys_path_hooks(self):
-        return id(sys.path_hooks), sys.path_hooks, sys.path_hooks[:]
-    def restore_sys_path_hooks(self, saved_hooks):
-        sys.path_hooks = saved_hooks[1]
-        sys.path_hooks[:] = saved_hooks[2]
-
-    def get_sys_gettrace(self):
-        return sys.gettrace()
-    def restore_sys_gettrace(self, trace_fxn):
-        sys.settrace(trace_fxn)
-
-    def get___import__(self):
-        return builtins.__import__
-    def restore___import__(self, import_):
-        builtins.__import__ = import_
-
-    def get_warnings_filters(self):
-        return id(warnings.filters), warnings.filters, warnings.filters[:]
-    def restore_warnings_filters(self, saved_filters):
-        warnings.filters = saved_filters[1]
-        warnings.filters[:] = saved_filters[2]
-
-    def get_asyncore_socket_map(self):
-        asyncore = sys.modules.get('asyncore')
-        # XXX Making a copy keeps objects alive until __exit__ gets called.
-        return asyncore and asyncore.socket_map.copy() or {}
-    def restore_asyncore_socket_map(self, saved_map):
-        asyncore = sys.modules.get('asyncore')
-        if asyncore is not None:
-            asyncore.close_all(ignore_all=True)
-            asyncore.socket_map.update(saved_map)
-
-    def get_shutil_archive_formats(self):
-        # we could call get_archives_formats() but that only returns the
-        # registry keys; we want to check the values too (the functions that
-        # are registered)
-        return shutil._ARCHIVE_FORMATS, shutil._ARCHIVE_FORMATS.copy()
-    def restore_shutil_archive_formats(self, saved):
-        shutil._ARCHIVE_FORMATS = saved[0]
-        shutil._ARCHIVE_FORMATS.clear()
-        shutil._ARCHIVE_FORMATS.update(saved[1])
-
-    def get_shutil_unpack_formats(self):
-        return shutil._UNPACK_FORMATS, shutil._UNPACK_FORMATS.copy()
-    def restore_shutil_unpack_formats(self, saved):
-        shutil._UNPACK_FORMATS = saved[0]
-        shutil._UNPACK_FORMATS.clear()
-        shutil._UNPACK_FORMATS.update(saved[1])
-
-    def get_logging__handlers(self):
-        # _handlers is a WeakValueDictionary
-        return id(logging._handlers), logging._handlers, logging._handlers.copy()
-    def restore_logging__handlers(self, saved_handlers):
-        # Can't easily revert the logging state
-        pass
-
-    def get_logging__handlerList(self):
-        # _handlerList is a list of weakrefs to handlers
-        return id(logging._handlerList), logging._handlerList, logging._handlerList[:]
-    def restore_logging__handlerList(self, saved_handlerList):
-        # Can't easily revert the logging state
-        pass
-
-    def get_sys_warnoptions(self):
-        return id(sys.warnoptions), sys.warnoptions, sys.warnoptions[:]
-    def restore_sys_warnoptions(self, saved_options):
-        sys.warnoptions = saved_options[1]
-        sys.warnoptions[:] = saved_options[2]
-
-    # Controlling dangling references to Thread objects can make it easier
-    # to track reference leaks.
-    def get_threading__dangling(self):
-        if not threading:
-            return None
-        # This copies the weakrefs without making any strong reference
-        return threading._dangling.copy()
-    def restore_threading__dangling(self, saved):
-        if not threading:
-            return
-        threading._dangling.clear()
-        threading._dangling.update(saved)
-
-    # Same for Process objects
-    def get_multiprocessing_process__dangling(self):
-        if not multiprocessing:
-            return None
-        # Unjoined process objects can survive after process exits
-        multiprocessing.process._cleanup()
-        # This copies the weakrefs without making any strong reference
-        return multiprocessing.process._dangling.copy()
-    def restore_multiprocessing_process__dangling(self, saved):
-        if not multiprocessing:
-            return
-        multiprocessing.process._dangling.clear()
-        multiprocessing.process._dangling.update(saved)
-
-    def get_sysconfig__CONFIG_VARS(self):
-        # make sure the dict is initialized
-        sysconfig.get_config_var('prefix')
-        return (id(sysconfig._CONFIG_VARS), sysconfig._CONFIG_VARS,
-                dict(sysconfig._CONFIG_VARS))
-    def restore_sysconfig__CONFIG_VARS(self, saved):
-        sysconfig._CONFIG_VARS = saved[1]
-        sysconfig._CONFIG_VARS.clear()
-        sysconfig._CONFIG_VARS.update(saved[2])
-
-    def get_sysconfig__INSTALL_SCHEMES(self):
-        return (id(sysconfig._INSTALL_SCHEMES), sysconfig._INSTALL_SCHEMES,
-                sysconfig._INSTALL_SCHEMES.copy())
-    def restore_sysconfig__INSTALL_SCHEMES(self, saved):
-        sysconfig._INSTALL_SCHEMES = saved[1]
-        sysconfig._INSTALL_SCHEMES.clear()
-        sysconfig._INSTALL_SCHEMES.update(saved[2])
-
-    def get_support_TESTFN(self):
-        if os.path.isfile(support.TESTFN):
-            result = 'f'
-        elif os.path.isdir(support.TESTFN):
-            result = 'd'
-        else:
-            result = None
-        return result
-    def restore_support_TESTFN(self, saved_value):
-        if saved_value is None:
-            if os.path.isfile(support.TESTFN):
-                os.unlink(support.TESTFN)
-            elif os.path.isdir(support.TESTFN):
-                shutil.rmtree(support.TESTFN)
-
-    _lc = [getattr(locale, lc) for lc in dir(locale)
-           if lc.startswith('LC_')]
-    def get_locale(self):
-        pairings = []
-        for lc in self._lc:
-            try:
-                pairings.append((lc, locale.setlocale(lc, None)))
-            except (TypeError, ValueError):
-                continue
-        return pairings
-    def restore_locale(self, saved):
-        for lc, setting in saved:
-            locale.setlocale(lc, setting)
-
-    def get_warnings_showwarning(self):
-        return warnings.showwarning
-    def restore_warnings_showwarning(self, fxn):
-        warnings.showwarning = fxn
-
-    def resource_info(self):
-        for name in self.resources:
-            method_suffix = name.replace('.', '_')
-            get_name = 'get_' + method_suffix
-            restore_name = 'restore_' + method_suffix
-            yield name, getattr(self, get_name), getattr(self, restore_name)
-
-    def __enter__(self):
-        self.saved_values = dict((name, get()) for name, get, restore
-                                                   in self.resource_info())
-        return self
-
-    def __exit__(self, exc_type, exc_val, exc_tb):
-        saved_values = self.saved_values
-        del self.saved_values
-        for name, get, restore in self.resource_info():
-            current = get()
-            original = saved_values.pop(name)
-            # Check for changes to the resource's value
-            if current != original:
-                self.changed = True
-                restore(original)
-                if not self.quiet:
-                    print("Warning -- {} was modified by {}".format(
-                                                 name, self.testname),
-                                                 file=sys.stderr)
-                    if self.verbose > 1:
-                        print("  Before: {}\n  After:  {} ".format(
-                                                  original, current),
-                                                  file=sys.stderr)
-        return False
-
-
-def runtest_inner(test, verbose, quiet,
-                  huntrleaks=False, display_failure=True):
-    support.unload(test)
-
-    test_time = 0.0
-    refleak = False  # True if the test leaked references.
-    try:
-        if test.startswith('test.'):
-            abstest = test
-        else:
-            # Always import it from the test package
-            abstest = 'test.' + test
-        with saved_test_environment(test, verbose, quiet) as environment:
-            start_time = time.time()
-            the_module = importlib.import_module(abstest)
-            # If the test has a test_main, that will run the appropriate
-            # tests.  If not, use normal unittest test loading.
-            test_runner = getattr(the_module, "test_main", None)
-            if test_runner is None:
-                def test_runner():
-                    loader = unittest.TestLoader()
-                    tests = loader.loadTestsFromModule(the_module)
-                    support.run_unittest(tests)
-            test_runner()
-            if huntrleaks:
-                refleak = dash_R(the_module, test, test_runner, huntrleaks)
-            test_time = time.time() - start_time
-    except support.ResourceDenied as msg:
-        if not quiet:
-            print(test, "skipped --", msg)
-            sys.stdout.flush()
-        return RESOURCE_DENIED, test_time
-    except unittest.SkipTest as msg:
-        if not quiet:
-            print(test, "skipped --", msg)
-            sys.stdout.flush()
-        return SKIPPED, test_time
-    except KeyboardInterrupt:
-        raise
-    except support.TestFailed as msg:
-        if display_failure:
-            print("test", test, "failed --", msg, file=sys.stderr)
-        else:
-            print("test", test, "failed", file=sys.stderr)
-        sys.stderr.flush()
-        return FAILED, test_time
-    except:
-        msg = traceback.format_exc()
-        print("test", test, "crashed --", msg, file=sys.stderr)
-        sys.stderr.flush()
-        return FAILED, test_time
-    else:
-        if refleak:
-            return FAILED, test_time
-        if environment.changed:
-            return ENV_CHANGED, test_time
-        return PASSED, test_time
-
-def cleanup_test_droppings(testname, verbose):
-    import shutil
-    import stat
-    import gc
-
-    # First kill any dangling references to open files etc.
-    # This can also issue some ResourceWarnings which would otherwise get
-    # triggered during the following test run, and possibly produce failures.
-    gc.collect()
-
-    # Try to clean up junk commonly left behind.  While tests shouldn't leave
-    # any files or directories behind, when a test fails that can be tedious
-    # for it to arrange.  The consequences can be especially nasty on Windows,
-    # since if a test leaves a file open, it cannot be deleted by name (while
-    # there's nothing we can do about that here either, we can display the
-    # name of the offending test, which is a real help).
-    for name in (support.TESTFN,
-                 "db_home",
-                ):
-        if not os.path.exists(name):
-            continue
-
-        if os.path.isdir(name):
-            kind, nuker = "directory", shutil.rmtree
-        elif os.path.isfile(name):
-            kind, nuker = "file", os.unlink
-        else:
-            raise SystemError("os.path says %r exists but is neither "
-                              "directory nor file" % name)
-
-        if verbose:
-            print("%r left behind %s %r" % (testname, kind, name))
-        try:
-            # if we have chmod, fix possible permissions problems
-            # that might prevent cleanup
-            if (hasattr(os, 'chmod')):
-                os.chmod(name, stat.S_IRWXU | stat.S_IRWXG | stat.S_IRWXO)
-            nuker(name)
-        except Exception as msg:
-            print(("%r left behind %s %r and it couldn't be "
-                "removed: %s" % (testname, kind, name, msg)), file=sys.stderr)
-
-def dash_R(the_module, test, indirect_test, huntrleaks):
-    """Run a test multiple times, looking for reference leaks.
-
-    Returns:
-        False if the test didn't leak references; True if we detected refleaks.
-    """
-    # This code is hackish and inelegant, but it seems to do the job.
-    import copyreg
-    import collections.abc
-
-    if not hasattr(sys, 'gettotalrefcount'):
-        raise Exception("Tracking reference leaks requires a debug build "
-                        "of Python")
-
-    # Save current values for dash_R_cleanup() to restore.
-    fs = warnings.filters[:]
-    ps = copyreg.dispatch_table.copy()
-    pic = sys.path_importer_cache.copy()
-    try:
-        import zipimport
-    except ImportError:
-        zdc = None # Run unmodified on platforms without zipimport support
-    else:
-        zdc = zipimport._zip_directory_cache.copy()
-    abcs = {}
-    for abc in [getattr(collections.abc, a) for a in collections.abc.__all__]:
-        if not isabstract(abc):
-            continue
-        for obj in abc.__subclasses__() + [abc]:
-            abcs[obj] = obj._abc_registry.copy()
-
-    nwarmup, ntracked, fname = huntrleaks
-    fname = os.path.join(support.SAVEDCWD, fname)
-    repcount = nwarmup + ntracked
-    rc_deltas = [0] * repcount
-    alloc_deltas = [0] * repcount
-
-    print("beginning", repcount, "repetitions", file=sys.stderr)
-    print(("1234567890"*(repcount//10 + 1))[:repcount], file=sys.stderr)
-    sys.stderr.flush()
-    for i in range(repcount):
-        indirect_test()
-        alloc_after, rc_after = dash_R_cleanup(fs, ps, pic, zdc, abcs)
-        sys.stderr.write('.')
-        sys.stderr.flush()
-        if i >= nwarmup:
-            rc_deltas[i] = rc_after - rc_before
-            alloc_deltas[i] = alloc_after - alloc_before
-        alloc_before, rc_before = alloc_after, rc_after
-    print(file=sys.stderr)
-    # These checkers return False on success, True on failure
-    def check_rc_deltas(deltas):
-        return any(deltas)
-    def check_alloc_deltas(deltas):
-        # At least 1/3rd of 0s
-        if 3 * deltas.count(0) < len(deltas):
-            return True
-        # Nothing else than 1s, 0s and -1s
-        if not set(deltas) <= {1,0,-1}:
-            return True
-        return False
-    failed = False
-    for deltas, item_name, checker in [
-        (rc_deltas, 'references', check_rc_deltas),
-        (alloc_deltas, 'memory blocks', check_alloc_deltas)]:
-        if checker(deltas):
-            msg = '%s leaked %s %s, sum=%s' % (
-                test, deltas[nwarmup:], item_name, sum(deltas))
-            print(msg, file=sys.stderr)
-            sys.stderr.flush()
-            with open(fname, "a") as refrep:
-                print(msg, file=refrep)
-                refrep.flush()
-            failed = True
-    return failed
-
-def dash_R_cleanup(fs, ps, pic, zdc, abcs):
-    import gc, copyreg
-    import _strptime, linecache
-    import urllib.parse, urllib.request, mimetypes, doctest
-    import struct, filecmp, collections.abc
-    from distutils.dir_util import _path_created
-    from weakref import WeakSet
-
-    # Clear the warnings registry, so they can be displayed again
-    for mod in sys.modules.values():
-        if hasattr(mod, '__warningregistry__'):
-            del mod.__warningregistry__
-
-    # Restore some original values.
-    warnings.filters[:] = fs
-    copyreg.dispatch_table.clear()
-    copyreg.dispatch_table.update(ps)
-    sys.path_importer_cache.clear()
-    sys.path_importer_cache.update(pic)
-    try:
-        import zipimport
-    except ImportError:
-        pass # Run unmodified on platforms without zipimport support
-    else:
-        zipimport._zip_directory_cache.clear()
-        zipimport._zip_directory_cache.update(zdc)
-
-    # clear type cache
-    sys._clear_type_cache()
-
-    # Clear ABC registries, restoring previously saved ABC registries.
-    for abc in [getattr(collections.abc, a) for a in collections.abc.__all__]:
-        if not isabstract(abc):
-            continue
-        for obj in abc.__subclasses__() + [abc]:
-            obj._abc_registry = abcs.get(obj, WeakSet()).copy()
-            obj._abc_cache.clear()
-            obj._abc_negative_cache.clear()
-
-    # Flush standard output, so that buffered data is sent to the OS and
-    # associated Python objects are reclaimed.
-    for stream in (sys.stdout, sys.stderr, sys.__stdout__, sys.__stderr__):
-        if stream is not None:
-            stream.flush()
-
-    # Clear assorted module caches.
-    _path_created.clear()
-    re.purge()
-    _strptime._regex_cache.clear()
-    urllib.parse.clear_cache()
-    urllib.request.urlcleanup()
-    linecache.clearcache()
-    mimetypes._default_mime_types()
-    filecmp._cache.clear()
-    struct._clearcache()
-    doctest.master = None
-    try:
-        import ctypes
-    except ImportError:
-        # Don't worry about resetting the cache if ctypes is not supported
-        pass
-    else:
-        ctypes._reset_cache()
-
-    # Collect cyclic trash and read memory statistics immediately after.
-    func1 = sys.getallocatedblocks
-    func2 = sys.gettotalrefcount
-    gc.collect()
-    return func1(), func2()
-
-def warm_caches():
-    # char cache
-    s = bytes(range(256))
-    for i in range(256):
-        s[i:i+1]
-    # unicode cache
-    x = [chr(i) for i in range(256)]
-    # int cache
-    x = list(range(-5, 257))
-
-def findtestdir(path=None):
-    return path or os.path.dirname(__file__) or os.curdir
-
-def removepy(names):
-    if not names:
-        return
-    for idx, name in enumerate(names):
-        basename, ext = os.path.splitext(name)
-        if ext == '.py':
-            names[idx] = basename
-
-def count(n, word):
-    if n == 1:
-        return "%d %s" % (n, word)
-    else:
-        return "%d %ss" % (n, word)
-
-def printlist(x, width=70, indent=4):
-    """Print the elements of iterable x to stdout.
-
-    Optional arg width (default 70) is the maximum line length.
-    Optional arg indent (default 4) is the number of blanks with which to
-    begin each line.
-    """
-
-    from textwrap import fill
-    blanks = ' ' * indent
-    # Print the sorted list: 'x' may be a '--random' list or a set()
-    print(fill(' '.join(str(elt) for elt in sorted(x)), width,
-               initial_indent=blanks, subsequent_indent=blanks))
-
-
-def main_in_temp_cwd():
-    """Run main() in a temporary working directory."""
-    if sysconfig.is_python_build():
-        try:
-            os.mkdir(TEMPDIR)
-        except FileExistsError:
-            pass
-
-    # Define a writable temp dir that will be used as cwd while running
-    # the tests. The name of the dir includes the pid to allow parallel
-    # testing (see the -j option).
-    test_cwd = 'test_python_{}'.format(os.getpid())
-    test_cwd = os.path.join(TEMPDIR, test_cwd)
-
-    # Run the tests in a context manager that temporarily changes the CWD to a
-    # temporary and writable directory.  If it's not possible to create or
-    # change the CWD, the original CWD will be used.  The original CWD is
-    # available from support.SAVEDCWD.
-    with support.temp_cwd(test_cwd, quiet=True):
-        main()
-
-
-if __name__ == '__main__':
-    # Remove regrtest.py's own directory from the module search path. Despite
-    # the elimination of implicit relative imports, this is still needed to
-    # ensure that submodules of the test package do not inappropriately appear
-    # as top-level modules even when people (or buildbots!) invoke regrtest.py
-    # directly instead of using the -m switch
-    mydir = os.path.abspath(os.path.normpath(os.path.dirname(sys.argv[0])))
-    i = len(sys.path)
-    while i >= 0:
-        i -= 1
-        if os.path.abspath(os.path.normpath(sys.path[i])) == mydir:
-            del sys.path[i]
-
-    # findtestdir() gets the dirname out of __file__, so we have to make it
-    # absolute before changing the working directory.
-    # For example __file__ may be relative when running trace or profile.
-    # See issue #9323.
-    __file__ = os.path.abspath(__file__)
-
-    # sanity check
-    assert __file__ == os.path.abspath(sys.argv[0])
-
-    main_in_temp_cwd()
->>>>>>> cfbb1da8
+#! /usr/bin/env python3
+
+"""
+Script to run Python regression tests.
+
+Run this script with -h or --help for documentation.
+"""
+
+USAGE = """\
+python -m test [options] [test_name1 [test_name2 ...]]
+python path/to/Lib/test/regrtest.py [options] [test_name1 [test_name2 ...]]
+"""
+
+DESCRIPTION = """\
+Run Python regression tests.
+
+If no arguments or options are provided, finds all files matching
+the pattern "test_*" in the Lib/test subdirectory and runs
+them in alphabetical order (but see -M and -u, below, for exceptions).
+
+For more rigorous testing, it is useful to use the following
+command line:
+
+python -E -Wd -m test [options] [test_name1 ...]
+"""
+
+EPILOG = """\
+Additional option details:
+
+-r randomizes test execution order. You can use --randseed=int to provide a
+int seed value for the randomizer; this is useful for reproducing troublesome
+test orders.
+
+-s On the first invocation of regrtest using -s, the first test file found
+or the first test file given on the command line is run, and the name of
+the next test is recorded in a file named pynexttest.  If run from the
+Python build directory, pynexttest is located in the 'build' subdirectory,
+otherwise it is located in tempfile.gettempdir().  On subsequent runs,
+the test in pynexttest is run, and the next test is written to pynexttest.
+When the last test has been run, pynexttest is deleted.  In this way it
+is possible to single step through the test files.  This is useful when
+doing memory analysis on the Python interpreter, which process tends to
+consume too many resources to run the full regression test non-stop.
+
+-S is used to continue running tests after an aborted run.  It will
+maintain the order a standard run (ie, this assumes -r is not used).
+This is useful after the tests have prematurely stopped for some external
+reason and you want to start running from where you left off rather
+than starting from the beginning.
+
+-f reads the names of tests from the file given as f's argument, one
+or more test names per line.  Whitespace is ignored.  Blank lines and
+lines beginning with '#' are ignored.  This is especially useful for
+whittling down failures involving interactions among tests.
+
+-L causes the leaks(1) command to be run just before exit if it exists.
+leaks(1) is available on Mac OS X and presumably on some other
+FreeBSD-derived systems.
+
+-R runs each test several times and examines sys.gettotalrefcount() to
+see if the test appears to be leaking references.  The argument should
+be of the form stab:run:fname where 'stab' is the number of times the
+test is run to let gettotalrefcount settle down, 'run' is the number
+of times further it is run and 'fname' is the name of the file the
+reports are written to.  These parameters all have defaults (5, 4 and
+"reflog.txt" respectively), and the minimal invocation is '-R :'.
+
+-M runs tests that require an exorbitant amount of memory. These tests
+typically try to ascertain containers keep working when containing more than
+2 billion objects, which only works on 64-bit systems. There are also some
+tests that try to exhaust the address space of the process, which only makes
+sense on 32-bit systems with at least 2Gb of memory. The passed-in memlimit,
+which is a string in the form of '2.5Gb', determines howmuch memory the
+tests will limit themselves to (but they may go slightly over.) The number
+shouldn't be more memory than the machine has (including swap memory). You
+should also keep in mind that swap memory is generally much, much slower
+than RAM, and setting memlimit to all available RAM or higher will heavily
+tax the machine. On the other hand, it is no use running these tests with a
+limit of less than 2.5Gb, and many require more than 20Gb. Tests that expect
+to use more than memlimit memory will be skipped. The big-memory tests
+generally run very, very long.
+
+-u is used to specify which special resource intensive tests to run,
+such as those requiring large file support or network connectivity.
+The argument is a comma-separated list of words indicating the
+resources to test.  Currently only the following are defined:
+
+    all -       Enable all special resources.
+
+    none -      Disable all special resources (this is the default).
+
+    audio -     Tests that use the audio device.  (There are known
+                cases of broken audio drivers that can crash Python or
+                even the Linux kernel.)
+
+    curses -    Tests that use curses and will modify the terminal's
+                state and output modes.
+
+    largefile - It is okay to run some test that may create huge
+                files.  These tests can take a long time and may
+                consume >2GB of disk space temporarily.
+
+    network -   It is okay to run tests that use external network
+                resource, e.g. testing SSL support for sockets.
+
+    decimal -   Test the decimal module against a large suite that
+                verifies compliance with standards.
+
+    cpu -       Used for certain CPU-heavy tests.
+
+    subprocess  Run all tests for the subprocess module.
+
+    urlfetch -  It is okay to download files required on testing.
+
+    gui -       Run tests that require a running GUI.
+
+To enable all resources except one, use '-uall,-<resource>'.  For
+example, to run all the tests except for the gui tests, give the
+option '-uall,-gui'.
+"""
+
+# We import importlib *ASAP* in order to test #15386
+import importlib
+
+import argparse
+import builtins
+import faulthandler
+import io
+import json
+import locale
+import logging
+import os
+import platform
+import random
+import re
+import shutil
+import signal
+import sys
+import sysconfig
+import tempfile
+import time
+import traceback
+from yp_test import yp_unittest
+import warnings
+from inspect import isabstract
+
+try:
+    import threading
+except ImportError:
+    threading = None
+try:
+    import _multiprocessing, multiprocessing.process
+except ImportError:
+    multiprocessing = None
+
+
+# Some times __path__ and __file__ are not absolute (e.g. while running from
+# Lib/) and, if we change the CWD to run the tests in a temporary dir, some
+# imports might fail.  This affects only the modules imported before os.chdir().
+# These modules are searched first in sys.path[0] (so '' -- the CWD) and if
+# they are found in the CWD their __file__ and __path__ will be relative (this
+# happens before the chdir).  All the modules imported after the chdir, are
+# not found in the CWD, and since the other paths in sys.path[1:] are absolute
+# (site.py absolutize them), the __file__ and __path__ will be absolute too.
+# Therefore it is necessary to absolutize manually the __file__ and __path__ of
+# the packages to prevent later imports to fail when the CWD is different.
+for module in sys.modules.values():
+    if hasattr(module, '__path__'):
+        module.__path__ = [os.path.abspath(path) for path in module.__path__]
+    if hasattr(module, '__file__'):
+        module.__file__ = os.path.abspath(module.__file__)
+
+
+# MacOSX (a.k.a. Darwin) has a default stack size that is too small
+# for deeply recursive regular expressions.  We see this as crashes in
+# the Python test suite when running test_re.py and test_sre.py.  The
+# fix is to set the stack limit to 2048.
+# This approach may also be useful for other Unixy platforms that
+# suffer from small default stack limits.
+if sys.platform == 'darwin':
+    try:
+        import resource
+    except ImportError:
+        pass
+    else:
+        soft, hard = resource.getrlimit(resource.RLIMIT_STACK)
+        newsoft = min(hard, max(soft, 1024*2048))
+        resource.setrlimit(resource.RLIMIT_STACK, (newsoft, hard))
+
+# Test result constants.
+PASSED = 1
+FAILED = 0
+ENV_CHANGED = -1
+SKIPPED = -2
+RESOURCE_DENIED = -3
+INTERRUPTED = -4
+CHILD_ERROR = -5   # error in a child process
+
+from yp_test import support
+
+RESOURCE_NAMES = ('audio', 'curses', 'largefile', 'network',
+                  'decimal', 'cpu', 'subprocess', 'urlfetch', 'gui')
+
+# When tests are run from the Python build directory, it is best practice
+# to keep the test files in a subfolder.  This eases the cleanup of leftover
+# files using the "make distclean" command.
+if sysconfig.is_python_build():
+    TEMPDIR = os.path.join(sysconfig.get_config_var('srcdir'), 'build')
+else:
+    TEMPDIR = tempfile.gettempdir()
+TEMPDIR = os.path.abspath(TEMPDIR)
+
+class _ArgParser(argparse.ArgumentParser):
+
+    def error(self, message):
+        super().error(message + "\nPass -h or --help for complete help.")
+
+def _create_parser():
+    # Set prog to prevent the uninformative "__main__.py" from displaying in
+    # error messages when using "python -m test ...".
+    parser = _ArgParser(prog='regrtest.py',
+                        usage=USAGE,
+                        description=DESCRIPTION,
+                        epilog=EPILOG,
+                        add_help=False,
+                        formatter_class=argparse.RawDescriptionHelpFormatter)
+
+    # Arguments with this clause added to its help are described further in
+    # the epilog's "Additional option details" section.
+    more_details = '  See the section at bottom for more details.'
+
+    group = parser.add_argument_group('General options')
+    # We add help explicitly to control what argument group it renders under.
+    group.add_argument('-h', '--help', action='help',
+                       help='show this help message and exit')
+    group.add_argument('--timeout', metavar='TIMEOUT', type=float,
+                        help='dump the traceback and exit if a test takes '
+                             'more than TIMEOUT seconds; disabled if TIMEOUT '
+                             'is negative or equals to zero')
+    group.add_argument('--wait', action='store_true',
+                       help='wait for user input, e.g., allow a debugger '
+                            'to be attached')
+    group.add_argument('--slaveargs', metavar='ARGS')
+    group.add_argument('-S', '--start', metavar='START',
+                       help='the name of the test at which to start.' +
+                            more_details)
+
+    group = parser.add_argument_group('Verbosity')
+    group.add_argument('-v', '--verbose', action='count',
+                       help='run tests in verbose mode with output to stdout')
+    group.add_argument('-w', '--verbose2', action='store_true',
+                       help='re-run failed tests in verbose mode')
+    group.add_argument('-W', '--verbose3', action='store_true',
+                       help='display test output on failure')
+    group.add_argument('-q', '--quiet', action='store_true',
+                       help='no output unless one or more tests fail')
+    group.add_argument('-o', '--slow', action='store_true', dest='print_slow',
+                       help='print the slowest 10 tests')
+    group.add_argument('--header', action='store_true',
+                       help='print header with interpreter info')
+
+    group = parser.add_argument_group('Selecting tests')
+    group.add_argument('-r', '--randomize', action='store_true',
+                       help='randomize test execution order.' + more_details)
+    group.add_argument('--randseed', metavar='SEED',
+                       dest='random_seed', type=int,
+                       help='pass a random seed to reproduce a previous '
+                            'random run')
+    group.add_argument('-f', '--fromfile', metavar='FILE',
+                       help='read names of tests to run from a file.' +
+                            more_details)
+    group.add_argument('-x', '--exclude', action='store_true',
+                       help='arguments are tests to *exclude*')
+    group.add_argument('-s', '--single', action='store_true',
+                       help='single step through a set of tests.' +
+                            more_details)
+    group.add_argument('-m', '--match', metavar='PAT',
+                       dest='match_tests',
+                       help='match test cases and methods with glob pattern PAT')
+    group.add_argument('-G', '--failfast', action='store_true',
+                       help='fail as soon as a test fails (only with -v or -W)')
+    group.add_argument('-u', '--use', metavar='RES1,RES2,...',
+                       action='append', type=resources_list,
+                       help='specify which special resource intensive tests '
+                            'to run.' + more_details)
+    group.add_argument('-M', '--memlimit', metavar='LIMIT',
+                       help='run very large memory-consuming tests.' +
+                            more_details)
+    group.add_argument('--testdir', metavar='DIR',
+                       type=relative_filename,
+                       help='execute test files in the specified directory '
+                            '(instead of the Python stdlib test suite)')
+
+    group = parser.add_argument_group('Special runs')
+    group.add_argument('-l', '--findleaks', action='store_true',
+                       help='if GC is available detect tests that leak memory')
+    group.add_argument('-L', '--runleaks', action='store_true',
+                       help='run the leaks(1) command just before exit.' +
+                            more_details)
+    group.add_argument('-R', '--huntrleaks', metavar='RUNCOUNTS',
+                       type=huntrleaks,
+                       help='search for reference leaks (needs debug build, '
+                            'very slow).' + more_details)
+    group.add_argument('-j', '--multiprocess', metavar='PROCESSES',
+                       dest='use_mp', type=int,
+                       help='run PROCESSES processes at once')
+    group.add_argument('-T', '--coverage', action='store_true',
+                       dest='trace',
+                       help='turn on code coverage tracing using the trace '
+                            'module')
+    group.add_argument('-D', '--coverdir', metavar='DIR',
+                       type=relative_filename,
+                       help='directory where coverage files are put')
+    group.add_argument('-N', '--nocoverdir',
+                       action='store_const', const=None, dest='coverdir',
+                       help='put coverage files alongside modules')
+    group.add_argument('-t', '--threshold', metavar='THRESHOLD',
+                       type=int,
+                       help='call gc.set_threshold(THRESHOLD)')
+    group.add_argument('-n', '--nowindows', action='store_true',
+                       help='suppress error message boxes on Windows')
+    group.add_argument('-F', '--forever', action='store_true',
+                       help='run the specified tests in a loop, until an '
+                            'error happens')
+
+    parser.add_argument('args', nargs=argparse.REMAINDER,
+                        help=argparse.SUPPRESS)
+
+    return parser
+
+def relative_filename(string):
+    # CWD is replaced with a temporary dir before calling main(), so we
+    # join it with the saved CWD so it ends up where the user expects.
+    return os.path.join(support.SAVEDCWD, string)
+
+def huntrleaks(string):
+    args = string.split(':')
+    if len(args) not in (2, 3):
+        raise argparse.ArgumentTypeError(
+            'needs 2 or 3 colon-separated arguments')
+    nwarmup = int(args[0]) if args[0] else 5
+    ntracked = int(args[1]) if args[1] else 4
+    fname = args[2] if len(args) > 2 and args[2] else 'reflog.txt'
+    return nwarmup, ntracked, fname
+
+def resources_list(string):
+    u = [x.lower() for x in string.split(',')]
+    for r in u:
+        if r == 'all' or r == 'none':
+            continue
+        if r[0] == '-':
+            r = r[1:]
+        if r not in RESOURCE_NAMES:
+            raise argparse.ArgumentTypeError('invalid resource: ' + r)
+    return u
+
+def _parse_args(args, **kwargs):
+    # Defaults
+    ns = argparse.Namespace(testdir=None, verbose=0, quiet=False,
+         exclude=False, single=False, randomize=False, fromfile=None,
+         findleaks=False, use_resources=None, trace=False, coverdir='coverage',
+         runleaks=False, huntrleaks=False, verbose2=False, print_slow=False,
+         random_seed=None, use_mp=None, verbose3=False, forever=False,
+         header=False, failfast=False, match_tests=None)
+    for k, v in kwargs.items():
+        if not hasattr(ns, k):
+            raise TypeError('%r is an invalid keyword argument '
+                            'for this function' % k)
+        setattr(ns, k, v)
+    if ns.use_resources is None:
+        ns.use_resources = []
+
+    parser = _create_parser()
+    parser.parse_args(args=args, namespace=ns)
+
+    if ns.single and ns.fromfile:
+        parser.error("-s and -f don't go together!")
+    if ns.use_mp and ns.trace:
+        parser.error("-T and -j don't go together!")
+    if ns.use_mp and ns.findleaks:
+        parser.error("-l and -j don't go together!")
+    if ns.use_mp and ns.memlimit:
+        parser.error("-M and -j don't go together!")
+    if ns.failfast and not (ns.verbose or ns.verbose3):
+        parser.error("-G/--failfast needs either -v or -W")
+
+    if ns.quiet:
+        ns.verbose = 0
+    if ns.timeout is not None:
+        if hasattr(faulthandler, 'dump_traceback_later'):
+            if ns.timeout <= 0:
+                ns.timeout = None
+        else:
+            print("Warning: The timeout option requires "
+                  "faulthandler.dump_traceback_later")
+            ns.timeout = None
+    if ns.use_mp is not None:
+        if ns.use_mp <= 0:
+            # Use all cores + extras for tests that like to sleep
+            ns.use_mp = 2 + (os.cpu_count() or 1)
+        if ns.use_mp == 1:
+            ns.use_mp = None
+    if ns.use:
+        for a in ns.use:
+            for r in a:
+                if r == 'all':
+                    ns.use_resources[:] = RESOURCE_NAMES
+                    continue
+                if r == 'none':
+                    del ns.use_resources[:]
+                    continue
+                remove = False
+                if r[0] == '-':
+                    remove = True
+                    r = r[1:]
+                if remove:
+                    if r in ns.use_resources:
+                        ns.use_resources.remove(r)
+                elif r not in ns.use_resources:
+                    ns.use_resources.append(r)
+    if ns.random_seed is not None:
+        ns.randomize = True
+
+    return ns
+
+
+def run_test_in_subprocess(testname, ns):
+    """Run the given test in a subprocess with --slaveargs.
+
+    ns is the option Namespace parsed from command-line arguments. regrtest
+    is invoked in a subprocess with the --slaveargs argument; when the
+    subprocess exits, its return code, stdout and stderr are returned as a
+    3-tuple.
+    """
+    from subprocess import Popen, PIPE
+    base_cmd = ([sys.executable] + support.args_from_interpreter_flags() +
+                ['-X', 'faulthandler', '-m', 'test.regrtest'])
+
+    slaveargs = (
+            (testname, ns.verbose, ns.quiet),
+            dict(huntrleaks=ns.huntrleaks,
+                 use_resources=ns.use_resources,
+                 output_on_failure=ns.verbose3,
+                 timeout=ns.timeout, failfast=ns.failfast,
+                 match_tests=ns.match_tests))
+    # Running the child from the same working directory as regrtest's original
+    # invocation ensures that TEMPDIR for the child is the same when
+    # sysconfig.is_python_build() is true. See issue 15300.
+    popen = Popen(base_cmd + ['--slaveargs', json.dumps(slaveargs)],
+                  stdout=PIPE, stderr=PIPE,
+                  universal_newlines=True,
+                  close_fds=(os.name != 'nt'),
+                  cwd=support.SAVEDCWD)
+    stdout, stderr = popen.communicate()
+    retcode = popen.wait()
+    return retcode, stdout, stderr
+
+
+def main(tests=None, **kwargs):
+    """Execute a test suite.
+
+    This also parses command-line options and modifies its behavior
+    accordingly.
+
+    tests -- a list of strings containing test names (optional)
+    testdir -- the directory in which to look for tests (optional)
+
+    Users other than the Python test suite will certainly want to
+    specify testdir; if it's omitted, the directory containing the
+    Python test suite is searched for.
+
+    If the tests argument is omitted, the tests listed on the
+    command-line will be used.  If that's empty, too, then all *.py
+    files beginning with test_ will be used.
+
+    The other default arguments (verbose, quiet, exclude,
+    single, randomize, findleaks, use_resources, trace, coverdir,
+    print_slow, and random_seed) allow programmers calling main()
+    directly to set the values that would normally be set by flags
+    on the command line.
+    """
+    # Display the Python traceback on fatal errors (e.g. segfault)
+    faulthandler.enable(all_threads=True)
+
+    # Display the Python traceback on SIGALRM or SIGUSR1 signal
+    signals = []
+    if hasattr(signal, 'SIGALRM'):
+        signals.append(signal.SIGALRM)
+    if hasattr(signal, 'SIGUSR1'):
+        signals.append(signal.SIGUSR1)
+    for signum in signals:
+        faulthandler.register(signum, chain=True)
+
+    replace_stdout()
+
+    support.record_original_stdout(sys.stdout)
+
+    ns = _parse_args(sys.argv[1:], **kwargs)
+
+    if ns.huntrleaks:
+        # Avoid false positives due to various caches
+        # filling slowly with random data:
+        warm_caches()
+    if ns.memlimit is not None:
+        support.set_memlimit(ns.memlimit)
+    if ns.threshold is not None:
+        import gc
+        gc.set_threshold(ns.threshold)
+    if ns.nowindows:
+        import msvcrt
+        msvcrt.SetErrorMode(msvcrt.SEM_FAILCRITICALERRORS|
+                            msvcrt.SEM_NOALIGNMENTFAULTEXCEPT|
+                            msvcrt.SEM_NOGPFAULTERRORBOX|
+                            msvcrt.SEM_NOOPENFILEERRORBOX)
+        try:
+            msvcrt.CrtSetReportMode
+        except AttributeError:
+            # release build
+            pass
+        else:
+            for m in [msvcrt.CRT_WARN, msvcrt.CRT_ERROR, msvcrt.CRT_ASSERT]:
+                msvcrt.CrtSetReportMode(m, msvcrt.CRTDBG_MODE_FILE)
+                msvcrt.CrtSetReportFile(m, msvcrt.CRTDBG_FILE_STDERR)
+    if ns.wait:
+        input("Press any key to continue...")
+
+    if ns.slaveargs is not None:
+        args, kwargs = json.loads(ns.slaveargs)
+        if kwargs.get('huntrleaks'):
+            unittest.BaseTestSuite._cleanup = False
+        try:
+            result = runtest(*args, **kwargs)
+        except KeyboardInterrupt:
+            result = INTERRUPTED, ''
+        except BaseException as e:
+            traceback.print_exc()
+            result = CHILD_ERROR, str(e)
+        sys.stdout.flush()
+        print()   # Force a newline (just in case)
+        print(json.dumps(result))
+        sys.exit(0)
+
+    good = []
+    bad = []
+    skipped = []
+    resource_denieds = []
+    environment_changed = []
+    interrupted = False
+
+    if ns.findleaks:
+        try:
+            import gc
+        except ImportError:
+            print('No GC available, disabling findleaks.')
+            ns.findleaks = False
+        else:
+            # Uncomment the line below to report garbage that is not
+            # freeable by reference counting alone.  By default only
+            # garbage that is not collectable by the GC is reported.
+            #gc.set_debug(gc.DEBUG_SAVEALL)
+            found_garbage = []
+
+    if ns.huntrleaks:
+        unittest.BaseTestSuite._cleanup = False
+
+    if ns.single:
+        filename = os.path.join(TEMPDIR, 'pynexttest')
+        try:
+            with open(filename, 'r') as fp:
+                next_test = fp.read().strip()
+                tests = [next_test]
+        except OSError:
+            pass
+
+    if ns.fromfile:
+        tests = []
+        with open(os.path.join(support.SAVEDCWD, ns.fromfile)) as fp:
+            count_pat = re.compile(r'\[\s*\d+/\s*\d+\]')
+            for line in fp:
+                line = count_pat.sub('', line)
+                guts = line.split() # assuming no test has whitespace in its name
+                if guts and not guts[0].startswith('#'):
+                    tests.extend(guts)
+
+    # Strip .py extensions.
+    removepy(ns.args)
+    removepy(tests)
+
+    stdtests = STDTESTS[:]
+    nottests = NOTTESTS.copy()
+    if ns.exclude:
+        for arg in ns.args:
+            if arg in stdtests:
+                stdtests.remove(arg)
+            nottests.add(arg)
+        ns.args = []
+
+    # For a partial run, we do not need to clutter the output.
+    if ns.verbose or ns.header or not (ns.quiet or ns.single or tests or ns.args):
+        # Print basic platform information
+        print("==", platform.python_implementation(), *sys.version.split())
+        print("==  ", platform.platform(aliased=True),
+                      "%s-endian" % sys.byteorder)
+        print("==  ", "hash algorithm:", sys.hash_info.algorithm,
+              "64bit" if sys.maxsize > 2**32 else "32bit")
+        print("==  ", os.getcwd())
+        print("Testing with flags:", sys.flags)
+
+    # if testdir is set, then we are not running the python tests suite, so
+    # don't add default tests to be executed or skipped (pass empty values)
+    if ns.testdir:
+        alltests = findtests(ns.testdir, list(), set())
+    else:
+        alltests = findtests(ns.testdir, stdtests, nottests)
+
+    selected = tests or ns.args or alltests
+    if ns.single:
+        selected = selected[:1]
+        try:
+            next_single_test = alltests[alltests.index(selected[0])+1]
+        except IndexError:
+            next_single_test = None
+    # Remove all the selected tests that precede start if it's set.
+    if ns.start:
+        try:
+            del selected[:selected.index(ns.start)]
+        except ValueError:
+            print("Couldn't find starting test (%s), using all tests" % ns.start)
+    if ns.randomize:
+        if ns.random_seed is None:
+            ns.random_seed = random.randrange(10000000)
+        random.seed(ns.random_seed)
+        print("Using random seed", ns.random_seed)
+        random.shuffle(selected)
+    if ns.trace:
+        import trace, tempfile
+        tracer = trace.Trace(ignoredirs=[sys.base_prefix, sys.base_exec_prefix,
+                                         tempfile.gettempdir()],
+                             trace=False, count=True)
+
+    test_times = []
+    support.verbose = ns.verbose      # Tell tests to be moderately quiet
+    support.use_resources = ns.use_resources
+    save_modules = sys.modules.keys()
+
+    def accumulate_result(test, result):
+        ok, test_time = result
+        test_times.append((test_time, test))
+        if ok == PASSED:
+            good.append(test)
+        elif ok == FAILED:
+            bad.append(test)
+        elif ok == ENV_CHANGED:
+            environment_changed.append(test)
+        elif ok == SKIPPED:
+            skipped.append(test)
+        elif ok == RESOURCE_DENIED:
+            skipped.append(test)
+            resource_denieds.append(test)
+
+    if ns.forever:
+        def test_forever(tests=list(selected)):
+            while True:
+                for test in tests:
+                    yield test
+                    if bad:
+                        return
+        tests = test_forever()
+        test_count = ''
+        test_count_width = 3
+    else:
+        tests = iter(selected)
+        test_count = '/{}'.format(len(selected))
+        test_count_width = len(test_count) - 1
+
+    if ns.use_mp:
+        try:
+            from threading import Thread
+        except ImportError:
+            print("Multiprocess option requires thread support")
+            sys.exit(2)
+        from queue import Queue
+        debug_output_pat = re.compile(r"\[\d+ refs, \d+ blocks\]$")
+        output = Queue()
+        pending = MultiprocessTests(tests)
+        def work():
+            # A worker thread.
+            try:
+                while True:
+                    try:
+                        test = next(pending)
+                    except StopIteration:
+                        output.put((None, None, None, None))
+                        return
+                    retcode, stdout, stderr = run_test_in_subprocess(test, ns)
+                    # Strip last refcount output line if it exists, since it
+                    # comes from the shutdown of the interpreter in the subcommand.
+                    stderr = debug_output_pat.sub("", stderr)
+                    stdout, _, result = stdout.strip().rpartition("\n")
+                    if retcode != 0:
+                        result = (CHILD_ERROR, "Exit code %s" % retcode)
+                        output.put((test, stdout.rstrip(), stderr.rstrip(), result))
+                        return
+                    if not result:
+                        output.put((None, None, None, None))
+                        return
+                    result = json.loads(result)
+                    output.put((test, stdout.rstrip(), stderr.rstrip(), result))
+            except BaseException:
+                output.put((None, None, None, None))
+                raise
+        workers = [Thread(target=work) for i in range(ns.use_mp)]
+        for worker in workers:
+            worker.start()
+        finished = 0
+        test_index = 1
+        try:
+            while finished < ns.use_mp:
+                test, stdout, stderr, result = output.get()
+                if test is None:
+                    finished += 1
+                    continue
+                accumulate_result(test, result)
+                if not ns.quiet:
+                    fmt = "[{1:{0}}{2}/{3}] {4}" if bad else "[{1:{0}}{2}] {4}"
+                    print(fmt.format(
+                        test_count_width, test_index, test_count,
+                        len(bad), test))
+                if stdout:
+                    print(stdout)
+                if stderr:
+                    print(stderr, file=sys.stderr)
+                sys.stdout.flush()
+                sys.stderr.flush()
+                if result[0] == INTERRUPTED:
+                    raise KeyboardInterrupt
+                if result[0] == CHILD_ERROR:
+                    raise Exception("Child error on {}: {}".format(test, result[1]))
+                test_index += 1
+        except KeyboardInterrupt:
+            interrupted = True
+            pending.interrupted = True
+        for worker in workers:
+            worker.join()
+    else:
+        for test_index, test in enumerate(tests, 1):
+            if not ns.quiet:
+                fmt = "[{1:{0}}{2}/{3}] {4}" if bad else "[{1:{0}}{2}] {4}"
+                print(fmt.format(
+                    test_count_width, test_index, test_count, len(bad), test))
+                sys.stdout.flush()
+            if ns.trace:
+                # If we're tracing code coverage, then we don't exit with status
+                # if on a false return value from main.
+                tracer.runctx('runtest(test, ns.verbose, ns.quiet, timeout=ns.timeout)',
+                              globals=globals(), locals=vars())
+            else:
+                try:
+                    result = runtest(test, ns.verbose, ns.quiet,
+                                     ns.huntrleaks,
+                                     output_on_failure=ns.verbose3,
+                                     timeout=ns.timeout, failfast=ns.failfast,
+                                     match_tests=ns.match_tests)
+                    accumulate_result(test, result)
+                except KeyboardInterrupt:
+                    interrupted = True
+                    break
+                except:
+                    raise
+            if ns.findleaks:
+                gc.collect()
+                if gc.garbage:
+                    print("Warning: test created", len(gc.garbage), end=' ')
+                    print("uncollectable object(s).")
+                    # move the uncollectable objects somewhere so we don't see
+                    # them again
+                    found_garbage.extend(gc.garbage)
+                    del gc.garbage[:]
+            # Unload the newly imported modules (best effort finalization)
+            for module in sys.modules.keys():
+                if module not in save_modules and module.startswith("yp_test."):
+                    support.unload(module)
+
+    if interrupted:
+        # print a newline after ^C
+        print()
+        print("Test suite interrupted by signal SIGINT.")
+        omitted = set(selected) - set(good) - set(bad) - set(skipped)
+        print(count(len(omitted), "test"), "omitted:")
+        printlist(omitted)
+    if good and not ns.quiet:
+        if not bad and not skipped and not interrupted and len(good) > 1:
+            print("All", end=' ')
+        print(count(len(good), "test"), "OK.")
+    if ns.print_slow:
+        test_times.sort(reverse=True)
+        print("10 slowest tests:")
+        for time, test in test_times[:10]:
+            print("%s: %.1fs" % (test, time))
+    if bad:
+        bad = sorted(set(bad) - set(environment_changed))
+        if bad:
+            print(count(len(bad), "test"), "failed:")
+            printlist(bad)
+    if environment_changed:
+        print("{} altered the execution environment:".format(
+                 count(len(environment_changed), "test")))
+        printlist(environment_changed)
+    if skipped and not ns.quiet:
+        print(count(len(skipped), "test"), "skipped:")
+        printlist(skipped)
+
+    if ns.verbose2 and bad:
+        print("Re-running failed tests in verbose mode")
+        for test in bad:
+            print("Re-running test %r in verbose mode" % test)
+            sys.stdout.flush()
+            try:
+                ns.verbose = True
+                ok = runtest(test, True, ns.quiet, ns.huntrleaks,
+                             timeout=ns.timeout)
+            except KeyboardInterrupt:
+                # print a newline separate from the ^C
+                print()
+                break
+            except:
+                raise
+
+    if ns.single:
+        if next_single_test:
+            with open(filename, 'w') as fp:
+                fp.write(next_single_test + '\n')
+        else:
+            os.unlink(filename)
+
+    if ns.trace:
+        r = tracer.results()
+        r.write_results(show_missing=True, summary=True, coverdir=ns.coverdir)
+
+    if ns.runleaks:
+        os.system("leaks %d" % os.getpid())
+
+    sys.exit(len(bad) > 0 or interrupted)
+
+
+# small set of tests to determine if we have a basically functioning interpreter
+# (i.e. if any of these fail, then anything else is likely to follow)
+STDTESTS = [
+#    'test_grammar',
+#    'test_opcodes',
+#    'test_dict',
+#    'test_builtin',
+#    'test_exceptions',
+#    'test_types',
+#    'test_unittest',
+#    'test_doctest',
+#    'test_doctest2',
+#    'test_support'
+]
+
+# set of tests that we don't want to be executed when using regrtest
+NOTTESTS = set()
+
+def findtests(testdir=None, stdtests=STDTESTS, nottests=NOTTESTS):
+    """Return a list of all applicable test modules."""
+    testdir = findtestdir(testdir)
+    names = os.listdir(testdir)
+    tests = []
+    others = set(stdtests) | nottests
+    for name in names:
+        mod, ext = os.path.splitext(name)
+        if mod[:5] == "test_" and ext in (".py", "") and mod not in others:
+            tests.append(mod)
+    return stdtests + sorted(tests)
+
+# We do not use a generator so multiple threads can call next().
+class MultiprocessTests(object):
+
+    """A thread-safe iterator over tests for multiprocess mode."""
+
+    def __init__(self, tests):
+        self.interrupted = False
+        self.lock = threading.Lock()
+        self.tests = tests
+
+    def __iter__(self):
+        return self
+
+    def __next__(self):
+        with self.lock:
+            if self.interrupted:
+                raise StopIteration('tests interrupted')
+            return next(self.tests)
+
+def replace_stdout():
+    """Set stdout encoder error handler to backslashreplace (as stderr error
+    handler) to avoid UnicodeEncodeError when printing a traceback"""
+    import atexit
+
+    stdout = sys.stdout
+    sys.stdout = open(stdout.fileno(), 'w',
+        encoding=stdout.encoding,
+        errors="backslashreplace",
+        closefd=False,
+        newline='\n')
+
+    def restore_stdout():
+        sys.stdout.close()
+        sys.stdout = stdout
+    atexit.register(restore_stdout)
+
+def runtest(test, verbose, quiet,
+            huntrleaks=False, use_resources=None,
+            output_on_failure=False, failfast=False, match_tests=None,
+            timeout=None):
+    """Run a single test.
+
+    test -- the name of the test
+    verbose -- if true, print more messages
+    quiet -- if true, don't print 'skipped' messages (probably redundant)
+    huntrleaks -- run multiple times to test for leaks; requires a debug
+                  build; a triple corresponding to -R's three arguments
+    use_resources -- list of extra resources to use
+    output_on_failure -- if true, display test output on failure
+    timeout -- dump the traceback and exit if a test takes more than
+               timeout seconds
+    failfast, match_tests -- See regrtest command-line flags for these.
+
+    Returns the tuple result, test_time, where result is one of the constants:
+        INTERRUPTED      KeyboardInterrupt when run under -j
+        RESOURCE_DENIED  test skipped because resource denied
+        SKIPPED          test skipped for some other reason
+        ENV_CHANGED      test failed because it changed the execution environment
+        FAILED           test failed
+        PASSED           test passed
+    """
+
+    if use_resources is not None:
+        support.use_resources = use_resources
+    use_timeout = (timeout is not None)
+    if use_timeout:
+        faulthandler.dump_traceback_later(timeout, exit=True)
+    try:
+        support.match_tests = match_tests
+        if failfast:
+            support.failfast = True
+        if output_on_failure:
+            support.verbose = True
+
+            # Reuse the same instance to all calls to runtest(). Some
+            # tests keep a reference to sys.stdout or sys.stderr
+            # (eg. test_argparse).
+            if runtest.stringio is None:
+                stream = io.StringIO()
+                runtest.stringio = stream
+            else:
+                stream = runtest.stringio
+                stream.seek(0)
+                stream.truncate()
+
+            orig_stdout = sys.stdout
+            orig_stderr = sys.stderr
+            try:
+                sys.stdout = stream
+                sys.stderr = stream
+                result = runtest_inner(test, verbose, quiet, huntrleaks,
+                                       display_failure=False)
+                if result[0] == FAILED:
+                    output = stream.getvalue()
+                    orig_stderr.write(output)
+                    orig_stderr.flush()
+            finally:
+                sys.stdout = orig_stdout
+                sys.stderr = orig_stderr
+        else:
+            support.verbose = verbose  # Tell tests to be moderately quiet
+            result = runtest_inner(test, verbose, quiet, huntrleaks,
+                                   display_failure=not verbose)
+        return result
+    finally:
+        if use_timeout:
+            faulthandler.cancel_dump_traceback_later()
+        cleanup_test_droppings(test, verbose)
+runtest.stringio = None
+
+# Unit tests are supposed to leave the execution environment unchanged
+# once they complete.  But sometimes tests have bugs, especially when
+# tests fail, and the changes to environment go on to mess up other
+# tests.  This can cause issues with buildbot stability, since tests
+# are run in random order and so problems may appear to come and go.
+# There are a few things we can save and restore to mitigate this, and
+# the following context manager handles this task.
+
+class saved_test_environment:
+    """Save bits of the test environment and restore them at block exit.
+
+        with saved_test_environment(testname, verbose, quiet):
+            #stuff
+
+    Unless quiet is True, a warning is printed to stderr if any of
+    the saved items was changed by the test.  The attribute 'changed'
+    is initially False, but is set to True if a change is detected.
+
+    If verbose is more than 1, the before and after state of changed
+    items is also printed.
+    """
+
+    changed = False
+
+    def __init__(self, testname, verbose=0, quiet=False):
+        self.testname = testname
+        self.verbose = verbose
+        self.quiet = quiet
+
+    # To add things to save and restore, add a name XXX to the resources list
+    # and add corresponding get_XXX/restore_XXX functions.  get_XXX should
+    # return the value to be saved and compared against a second call to the
+    # get function when test execution completes.  restore_XXX should accept
+    # the saved value and restore the resource using it.  It will be called if
+    # and only if a change in the value is detected.
+    #
+    # Note: XXX will have any '.' replaced with '_' characters when determining
+    # the corresponding method names.
+
+    resources = ('sys.argv', 'cwd', 'sys.stdin', 'sys.stdout', 'sys.stderr',
+                 'os.environ', 'sys.path', 'sys.path_hooks', '__import__',
+                 'warnings.filters', 'asyncore.socket_map',
+                 'logging._handlers', 'logging._handlerList', 'sys.gettrace',
+                 'sys.warnoptions',
+                 # multiprocessing.process._cleanup() may release ref
+                 # to a thread, so check processes first.
+                 'multiprocessing.process._dangling', 'threading._dangling',
+                 'sysconfig._CONFIG_VARS', 'sysconfig._INSTALL_SCHEMES',
+                 'support.TESTFN', 'locale', 'warnings.showwarning',
+                )
+
+    def get_sys_argv(self):
+        return id(sys.argv), sys.argv, sys.argv[:]
+    def restore_sys_argv(self, saved_argv):
+        sys.argv = saved_argv[1]
+        sys.argv[:] = saved_argv[2]
+
+    def get_cwd(self):
+        return os.getcwd()
+    def restore_cwd(self, saved_cwd):
+        os.chdir(saved_cwd)
+
+    def get_sys_stdout(self):
+        return sys.stdout
+    def restore_sys_stdout(self, saved_stdout):
+        sys.stdout = saved_stdout
+
+    def get_sys_stderr(self):
+        return sys.stderr
+    def restore_sys_stderr(self, saved_stderr):
+        sys.stderr = saved_stderr
+
+    def get_sys_stdin(self):
+        return sys.stdin
+    def restore_sys_stdin(self, saved_stdin):
+        sys.stdin = saved_stdin
+
+    def get_os_environ(self):
+        return id(os.environ), os.environ, dict(os.environ)
+    def restore_os_environ(self, saved_environ):
+        os.environ = saved_environ[1]
+        os.environ.clear()
+        os.environ.update(saved_environ[2])
+
+    def get_sys_path(self):
+        return id(sys.path), sys.path, sys.path[:]
+    def restore_sys_path(self, saved_path):
+        sys.path = saved_path[1]
+        sys.path[:] = saved_path[2]
+
+    def get_sys_path_hooks(self):
+        return id(sys.path_hooks), sys.path_hooks, sys.path_hooks[:]
+    def restore_sys_path_hooks(self, saved_hooks):
+        sys.path_hooks = saved_hooks[1]
+        sys.path_hooks[:] = saved_hooks[2]
+
+    def get_sys_gettrace(self):
+        return sys.gettrace()
+    def restore_sys_gettrace(self, trace_fxn):
+        sys.settrace(trace_fxn)
+
+    def get___import__(self):
+        return builtins.__import__
+    def restore___import__(self, import_):
+        builtins.__import__ = import_
+
+    def get_warnings_filters(self):
+        return id(warnings.filters), warnings.filters, warnings.filters[:]
+    def restore_warnings_filters(self, saved_filters):
+        warnings.filters = saved_filters[1]
+        warnings.filters[:] = saved_filters[2]
+
+    def get_asyncore_socket_map(self):
+        asyncore = sys.modules.get('asyncore')
+        # XXX Making a copy keeps objects alive until __exit__ gets called.
+        return asyncore and asyncore.socket_map.copy() or {}
+    def restore_asyncore_socket_map(self, saved_map):
+        asyncore = sys.modules.get('asyncore')
+        if asyncore is not None:
+            asyncore.close_all(ignore_all=True)
+            asyncore.socket_map.update(saved_map)
+
+    def get_shutil_archive_formats(self):
+        # we could call get_archives_formats() but that only returns the
+        # registry keys; we want to check the values too (the functions that
+        # are registered)
+        return shutil._ARCHIVE_FORMATS, shutil._ARCHIVE_FORMATS.copy()
+    def restore_shutil_archive_formats(self, saved):
+        shutil._ARCHIVE_FORMATS = saved[0]
+        shutil._ARCHIVE_FORMATS.clear()
+        shutil._ARCHIVE_FORMATS.update(saved[1])
+
+    def get_shutil_unpack_formats(self):
+        return shutil._UNPACK_FORMATS, shutil._UNPACK_FORMATS.copy()
+    def restore_shutil_unpack_formats(self, saved):
+        shutil._UNPACK_FORMATS = saved[0]
+        shutil._UNPACK_FORMATS.clear()
+        shutil._UNPACK_FORMATS.update(saved[1])
+
+    def get_logging__handlers(self):
+        # _handlers is a WeakValueDictionary
+        return id(logging._handlers), logging._handlers, logging._handlers.copy()
+    def restore_logging__handlers(self, saved_handlers):
+        # Can't easily revert the logging state
+        pass
+
+    def get_logging__handlerList(self):
+        # _handlerList is a list of weakrefs to handlers
+        return id(logging._handlerList), logging._handlerList, logging._handlerList[:]
+    def restore_logging__handlerList(self, saved_handlerList):
+        # Can't easily revert the logging state
+        pass
+
+    def get_sys_warnoptions(self):
+        return id(sys.warnoptions), sys.warnoptions, sys.warnoptions[:]
+    def restore_sys_warnoptions(self, saved_options):
+        sys.warnoptions = saved_options[1]
+        sys.warnoptions[:] = saved_options[2]
+
+    # Controlling dangling references to Thread objects can make it easier
+    # to track reference leaks.
+    def get_threading__dangling(self):
+        if not threading:
+            return None
+        # This copies the weakrefs without making any strong reference
+        return threading._dangling.copy()
+    def restore_threading__dangling(self, saved):
+        if not threading:
+            return
+        threading._dangling.clear()
+        threading._dangling.update(saved)
+
+    # Same for Process objects
+    def get_multiprocessing_process__dangling(self):
+        if not multiprocessing:
+            return None
+        # Unjoined process objects can survive after process exits
+        multiprocessing.process._cleanup()
+        # This copies the weakrefs without making any strong reference
+        return multiprocessing.process._dangling.copy()
+    def restore_multiprocessing_process__dangling(self, saved):
+        if not multiprocessing:
+            return
+        multiprocessing.process._dangling.clear()
+        multiprocessing.process._dangling.update(saved)
+
+    def get_sysconfig__CONFIG_VARS(self):
+        # make sure the dict is initialized
+        sysconfig.get_config_var('prefix')
+        return (id(sysconfig._CONFIG_VARS), sysconfig._CONFIG_VARS,
+                dict(sysconfig._CONFIG_VARS))
+    def restore_sysconfig__CONFIG_VARS(self, saved):
+        sysconfig._CONFIG_VARS = saved[1]
+        sysconfig._CONFIG_VARS.clear()
+        sysconfig._CONFIG_VARS.update(saved[2])
+
+    def get_sysconfig__INSTALL_SCHEMES(self):
+        return (id(sysconfig._INSTALL_SCHEMES), sysconfig._INSTALL_SCHEMES,
+                sysconfig._INSTALL_SCHEMES.copy())
+    def restore_sysconfig__INSTALL_SCHEMES(self, saved):
+        sysconfig._INSTALL_SCHEMES = saved[1]
+        sysconfig._INSTALL_SCHEMES.clear()
+        sysconfig._INSTALL_SCHEMES.update(saved[2])
+
+    def get_support_TESTFN(self):
+        if os.path.isfile(support.TESTFN):
+            result = 'f'
+        elif os.path.isdir(support.TESTFN):
+            result = 'd'
+        else:
+            result = None
+        return result
+    def restore_support_TESTFN(self, saved_value):
+        if saved_value is None:
+            if os.path.isfile(support.TESTFN):
+                os.unlink(support.TESTFN)
+            elif os.path.isdir(support.TESTFN):
+                shutil.rmtree(support.TESTFN)
+
+    _lc = [getattr(locale, lc) for lc in dir(locale)
+           if lc.startswith('LC_')]
+    def get_locale(self):
+        pairings = []
+        for lc in self._lc:
+            try:
+                pairings.append((lc, locale.setlocale(lc, None)))
+            except (TypeError, ValueError):
+                continue
+        return pairings
+    def restore_locale(self, saved):
+        for lc, setting in saved:
+            locale.setlocale(lc, setting)
+
+    def get_warnings_showwarning(self):
+        return warnings.showwarning
+    def restore_warnings_showwarning(self, fxn):
+        warnings.showwarning = fxn
+
+    def resource_info(self):
+        for name in self.resources:
+            method_suffix = name.replace('.', '_')
+            get_name = 'get_' + method_suffix
+            restore_name = 'restore_' + method_suffix
+            yield name, getattr(self, get_name), getattr(self, restore_name)
+
+    def __enter__(self):
+        self.saved_values = dict((name, get()) for name, get, restore
+                                                   in self.resource_info())
+        return self
+
+    def __exit__(self, exc_type, exc_val, exc_tb):
+        saved_values = self.saved_values
+        del self.saved_values
+        for name, get, restore in self.resource_info():
+            current = get()
+            original = saved_values.pop(name)
+            # Check for changes to the resource's value
+            if current != original:
+                self.changed = True
+                restore(original)
+                if not self.quiet:
+                    print("Warning -- {} was modified by {}".format(
+                                                 name, self.testname),
+                                                 file=sys.stderr)
+                    if self.verbose > 1:
+                        print("  Before: {}\n  After:  {} ".format(
+                                                  original, current),
+                                                  file=sys.stderr)
+        return False
+
+
+def runtest_inner(test, verbose, quiet,
+                  huntrleaks=False, display_failure=True):
+    support.unload(test)
+
+    test_time = 0.0
+    refleak = False  # True if the test leaked references.
+    try:
+        if test.startswith('yp_test.'):
+            abstest = test
+        else:
+            # Always import it from the test package
+            abstest = 'yp_test.' + test
+        with saved_test_environment(test, verbose, quiet) as environment:
+            start_time = time.time()
+            the_module = importlib.import_module(abstest)
+            # If the test has a test_main, that will run the appropriate
+            # tests.  If not, use normal yp_unittest test loading.
+            test_runner = getattr(the_module, "test_main", None)
+            if test_runner is None:
+                def test_runner():
+                    loader = yp_unittest.TestLoader()
+                    tests = loader.loadTestsFromModule(the_module)
+                    support.run_unittest(tests)
+            test_runner()
+            if huntrleaks:
+                refleak = dash_R(the_module, test, test_runner, huntrleaks)
+            test_time = time.time() - start_time
+    except support.ResourceDenied as msg:
+        if not quiet:
+            print(test, "skipped --", msg)
+            sys.stdout.flush()
+        return RESOURCE_DENIED, test_time
+    except yp_unittest.SkipTest as msg:
+        if not quiet:
+            print(test, "skipped --", msg)
+            sys.stdout.flush()
+        return SKIPPED, test_time
+    except KeyboardInterrupt:
+        raise
+    except support.TestFailed as msg:
+        if display_failure:
+            print("test", test, "failed --", msg, file=sys.stderr)
+        else:
+            print("test", test, "failed", file=sys.stderr)
+        sys.stderr.flush()
+        return FAILED, test_time
+    except:
+        msg = traceback.format_exc()
+        print("test", test, "crashed --", msg, file=sys.stderr)
+        sys.stderr.flush()
+        return FAILED, test_time
+    else:
+        if refleak:
+            return FAILED, test_time
+        if environment.changed:
+            return ENV_CHANGED, test_time
+        return PASSED, test_time
+
+def cleanup_test_droppings(testname, verbose):
+    import shutil
+    import stat
+    import gc
+
+    # First kill any dangling references to open files etc.
+    # This can also issue some ResourceWarnings which would otherwise get
+    # triggered during the following test run, and possibly produce failures.
+    gc.collect()
+
+    # Try to clean up junk commonly left behind.  While tests shouldn't leave
+    # any files or directories behind, when a test fails that can be tedious
+    # for it to arrange.  The consequences can be especially nasty on Windows,
+    # since if a test leaves a file open, it cannot be deleted by name (while
+    # there's nothing we can do about that here either, we can display the
+    # name of the offending test, which is a real help).
+    for name in (support.TESTFN,
+                 "db_home",
+                ):
+        if not os.path.exists(name):
+            continue
+
+        if os.path.isdir(name):
+            kind, nuker = "directory", shutil.rmtree
+        elif os.path.isfile(name):
+            kind, nuker = "file", os.unlink
+        else:
+            raise SystemError("os.path says %r exists but is neither "
+                              "directory nor file" % name)
+
+        if verbose:
+            print("%r left behind %s %r" % (testname, kind, name))
+        try:
+            # if we have chmod, fix possible permissions problems
+            # that might prevent cleanup
+            if (hasattr(os, 'chmod')):
+                os.chmod(name, stat.S_IRWXU | stat.S_IRWXG | stat.S_IRWXO)
+            nuker(name)
+        except Exception as msg:
+            print(("%r left behind %s %r and it couldn't be "
+                "removed: %s" % (testname, kind, name, msg)), file=sys.stderr)
+
+def dash_R(the_module, test, indirect_test, huntrleaks):
+    """Run a test multiple times, looking for reference leaks.
+
+    Returns:
+        False if the test didn't leak references; True if we detected refleaks.
+    """
+    # This code is hackish and inelegant, but it seems to do the job.
+    import copyreg
+    import collections.abc
+
+    if not hasattr(sys, 'gettotalrefcount'):
+        raise Exception("Tracking reference leaks requires a debug build "
+                        "of Python")
+
+    # Save current values for dash_R_cleanup() to restore.
+    fs = warnings.filters[:]
+    ps = copyreg.dispatch_table.copy()
+    pic = sys.path_importer_cache.copy()
+    try:
+        import zipimport
+    except ImportError:
+        zdc = None # Run unmodified on platforms without zipimport support
+    else:
+        zdc = zipimport._zip_directory_cache.copy()
+    abcs = {}
+    for abc in [getattr(collections.abc, a) for a in collections.abc.__all__]:
+        if not isabstract(abc):
+            continue
+        for obj in abc.__subclasses__() + [abc]:
+            abcs[obj] = obj._abc_registry.copy()
+
+    nwarmup, ntracked, fname = huntrleaks
+    fname = os.path.join(support.SAVEDCWD, fname)
+    repcount = nwarmup + ntracked
+    rc_deltas = [0] * repcount
+    alloc_deltas = [0] * repcount
+
+    print("beginning", repcount, "repetitions", file=sys.stderr)
+    print(("1234567890"*(repcount//10 + 1))[:repcount], file=sys.stderr)
+    sys.stderr.flush()
+    for i in range(repcount):
+        indirect_test()
+        alloc_after, rc_after = dash_R_cleanup(fs, ps, pic, zdc, abcs)
+        sys.stderr.write('.')
+        sys.stderr.flush()
+        if i >= nwarmup:
+            rc_deltas[i] = rc_after - rc_before
+            alloc_deltas[i] = alloc_after - alloc_before
+        alloc_before, rc_before = alloc_after, rc_after
+    print(file=sys.stderr)
+    # These checkers return False on success, True on failure
+    def check_rc_deltas(deltas):
+        return any(deltas)
+    def check_alloc_deltas(deltas):
+        # At least 1/3rd of 0s
+        if 3 * deltas.count(0) < len(deltas):
+            return True
+        # Nothing else than 1s, 0s and -1s
+        if not set(deltas) <= {1,0,-1}:
+            return True
+        return False
+    failed = False
+    for deltas, item_name, checker in [
+        (rc_deltas, 'references', check_rc_deltas),
+        (alloc_deltas, 'memory blocks', check_alloc_deltas)]:
+        if checker(deltas):
+            msg = '%s leaked %s %s, sum=%s' % (
+                test, deltas[nwarmup:], item_name, sum(deltas))
+            print(msg, file=sys.stderr)
+            sys.stderr.flush()
+            with open(fname, "a") as refrep:
+                print(msg, file=refrep)
+                refrep.flush()
+            failed = True
+    return failed
+
+def dash_R_cleanup(fs, ps, pic, zdc, abcs):
+    import gc, copyreg
+    import _strptime, linecache
+    import urllib.parse, urllib.request, mimetypes, doctest
+    import struct, filecmp, collections.abc
+    from distutils.dir_util import _path_created
+    from weakref import WeakSet
+
+    # Clear the warnings registry, so they can be displayed again
+    for mod in sys.modules.values():
+        if hasattr(mod, '__warningregistry__'):
+            del mod.__warningregistry__
+
+    # Restore some original values.
+    warnings.filters[:] = fs
+    copyreg.dispatch_table.clear()
+    copyreg.dispatch_table.update(ps)
+    sys.path_importer_cache.clear()
+    sys.path_importer_cache.update(pic)
+    try:
+        import zipimport
+    except ImportError:
+        pass # Run unmodified on platforms without zipimport support
+    else:
+        zipimport._zip_directory_cache.clear()
+        zipimport._zip_directory_cache.update(zdc)
+
+    # clear type cache
+    sys._clear_type_cache()
+
+    # Clear ABC registries, restoring previously saved ABC registries.
+    for abc in [getattr(collections.abc, a) for a in collections.abc.__all__]:
+        if not isabstract(abc):
+            continue
+        for obj in abc.__subclasses__() + [abc]:
+            obj._abc_registry = abcs.get(obj, WeakSet()).copy()
+            obj._abc_cache.clear()
+            obj._abc_negative_cache.clear()
+
+    # Flush standard output, so that buffered data is sent to the OS and
+    # associated Python objects are reclaimed.
+    for stream in (sys.stdout, sys.stderr, sys.__stdout__, sys.__stderr__):
+        if stream is not None:
+            stream.flush()
+
+    # Clear assorted module caches.
+    _path_created.clear()
+    re.purge()
+    _strptime._regex_cache.clear()
+    urllib.parse.clear_cache()
+    urllib.request.urlcleanup()
+    linecache.clearcache()
+    mimetypes._default_mime_types()
+    filecmp._cache.clear()
+    struct._clearcache()
+    doctest.master = None
+    try:
+        import ctypes
+    except ImportError:
+        # Don't worry about resetting the cache if ctypes is not supported
+        pass
+    else:
+        ctypes._reset_cache()
+
+    # Collect cyclic trash and read memory statistics immediately after.
+    func1 = sys.getallocatedblocks
+    func2 = sys.gettotalrefcount
+    gc.collect()
+    return func1(), func2()
+
+def warm_caches():
+    # char cache
+    s = bytes(range(256))
+    for i in range(256):
+        s[i:i+1]
+    # unicode cache
+    x = [chr(i) for i in range(256)]
+    # int cache
+    x = list(range(-5, 257))
+
+def findtestdir(path=None):
+    return path or os.path.dirname(__file__) or os.curdir
+
+def removepy(names):
+    if not names:
+        return
+    for idx, name in enumerate(names):
+        basename, ext = os.path.splitext(name)
+        if ext == '.py':
+            names[idx] = basename
+
+def count(n, word):
+    if n == 1:
+        return "%d %s" % (n, word)
+    else:
+        return "%d %ss" % (n, word)
+
+def printlist(x, width=70, indent=4):
+    """Print the elements of iterable x to stdout.
+
+    Optional arg width (default 70) is the maximum line length.
+    Optional arg indent (default 4) is the number of blanks with which to
+    begin each line.
+    """
+
+    from textwrap import fill
+    blanks = ' ' * indent
+    # Print the sorted list: 'x' may be a '--random' list or a set()
+    print(fill(' '.join(str(elt) for elt in sorted(x)), width,
+               initial_indent=blanks, subsequent_indent=blanks))
+
+
+def main_in_temp_cwd():
+    """Run main() in a temporary working directory."""
+    if sysconfig.is_python_build():
+        try:
+            os.mkdir(TEMPDIR)
+        except FileExistsError:
+            pass
+
+    # Define a writable temp dir that will be used as cwd while running
+    # the tests. The name of the dir includes the pid to allow parallel
+    # testing (see the -j option).
+    test_cwd = 'test_python_{}'.format(os.getpid())
+    test_cwd = os.path.join(TEMPDIR, test_cwd)
+
+    # Run the tests in a context manager that temporarily changes the CWD to a
+    # temporary and writable directory.  If it's not possible to create or
+    # change the CWD, the original CWD will be used.  The original CWD is
+    # available from support.SAVEDCWD.
+    with support.temp_cwd(test_cwd, quiet=True):
+        main()
+
+
+if __name__ == '__main__':
+    # Remove regrtest.py's own directory from the module search path. Despite
+    # the elimination of implicit relative imports, this is still needed to
+    # ensure that submodules of the test package do not inappropriately appear
+    # as top-level modules even when people (or buildbots!) invoke regrtest.py
+    # directly instead of using the -m switch
+    mydir = os.path.abspath(os.path.normpath(os.path.dirname(sys.argv[0])))
+    i = len(sys.path)
+    while i >= 0:
+        i -= 1
+        if os.path.abspath(os.path.normpath(sys.path[i])) == mydir:
+            del sys.path[i]
+
+    # findtestdir() gets the dirname out of __file__, so we have to make it
+    # absolute before changing the working directory.
+    # For example __file__ may be relative when running trace or profile.
+    # See issue #9323.
+    __file__ = os.path.abspath(__file__)
+
+    # sanity check
+    assert __file__ == os.path.abspath(sys.argv[0])
+
+    main_in_temp_cwd()