<<<<<<< HEAD
from yp import *
import collections
import collections.abc
import gc
import pickle
import random
import string
import sys
from yp_test import yp_unittest
import weakref
from yp_test import support

import collections, random, string
=======
import collections
>>>>>>> 233763af
import collections.abc
import gc
import pickle
import random
import string
import sys
import unittest
import weakref
from test import support

# Extra assurance that we're not accidentally testing Python's dict
def dict( *args, **kwargs ): raise NotImplementedError( "convert script to yp_dict here" )


class DictTest(yp_unittest.TestCase):

    @yp_unittest.skip_not_applicable
    def test_invalid_keyword_arguments(self):
        class Custom(dict):
            pass
        for invalid in {1 : 2}, Custom({1 : 2}):
            with self.assertRaises(TypeError):
                yp_dict(**invalid)
            with self.assertRaises(TypeError):
                yp_dict().update(**invalid)

    def test_constructor(self):
        # calling built-in types without argument must return empty
        self.assertEqual(yp_len(yp_dict()), 0)
        self.assertIsNot(yp_dict(), yp_dict())

    def test_literal_constructor(self):
        # check literal constructor for different sized dicts
        # (to exercise the BUILD_MAP oparg).
        for n in (0, 1, 6, 256, 400):
            items = [(''.join(random.sample(string.ascii_letters, 8)), i)
                     for i in range(n)]
            random.shuffle(items)
            formatted_items = ('{!r}: {:d}'.format(k, v) for k, v in items)
            dictliteral = '{' + ', '.join(formatted_items) + '}'
            self.assertEqual(yp_dict(eval(dictliteral)), yp_dict(items))

    def test_merge_operator(self):

        a = {0: 0, 1: 1, 2: 1}
        b = {1: 1, 2: 2, 3: 3}

        c = a.copy()
        c |= b

        self.assertEqual(a | b, {0: 0, 1: 1, 2: 2, 3: 3})
        self.assertEqual(c, {0: 0, 1: 1, 2: 2, 3: 3})

        c = b.copy()
        c |= a

        self.assertEqual(b | a, {1: 1, 2: 1, 3: 3, 0: 0})
        self.assertEqual(c, {1: 1, 2: 1, 3: 3, 0: 0})

        c = a.copy()
        c |= [(1, 1), (2, 2), (3, 3)]

        self.assertEqual(c, {0: 0, 1: 1, 2: 2, 3: 3})

        self.assertIs(a.__or__(None), NotImplemented)
        self.assertIs(a.__or__(()), NotImplemented)
        self.assertIs(a.__or__("BAD"), NotImplemented)
        self.assertIs(a.__or__(""), NotImplemented)

        self.assertRaises(TypeError, a.__ior__, None)
        self.assertEqual(a.__ior__(()), {0: 0, 1: 1, 2: 1})
        self.assertRaises(ValueError, a.__ior__, "BAD")
        self.assertEqual(a.__ior__(""), {0: 0, 1: 1, 2: 1})

    def test_merge_operator(self):

        a = {0: 0, 1: 1, 2: 1}
        b = {1: 1, 2: 2, 3: 3}

        c = a.copy()
        c |= b

        self.assertEqual(a | b, {0: 0, 1: 1, 2: 2, 3: 3})
        self.assertEqual(c, {0: 0, 1: 1, 2: 2, 3: 3})

        c = b.copy()
        c |= a

        self.assertEqual(b | a, {1: 1, 2: 1, 3: 3, 0: 0})
        self.assertEqual(c, {1: 1, 2: 1, 3: 3, 0: 0})

        c = a.copy()
        c |= [(1, 1), (2, 2), (3, 3)]

        self.assertEqual(c, {0: 0, 1: 1, 2: 2, 3: 3})

        self.assertIs(a.__or__(None), NotImplemented)
        self.assertIs(a.__or__(()), NotImplemented)
        self.assertIs(a.__or__("BAD"), NotImplemented)
        self.assertIs(a.__or__(""), NotImplemented)

        self.assertRaises(TypeError, a.__ior__, None)
        self.assertEqual(a.__ior__(()), {0: 0, 1: 1, 2: 1})
        self.assertRaises(ValueError, a.__ior__, "BAD")
        self.assertEqual(a.__ior__(""), {0: 0, 1: 1, 2: 1})

    def test_bool(self):
        self.assertFalse(yp_dict())
        self.assertTrue(yp_dict({1: 2}))
        self.assertIs(yp_bool(yp_dict()), yp_False)
        self.assertIs(yp_bool(yp_dict({1: 2})), yp_True)

    @yp_unittest.skip_str_repr
    def test_keys(self):
        d = yp_dict()
        self.assertEqual(set(d.keys()), set())
        d = yp_dict({'a': 1, 'b': 2})
        k = d.keys()
        self.assertEqual(yp_set(k), {'a', 'b'})
        self.assertIn('a', k)
        self.assertIn('b', k)
        self.assertIn('a', d)
        self.assertIn('b', d)
        self.assertRaises(TypeError, d.keys, None)
        self.assertEqual(repr(yp_dict(a=1).keys()), "dict_keys(['a'])")

    @yp_unittest.skip_str_repr
    def test_values(self):
        d = yp_dict()
        self.assertEqual(set(d.values()), set())
        d = yp_dict({1:2})
        self.assertEqual(set(d.values()), {2})
        self.assertRaises(TypeError, d.values, None)
        self.assertEqual(repr(yp_dict(a=1).values()), "dict_values([1])")

    @yp_unittest.skip_str_repr
    def test_items(self):
        d = yp_dict()
        self.assertEqual(set(d.items()), set())

        d = yp_dict({1:2})
        self.assertEqual(set(d.items()), {(1, 2)})
        self.assertRaises(TypeError, d.items, None)
        self.assertEqual(repr(yp_dict(a=1).items()), "dict_items([('a', 1)])")

    def test_views_mapping(self):
        mappingproxy = type(type.__dict__)
        class Dict(dict):
            pass
        for cls in [dict, Dict]:
            d = cls()
            m1 = d.keys().mapping
            m2 = d.values().mapping
            m3 = d.items().mapping

            for m in [m1, m2, m3]:
                self.assertIsInstance(m, mappingproxy)
                self.assertEqual(m, d)

            d["foo"] = "bar"

            for m in [m1, m2, m3]:
                self.assertIsInstance(m, mappingproxy)
                self.assertEqual(m, d)

    def test_views_mapping(self):
        mappingproxy = type(type.__dict__)
        class Dict(dict):
            pass
        for cls in [dict, Dict]:
            d = cls()
            m1 = d.keys().mapping
            m2 = d.values().mapping
            m3 = d.items().mapping

            for m in [m1, m2, m3]:
                self.assertIsInstance(m, mappingproxy)
                self.assertEqual(m, d)

            d["foo"] = "bar"

            for m in [m1, m2, m3]:
                self.assertIsInstance(m, mappingproxy)
                self.assertEqual(m, d)

    def test_contains(self):
        d = yp_dict()
        self.assertNotIn('a', d)
        # XXX Not applicable to nohtyP
        #self.assertFalse('a' in d)
        #self.assertTrue('a' not in d)
        d = yp_dict({'a': 1, 'b': 2})
        self.assertIn('a', d)
        self.assertIn('b', d)
        self.assertNotIn('c', d)

        self.assertRaises(TypeError, d.__contains__)

    def test_len(self):
        d = yp_dict()
        self.assertEqual(yp_len(d), 0)
        d = yp_dict({'a': 1, 'b': 2})
        self.assertEqual(yp_len(d), 2)

    def test_getitem(self):
        d = yp_dict({'a': 1, 'b': 2})
        self.assertEqual(d['a'], 1)
        self.assertEqual(d['b'], 2)
        d['c'] = 3
        d['a'] = 4
        self.assertEqual(d['c'], 3)
        self.assertEqual(d['a'], 4)
        del d['b']
        self.assertEqual(d, yp_dict({'a': 4, 'c': 3}))

        self.assertRaises(TypeError, d.__getitem__)

    @yp_unittest.skip_user_defined_types
    def test_getitem_badobj(self):
        class BadEq(object):
            def __eq__(self, other):
                raise Exc()
            def __hash__(self):
                return 24

        d = yp_dict()
        d[BadEq()] = 42
        self.assertRaises(KeyError, d.__getitem__, 23)

        class Exc(Exception): pass

        class BadHash(object):
            fail = False
            def __hash__(self):
                if self.fail:
                    raise Exc()
                else:
                    return 42

        x = BadHash()
        d[x] = 42
        x.fail = True
        self.assertRaises(Exc, d.__getitem__, x)

    def test_clear(self):
        d = yp_dict({1:1, 2:2, 3:3})
        d.clear()
        self.assertEqual(d, yp_dict())

        self.assertRaises(TypeError, d.clear, None)

    def test_update(self):
        d = yp_dict()
        d.update(yp_dict({1:100}))
        d.update(yp_dict({2:20}))
        d.update(yp_dict({1:1, 2:2, 3:3}))
        self.assertEqual(d, yp_dict({1:1, 2:2, 3:3}))

        d.update()
        self.assertEqual(d, yp_dict({1:1, 2:2, 3:3}))

        self.assertRaises((TypeError, AttributeError), d.update, None)

        class SimpleUserDict:
            def __init__(self):
                self.d = yp_dict({1:1, 2:2, 3:3})
            def keys(self):
                return self.d.keys()
            def __getitem__(self, i):
                return self.d[i]
        d.clear()
        d.update(SimpleUserDict())
        self.assertEqual(d, yp_dict({1:1, 2:2, 3:3}))

        # Pick a Python exception that nohtyP knows, but that isn't likely to occur naturally
        Exc = ImportError

        d.clear()
        class FailingUserDict:
            def keys(self):
                raise Exc
        self.assertRaises(Exc, d.update, FailingUserDict())

        class FailingUserDict:
            def keys(self):
                class BogonIter:
                    def __init__(self):
                        self.i = 1
                    def __iter__(self):
                        return self
                    def __next__(self):
                        if self.i:
                            self.i = 0
                            return 'a'
                        raise Exc
                return BogonIter()
            def __getitem__(self, key):
                return key
        self.assertRaises(Exc, d.update, FailingUserDict())

        class FailingUserDict:
            def keys(self):
                class BogonIter:
                    def __init__(self):
                        self.i = ord('a')
                    def __iter__(self):
                        return self
                    def __next__(self):
                        if self.i <= ord('z'):
                            rtn = chr(self.i)
                            self.i += 1
                            return rtn
                        raise StopIteration
                return BogonIter()
            def __getitem__(self, key):
                raise Exc
        self.assertRaises(Exc, d.update, FailingUserDict())

        class badseq(object):
            def __iter__(self):
                return self
            def __next__(self):
                raise Exc()

        self.assertRaises(Exc, yp_dict().update, badseq())

        self.assertRaises(ValueError, yp_dict().update, [(1, 2, 3)])

    def test_fromkeys(self):
        self.assertEqual(yp_dict.fromkeys('abc'), yp_dict({'a':None, 'b':None, 'c':None}))
        d = yp_dict()
        self.assertIsNot(d.fromkeys('abc'), d)
        self.assertEqual(d.fromkeys('abc'), yp_dict({'a':None, 'b':None, 'c':None}))
        self.assertEqual(d.fromkeys((4,5),0), yp_dict({4:0, 5:0}))
        self.assertEqual(d.fromkeys([]), yp_dict())
        def g():
            yield 1
        self.assertEqual(d.fromkeys(g()), yp_dict({1:None}))
        self.assertRaises(TypeError, yp_dict().fromkeys, 3)

    @yp_unittest.skip_user_defined_types
    def test_fromkeys_subclass1(self):
        class dictlike(yp_dict): pass
        self.assertEqual(dictlike.fromkeys('a'), yp_dict({'a':None}))
        self.assertEqual(dictlike().fromkeys('a'), yp_dict({'a':None}))
        self.assertIsInstance(dictlike.fromkeys('a'), dictlike)
        self.assertIsInstance(dictlike().fromkeys('a'), dictlike)
        class mydict(yp_dict):
            def __new__(cls):
                return collections.UserDict()
        ud = mydict.fromkeys('ab')
        self.assertEqual(ud, yp_dict({'a':None, 'b':None}))
        self.assertIsInstance(ud, collections.UserDict)
        self.assertRaises(TypeError, yp_dict.fromkeys)

        class Exc(Exception): pass

        class baddict1(yp_dict):
            def __init__(self):
                raise Exc()

        self.assertRaises(Exc, baddict1.fromkeys, [1])

    def test_fromkeys_badseq(self):
        class Exc(Exception): pass

        class BadSeq(object):
            def __iter__(self):
                return self
            def __next__(self):
                raise Exc()

        self.assertRaises(Exc, yp_dict.fromkeys, BadSeq())

    @yp_unittest.skip_user_defined_types
    def test_fromkeys_subclass2(self):
        class Exc(Exception): pass

        class baddict2(yp_dict):
            def __setitem__(self, key, value):
                raise Exc()

        self.assertRaises(Exc, baddict2.fromkeys, [1])

    def test_fromkeys_fastpath(self):
        # test fast path for dictionary inputs
        d = yp_dict(zip(range(6), range(6)))
        self.assertEqual(yp_dict.fromkeys(d, 0), yp_dict(zip(range(6), [0]*6)))

    @yp_unittest.skip_user_defined_types
    def test_fromkeys_fastpath_subclass(self):
        class baddict3(yp_dict):
            def __new__(cls):
                return d
        d = yp_dict({i : i for i in range(10)})
        res = d.copy()
        res.update(a=None, b=None, c=None)
        self.assertEqual(baddict3.fromkeys({"a", "b", "c"}), res)

    def test_copy(self):
<<<<<<< HEAD
        d = yp_dict({1: 1, 2: 2, 3: 3})
        self.assertIsNot(d.copy(), d)
        self.assertEqual(d.copy(), d)
        self.assertEqual(d.copy(), yp_dict({1: 1, 2: 2, 3: 3}))
=======
        d = {1: 1, 2: 2, 3: 3}
        self.assertIsNot(d.copy(), d)
        self.assertEqual(d.copy(), d)
        self.assertEqual(d.copy(), {1: 1, 2: 2, 3: 3})
>>>>>>> 233763af

        copy = d.copy()
        d[4] = 4
        self.assertNotEqual(copy, d)

<<<<<<< HEAD
        self.assertEqual({}.copy(), yp_dict())
=======
        self.assertEqual({}.copy(), {})
>>>>>>> 233763af
        self.assertRaises(TypeError, d.copy, None)

    def test_copy_fuzz(self):
        for dict_size in [10, 100, 1000, 10000, 100000]:
            dict_size = random.randrange(
                dict_size // 2, dict_size + dict_size // 2)
            with self.subTest(dict_size=dict_size):
                d = {}
                for i in range(dict_size):
                    d[i] = i

                d2 = d.copy()
                self.assertIsNot(d2, d)
                self.assertEqual(d, d2)
                d2['key'] = 'value'
                self.assertNotEqual(d, d2)
                self.assertEqual(len(d2), len(d) + 1)

    def test_copy_maintains_tracking(self):
        class A:
            pass

        key = A()

        for d in ({}, {'a': 1}, {key: 'val'}):
            d2 = d.copy()
            self.assertEqual(gc.is_tracked(d), gc.is_tracked(d2))

    def test_copy_noncompact(self):
        # Dicts don't compact themselves on del/pop operations.
        # Copy will use a slow merging strategy that produces
        # a compacted copy when roughly 33% of dict is a non-used
        # keys-space (to optimize memory footprint).
        # In this test we want to hit the slow/compacting
        # branch of dict.copy() and make sure it works OK.
        d = {k: k for k in range(1000)}
        for k in range(950):
            del d[k]
        d2 = d.copy()
        self.assertEqual(d2, d)

    def test_get(self):
        d = yp_dict()
        self.assertIs(d.get('c'), yp_None)
        self.assertEqual(d.get('c', 3), 3)
        d = yp_dict({'a': 1, 'b': 2})
        self.assertIs(d.get('c'), yp_None)
        self.assertEqual(d.get('c', 3), 3)
        self.assertEqual(d.get('a'), 1)
        self.assertEqual(d.get('a', 3), 1)
        self.assertRaises(TypeError, d.get)
        self.assertRaises(TypeError, d.get, None, None, None)

    def test_setdefault(self):
        # yp_dict.setdefault()
        d = yp_dict()
        self.assertIs(d.setdefault('key0'), yp_None)
        d.setdefault('key0', [])
        self.assertIs(d.setdefault('key0'), yp_None)
        d.setdefault('key', []).append(3)
        self.assertEqual(d['key'][0], 3)
        d.setdefault('key', []).append(4)
        self.assertEqual(yp_len(d['key']), 2)
        self.assertRaises(TypeError, d.setdefault)

    @yp_unittest.skip_user_defined_types
    def test_setdefault_badobj(self):
        class Exc(Exception): pass

        class BadHash(object):
            fail = False
            def __hash__(self):
                if self.fail:
                    raise Exc()
                else:
                    return 42

        x = BadHash()
        d[x] = 42
        x.fail = True
        self.assertRaises(Exc, d.setdefault, x, [])

    @yp_unittest.skip_user_defined_types
    def test_setdefault_atomic(self):
        # Issue #13521: setdefault() calls __hash__ and __eq__ only once.
        class Hashed(object):
            def __init__(self):
                self.hash_count = 0
                self.eq_count = 0
            def __hash__(self):
                self.hash_count += 1
                return 42
            def __eq__(self, other):
                self.eq_count += 1
                return id(self) == id(other)
        hashed1 = Hashed()
        y = yp_dict({hashed1: 5})
        hashed2 = Hashed()
        y.setdefault(hashed2, [])
        self.assertEqual(hashed1.hash_count, 1)
        self.assertEqual(hashed2.hash_count, 1)
        self.assertEqual(hashed1.eq_count + hashed2.eq_count, 1)

    def test_setitem_resize_inline(self):
        # Ensure _ypDict_resize handles moving data back and forth from the inline buff
        # TODO Dip into the internals to ensure we're testing what we think
        ints = yp_list(range((0x80*2)//3 - 1))
        d = yp_dict()       # inline
        self.assertEqual(d, yp_dict())
        d[-100] = None      # still inline
        self.assertEqual(d, yp_dict({-100: None}))
        for i in ints: d[i] = None  # now in seperate buff
        self.assertEqual(yp_len(d), len(ints)+1)
        self.assertIn(-100, d)
        for i in ints: del d[i]     # still in same buff (no resize on remove)
        self.assertEqual(d, yp_dict({-100: None}))
        d[-101] = None      # back to inline
        self.assertEqual(d, yp_dict({-100: None, -101: None}))

    @yp_unittest.skip_user_defined_types
    def test_setitem_atomic_at_resize(self):
        class Hashed(object):
            def __init__(self):
                self.hash_count = 0
                self.eq_count = 0
            def __hash__(self):
                self.hash_count += 1
                return 42
            def __eq__(self, other):
                self.eq_count += 1
                return id(self) == id(other)
        hashed1 = Hashed()
        # 5 items
        y = yp_dict({hashed1: 5, 0: 0, 1: 1, 2: 2, 3: 3})
        hashed2 = Hashed()
        # 6th item forces a resize
        y[hashed2] = []
        self.assertEqual(hashed1.hash_count, 1)
        self.assertEqual(hashed2.hash_count, 1)
        self.assertEqual(hashed1.eq_count + hashed2.eq_count, 1)

    def check_popitem(self, log2sizes):
        # yp_dict.popitem()
        for copymode in -1, +1:
            # -1: b has same structure as a
            # +1: b is a.copy()
            for log2size in log2sizes:
                size = 2**log2size
                a = yp_dict()
                b = yp_dict()
                for i in range(size):
                    a[repr(i)] = i
                    if copymode < 0:
                        b[repr(i)] = i
                if copymode > 0:
                    b = a.copy()
                for i in range(size):
                    ka, va = ta = a.popitem()
                    self.assertEqual(va, int(str(ka)))
                    kb, vb = tb = b.popitem()
                    self.assertEqual(vb, int(str(kb)))
                    self.assertFalse(yp_bool(copymode < 0 and ta != tb))
                self.assertFalse(a)
                self.assertFalse(b)

        d = yp_dict()
        self.assertRaises(KeyError, d.popitem)

    def test_popitem(self):
        self.check_popitem(range(9))

    @support.requires_resource('cpu')
    def test_popitem_cpu(self):
        self.check_popitem(range(9,12))

    def test_pop(self):
        # Tests for pop with specified key
        d = yp_dict()
        k, v = 'abc', 'def'
        d[k] = v
        self.assertRaises(KeyError, d.pop, 'ghi')

        self.assertEqual(d.pop(k), v)
        self.assertEqual(yp_len(d), 0)

        self.assertRaises(KeyError, d.pop, k)

        self.assertEqual(d.pop(k, v), v)
        d[k] = v
        self.assertEqual(d.pop(k, 1), v)

        self.assertRaises(TypeError, d.pop)

    @yp_unittest.skip_user_defined_types
    def test_pop_badobj(self):
        class Exc(Exception): pass

        class BadHash(object):
            fail = False
            def __hash__(self):
                if self.fail:
                    raise Exc()
                else:
                    return 42

        x = BadHash()
        d[x] = 42
        x.fail = True
        self.assertRaises(Exc, d.pop, x)

    @yp_unittest.skip_dict_mutating_iteration
    def test_mutating_iteration(self):
        # changing yp_dict size during iteration
        d = yp_dict()
        d[1] = 1
        with self.assertRaises(RuntimeError):
            for i in d:
                d[i+1] = 1

<<<<<<< HEAD
    @yp_unittest.skip_dict_mutating_iteration
=======
>>>>>>> 233763af
    def test_mutating_iteration_delete(self):
        # change dict content during iteration
        d = {}
        d[0] = 0
        with self.assertRaises(RuntimeError):
            for i in d:
                del d[0]
                d[0] = 0

<<<<<<< HEAD
    @yp_unittest.skip_dict_mutating_iteration
=======
>>>>>>> 233763af
    def test_mutating_iteration_delete_over_values(self):
        # change dict content during iteration
        d = {}
        d[0] = 0
        with self.assertRaises(RuntimeError):
            for i in d.values():
                del d[0]
                d[0] = 0

<<<<<<< HEAD
    @yp_unittest.skip_dict_mutating_iteration
=======
>>>>>>> 233763af
    def test_mutating_iteration_delete_over_items(self):
        # change dict content during iteration
        d = {}
        d[0] = 0
        with self.assertRaises(RuntimeError):
            for i in d.items():
                del d[0]
                d[0] = 0

<<<<<<< HEAD
    @yp_unittest.skip_user_defined_types
=======
>>>>>>> 233763af
    def test_mutating_lookup(self):
        # changing yp_dict during a lookup (issue #14417)
        class NastyKey:
            mutate_dict = None

            def __init__(self, value):
                self.value = value

            def __hash__(self):
                # hash collision!
                return 1

            def __eq__(self, other):
                if NastyKey.mutate_dict:
                    mydict, key = NastyKey.mutate_dict
                    NastyKey.mutate_dict = None
                    del mydict[key]
                return self.value == other.value

        key1 = NastyKey(1)
        key2 = NastyKey(2)
        d = yp_dict({key1: 1})
        NastyKey.mutate_dict = (d, key1)
        d[key2] = 2
        self.assertEqual(d, yp_dict({key2: 2}))

    @yp_unittest.skip_str_repr
    def test_repr(self):
        d = yp_dict()
        self.assertEqual(repr(d), '{}')
        d[1] = 2
        self.assertEqual(repr(d), '{1: 2}')
        d = yp_dict()
        d[1] = d
        self.assertEqual(repr(d), '{1: {...}}')

        class Exc(Exception): pass

        class BadRepr(object):
            def __repr__(self):
                raise Exc()

        d = yp_dict({1: BadRepr()})
        self.assertRaises(Exc, repr, d)

    def test_repr_deep(self):
        d = {}
        for i in range(sys.getrecursionlimit() + 100):
            d = {1: d}
        self.assertRaises(RecursionError, repr, d)

    def test_eq(self):
        self.assertEqual(yp_dict(), yp_dict())
        self.assertEqual(yp_dict({1: 2}), yp_dict({1: 2}))

    @yp_unittest.skip_user_defined_types
    def test_eq_badobj(self):
        class Exc(Exception): pass

        class BadCmp(object):
            def __eq__(self, other):
                raise Exc()
            def __hash__(self):
                return 1

        d1 = yp_dict({BadCmp(): 1})
        d2 = yp_dict({1: 1})

        with self.assertRaises(Exc):
            d1 == d2

    def test_keys_contained(self):
        self.helper_keys_contained(lambda x: x.keys())
        self.helper_keys_contained(lambda x: x.items())

    def helper_keys_contained(self, fn):
        # Test rich comparisons against yp_dict key views, which should behave the
        # same as sets.
        empty = fn(yp_dict())
        empty2 = fn(yp_dict())
        smaller = fn(yp_dict({1:1, 2:2}))
        larger = fn(yp_dict({1:1, 2:2, 3:3}))
        larger2 = fn(yp_dict({1:1, 2:2, 3:3}))
        larger3 = fn(yp_dict({4:1, 2:2, 3:3}))

        self.assertTrue(smaller <  larger)
        self.assertTrue(smaller <= larger)
        self.assertTrue(larger >  smaller)
        self.assertTrue(larger >= smaller)

        self.assertFalse(smaller >= larger)
        self.assertFalse(smaller >  larger)
        self.assertFalse(larger  <= smaller)
        self.assertFalse(larger  <  smaller)

        self.assertFalse(smaller <  larger3)
        self.assertFalse(smaller <= larger3)
        self.assertFalse(larger3 >  smaller)
        self.assertFalse(larger3 >= smaller)

        # Inequality strictness
        self.assertTrue(larger2 >= larger)
        self.assertTrue(larger2 <= larger)
        self.assertFalse(larger2 > larger)
        self.assertFalse(larger2 < larger)

        self.assertTrue(larger == larger2)
        self.assertTrue(smaller != larger)

        # There is an optimization on the zero-element case.
        self.assertTrue(empty == empty2)
        self.assertFalse(empty != empty2)
        self.assertFalse(empty == smaller)
        self.assertTrue(empty != smaller)

        # With the same size, an elementwise compare happens
        self.assertTrue(larger != larger3)
        self.assertFalse(larger == larger3)

    @yp_unittest.skip_user_defined_types
    def test_errors_in_view_containment_check(self):
        class C:
            def __eq__(self, other):
                raise RuntimeError

        d1 = yp_dict({1: C()})
        d2 = yp_dict({1: C()})
        with self.assertRaises(RuntimeError):
            d1.items() == d2.items()
        with self.assertRaises(RuntimeError):
            d1.items() != d2.items()
        with self.assertRaises(RuntimeError):
            d1.items() <= d2.items()
        with self.assertRaises(RuntimeError):
            d1.items() >= d2.items()

        d3 = yp_dict({1: C(), 2: C()})
        with self.assertRaises(RuntimeError):
            d2.items() < d3.items()
        with self.assertRaises(RuntimeError):
            d3.items() > d2.items()

    def test_dictview_set_operations_on_keys(self):
        k1 = yp_dict({1:1, 2:2}).keys()
        k2 = yp_dict({1:1, 2:2, 3:3}).keys()
        k3 = yp_dict({4:4}).keys()

        self.assertEqual(k1 - k2, set())
        self.assertEqual(k1 - k3, {1,2})
        self.assertEqual(k2 - k1, {3})
        self.assertEqual(k3 - k1, {4})
        self.assertEqual(k1 & k2, {1,2})
        self.assertEqual(k1 & k3, set())
        self.assertEqual(k1 | k2, {1,2,3})
        self.assertEqual(k1 ^ k2, {3})
        self.assertEqual(k1 ^ k3, {1,2,4})

    def test_dictview_set_operations_on_items(self):
        k1 = yp_dict({1:1, 2:2}).items()
        k2 = yp_dict({1:1, 2:2, 3:3}).items()
        k3 = yp_dict({4:4}).items()

        self.assertEqual(k1 - k2, set())
        self.assertEqual(k1 - k3, {(1,1), (2,2)})
        self.assertEqual(k2 - k1, {(3,3)})
        self.assertEqual(k3 - k1, {(4,4)})
        self.assertEqual(k1 & k2, {(1,1), (2,2)})
        self.assertEqual(k1 & k3, set())
        self.assertEqual(k1 | k2, {(1,1), (2,2), (3,3)})
        self.assertEqual(k1 ^ k2, {(3,3)})
        self.assertEqual(k1 ^ k3, {(1,1), (2,2), (4,4)})

    def test_items_symmetric_difference(self):
        rr = random.randrange
        for _ in range(100):
            left = {x:rr(3) for x in range(20) if rr(2)}
            right = {x:rr(3) for x in range(20) if rr(2)}
            with self.subTest(left=left, right=right):
                expected = set(left.items()) ^ set(right.items())
                actual = left.items() ^ right.items()
                self.assertEqual(actual, expected)

    def test_dictview_mixed_set_operations(self):
        # Just a few for .keys()
        self.assertTrue(yp_dict({1:1}).keys() == {1})
        self.assertTrue({1} == yp_dict({1:1}).keys())
        self.assertEqual(yp_dict({1:1}).keys() | {2}, {1, 2})
        self.assertEqual({2} | yp_dict({1:1}).keys(), {1, 2})
        # And a few for .items()
        self.assertTrue(yp_dict({1:1}).items() == {(1,1)})
        self.assertTrue({(1,1)} == yp_dict({1:1}).items())
        self.assertEqual(yp_dict({1:1}).items() | {2}, {(1,1), 2})
        self.assertEqual({2} | yp_dict({1:1}).items(), {(1,1), 2})

    @yp_unittest.skip_user_defined_types
    def test_missing(self):
        # Make sure yp_dict doesn't have a __missing__ method
        self.assertFalse(hasattr(yp_dict, "__missing__"))
        self.assertFalse(hasattr(yp_dict(), "__missing__"))
        # Test several cases:
        # (D) subclass defines __missing__ method returning a value
        # (E) subclass defines __missing__ method raising RuntimeError
        # (F) subclass sets __missing__ instance variable (no effect)
        # (G) subclass doesn't define __missing__ at all
<<<<<<< HEAD
        class D(yp_dict):
=======
        class D(dict):
>>>>>>> 233763af
            def __missing__(self, key):
                return 42
        d = D(yp_dict({1: 2, 3: 4}))
        self.assertEqual(d[1], 2)
        self.assertEqual(d[3], 4)
        self.assertNotIn(2, d)
        self.assertNotIn(2, d.keys())
        self.assertEqual(d[2], 42)

        class E(yp_dict):
            def __missing__(self, key):
                raise RuntimeError(key)
        e = E()
        with self.assertRaises(RuntimeError) as c:
            e[42]
        self.assertEqual(c.exception.args, (42,))

        class F(yp_dict):
            def __init__(self):
                # An instance variable __missing__ should have no effect
                self.__missing__ = lambda key: None
        f = F()
        with self.assertRaises(KeyError) as c:
            f[42]
        self.assertEqual(c.exception.args, (42,))

        class G(yp_dict):
            pass
        g = G()
        with self.assertRaises(KeyError) as c:
            g[42]
        self.assertEqual(c.exception.args, (42,))

    def test_tuple_keyerror(self):
        # SF #1576657
        d = yp_dict()
        with self.assertRaises(KeyError) as c:
            d[(1,)]
        #self.assertEqual(c.exception.args, ((1,),)) # not applicable to nohtyP

    @yp_unittest.skip_user_defined_types
    def test_bad_key(self):
        # Dictionary lookups should fail if __eq__() raises an exception.
        class CustomException(Exception):
            pass

        class BadDictKey:
            def __hash__(self):
                return hash(self.__class__)

            def __eq__(self, other):
                if isinstance(other, self.__class__):
                    raise CustomException
                return other

        d = yp_dict()
        x1 = BadDictKey()
        x2 = BadDictKey()
        d[x1] = 1
        for stmt in ['d[x2] = 2',
                     'z = d[x2]',
                     'x2 in d',
                     'd.get(x2)',
                     'd.setdefault(x2, 42)',
                     'd.pop(x2)',
                     'd.update({x2: 2})']:
            with self.assertRaises(CustomException):
                exec(stmt, locals())

    def test_resize1(self):
        # Dict resizing bug, found by Jack Jansen in 2.2 CVS development.
        # This version got an assert failure in debug build, infinite loop in
        # release build.  Unfortunately, provoking this kind of stuff requires
        # a mix of inserts and deletes hitting exactly the right hash codes in
        # exactly the right order, and I can't think of a randomized approach
        # that would be *likely* to hit a failing case in reasonable time.

        d = yp_dict()
        for i in range(5):
            d[i] = i
        for i in range(5):
            del d[i]
        for i in range(5, 9):  # i==8 was the problem
            d[i] = i

    @yp_unittest.skip_user_defined_types
    def test_resize2(self):
        # Another yp_dict resizing bug (SF bug #1456209).
        # This caused Segmentation faults or Illegal instructions.

        class X(object):
            def __hash__(self):
                return 5
            def __eq__(self, other):
                if resizing:
                    d.clear()
                return False
        d = yp_dict()
        resizing = False
        d[X()] = 1
        d[X()] = 2
        d[X()] = 3
        d[X()] = 4
        d[X()] = 5
        # now trigger a resize
        resizing = True
        d[9] = 6

    def test_empty_presized_dict_in_freelist(self):
        # Bug #3537: if an empty but presized yp_dict with a size larger
        # than 7 was in the freelist, it triggered an assertion failure
        with self.assertRaises(ZeroDivisionError):
            d = yp_dict({'a': 1 // 0, 'b': None, 'c': None, 'd': None, 'e': None,
                 'f': None, 'g': None, 'h': None})
        d = yp_dict()

    @yp_unittest.skip_not_applicable
    def test_container_iterator(self):
        # Bug #3680: tp_traverse was not implemented for dictiter and
        # dictview objects.
        class C(object):
            pass
        views = (yp_dict.items, yp_dict.values, yp_dict.keys)
        for v in views:
            obj = C()
            ref = weakref.ref(obj)
            container = yp_dict({obj: 1})
            obj.v = v(container)
            obj.x = iter(obj.v)
            del obj, container
            gc.collect()
            self.assertIs(ref(), None, "Cycle was not collected")

    def _not_tracked(self, t):
        # Nested containers can take several collections to untrack
        gc.collect()
        gc.collect()
        self.assertFalse(gc.is_tracked(t), t)

    def _tracked(self, t):
        self.assertTrue(gc.is_tracked(t), t)
        gc.collect()
        gc.collect()
        self.assertTrue(gc.is_tracked(t), t)

    @yp_unittest.skip_not_applicable
    @support.cpython_only
    def test_track_literals(self):
        # Test GC-optimization of yp_dict literals
        x, y, z, w = 1.5, "a", (1, None), []

        self._not_tracked(yp_dict())
        self._not_tracked(yp_dict({x:(), y:x, z:1}))
        self._not_tracked(yp_dict({1: "a", "b": 2}))
        self._not_tracked(yp_dict({1: 2, (None, True, False, ()): int}))
        self._not_tracked(yp_dict({1: object()}))

        # Dicts with mutable elements are always tracked, even if those
        # elements are not tracked right now.
        self._tracked(yp_dict({1: []}))
        self._tracked(yp_dict({1: ([],)}))
        self._tracked(yp_dict({1: yp_dict()}))
        self._tracked(yp_dict({1: set()}))

    @yp_unittest.skip_not_applicable
    @support.cpython_only
    def test_track_dynamic(self):
        # Test GC-optimization of dynamically-created dicts
        class MyObject(object):
            pass
        x, y, z, w, o = 1.5, "a", (1, object()), [], MyObject()

        d = yp_dict()
        self._not_tracked(d)
        d[1] = "a"
        self._not_tracked(d)
        d[y] = 2
        self._not_tracked(d)
        d[z] = 3
        self._not_tracked(d)
        self._not_tracked(d.copy())
        d[4] = w
        self._tracked(d)
        self._tracked(d.copy())
        d[4] = None
        self._not_tracked(d)
        self._not_tracked(d.copy())

        # dd isn't tracked right now, but it may mutate and therefore d
        # which contains it must be tracked.
        d = yp_dict()
        dd = yp_dict()
        d[1] = dd
        self._not_tracked(dd)
        self._tracked(d)
        dd[1] = d
        self._tracked(dd)

        d = yp_dict.fromkeys([x, y, z])
        self._not_tracked(d)
        dd = yp_dict()
        dd.update(d)
        self._not_tracked(dd)
        d = yp_dict.fromkeys([x, y, z, o])
        self._tracked(d)
        dd = yp_dict()
        dd.update(d)
        self._tracked(dd)

        d = yp_dict(x=x, y=y, z=z)
        self._not_tracked(d)
        d = yp_dict(x=x, y=y, z=z, w=w)
        self._tracked(d)
        d = yp_dict()
        d.update(x=x, y=y, z=z)
        self._not_tracked(d)
        d.update(w=w)
        self._tracked(d)

        d = yp_dict([(x, y), (z, 1)])
        self._not_tracked(d)
        d = yp_dict([(x, y), (z, w)])
        self._tracked(d)
        d = yp_dict()
        d.update([(x, y), (z, 1)])
        self._not_tracked(d)
        d.update([(x, y), (z, w)])
        self._tracked(d)

    @yp_unittest.skip_not_applicable
    @support.cpython_only
    def test_track_subtypes(self):
        # Dict subtypes are always tracked
        class MyDict(yp_dict):
            pass
        self._tracked(MyDict())

    def make_shared_key_dict(self, n):
        class C:
            pass

        dicts = []
        for i in range(n):
            a = C()
            a.x, a.y, a.z = 1, 2, 3
            dicts.append(a.__dict__)

        return dicts

    @support.cpython_only
    def test_splittable_setdefault(self):
        """split table must be combined when setdefault()
        breaks insertion order"""
        a, b = self.make_shared_key_dict(2)

        a['a'] = 1
        size_a = sys.getsizeof(a)
        a['b'] = 2
        b.setdefault('b', 2)
        size_b = sys.getsizeof(b)
        b['a'] = 1

        self.assertGreater(size_b, size_a)
        self.assertEqual(list(a), ['x', 'y', 'z', 'a', 'b'])
        self.assertEqual(list(b), ['x', 'y', 'z', 'b', 'a'])

    @support.cpython_only
    def test_splittable_del(self):
        """split table must be combined when del d[k]"""
        a, b = self.make_shared_key_dict(2)

        orig_size = sys.getsizeof(a)

        del a['y']  # split table is combined
        with self.assertRaises(KeyError):
            del a['y']

        self.assertGreater(sys.getsizeof(a), orig_size)
        self.assertEqual(list(a), ['x', 'z'])
        self.assertEqual(list(b), ['x', 'y', 'z'])

        # Two dicts have different insertion order.
        a['y'] = 42
        self.assertEqual(list(a), ['x', 'z', 'y'])
        self.assertEqual(list(b), ['x', 'y', 'z'])

    @support.cpython_only
    def test_splittable_pop(self):
        """split table must be combined when d.pop(k)"""
        a, b = self.make_shared_key_dict(2)

        orig_size = sys.getsizeof(a)

        a.pop('y')  # split table is combined
        with self.assertRaises(KeyError):
            a.pop('y')

        self.assertGreater(sys.getsizeof(a), orig_size)
        self.assertEqual(list(a), ['x', 'z'])
        self.assertEqual(list(b), ['x', 'y', 'z'])

        # Two dicts have different insertion order.
        a['y'] = 42
        self.assertEqual(list(a), ['x', 'z', 'y'])
        self.assertEqual(list(b), ['x', 'y', 'z'])

    @support.cpython_only
    def test_splittable_pop_pending(self):
        """pop a pending key in a split table should not crash"""
        a, b = self.make_shared_key_dict(2)

        a['a'] = 4
        with self.assertRaises(KeyError):
            b.pop('a')

    @support.cpython_only
    def test_splittable_popitem(self):
        """split table must be combined when d.popitem()"""
        a, b = self.make_shared_key_dict(2)

        orig_size = sys.getsizeof(a)

        item = a.popitem()  # split table is combined
        self.assertEqual(item, ('z', 3))
        with self.assertRaises(KeyError):
            del a['z']
<<<<<<< HEAD
=======

        self.assertGreater(sys.getsizeof(a), orig_size)
        self.assertEqual(list(a), ['x', 'y'])
        self.assertEqual(list(b), ['x', 'y', 'z'])

    @support.cpython_only
    def test_splittable_setattr_after_pop(self):
        """setattr() must not convert combined table into split table."""
        # Issue 28147
        import _testcapi

        class C:
            pass
        a = C()

        a.a = 1
        self.assertTrue(_testcapi.dict_hassplittable(a.__dict__))

        # dict.pop() convert it to combined table
        a.__dict__.pop('a')
        self.assertFalse(_testcapi.dict_hassplittable(a.__dict__))

        # But C should not convert a.__dict__ to split table again.
        a.a = 1
        self.assertFalse(_testcapi.dict_hassplittable(a.__dict__))

        # Same for popitem()
        a = C()
        a.a = 2
        self.assertTrue(_testcapi.dict_hassplittable(a.__dict__))
        a.__dict__.popitem()
        self.assertFalse(_testcapi.dict_hassplittable(a.__dict__))
        a.a = 3
        self.assertFalse(_testcapi.dict_hassplittable(a.__dict__))

    def test_iterator_pickling(self):
        for proto in range(pickle.HIGHEST_PROTOCOL + 1):
            data = {1:"a", 2:"b", 3:"c"}
            it = iter(data)
            d = pickle.dumps(it, proto)
            it = pickle.loads(d)
            self.assertEqual(list(it), list(data))

            it = pickle.loads(d)
            try:
                drop = next(it)
            except StopIteration:
                continue
            d = pickle.dumps(it, proto)
            it = pickle.loads(d)
            del data[drop]
            self.assertEqual(list(it), list(data))
>>>>>>> 233763af

        self.assertGreater(sys.getsizeof(a), orig_size)
        self.assertEqual(list(a), ['x', 'y'])
        self.assertEqual(list(b), ['x', 'y', 'z'])

    @support.cpython_only
    def test_splittable_setattr_after_pop(self):
        """setattr() must not convert combined table into split table."""
        # Issue 28147
        import _testcapi

        class C:
            pass
        a = C()

        a.a = 1
        self.assertTrue(_testcapi.dict_hassplittable(a.__dict__))

        # dict.pop() convert it to combined table
        a.__dict__.pop('a')
        self.assertFalse(_testcapi.dict_hassplittable(a.__dict__))

        # But C should not convert a.__dict__ to split table again.
        a.a = 1
        self.assertFalse(_testcapi.dict_hassplittable(a.__dict__))

        # Same for popitem()
        a = C()
        a.a = 2
        self.assertTrue(_testcapi.dict_hassplittable(a.__dict__))
        a.__dict__.popitem()
        self.assertFalse(_testcapi.dict_hassplittable(a.__dict__))
        a.a = 3
        self.assertFalse(_testcapi.dict_hassplittable(a.__dict__))

    @yp_unittest.skip_pickling
    def test_iterator_pickling(self):
        for proto in range(pickle.HIGHEST_PROTOCOL + 1):
            data = {1:"a", 2:"b", 3:"c"}
            it = iter(data)
            d = pickle.dumps(it, proto)
            it = pickle.loads(d)
            self.assertEqual(list(it), list(data))

            it = pickle.loads(d)
            try:
                drop = next(it)
            except StopIteration:
                continue
            d = pickle.dumps(it, proto)
            it = pickle.loads(d)
            del data[drop]
            self.assertEqual(list(it), list(data))

    @yp_unittest.skip_pickling
    def test_itemiterator_pickling(self):
        for proto in range(pickle.HIGHEST_PROTOCOL + 1):
            data = {1:"a", 2:"b", 3:"c"}
            # dictviews aren't picklable, only their iterators
            itorg = iter(data.items())
            d = pickle.dumps(itorg, proto)
            it = pickle.loads(d)
            # note that the type of the unpickled iterator
            # is not necessarily the same as the original.  It is
            # merely an object supporting the iterator protocol, yielding
            # the same objects as the original one.
            # self.assertEqual(type(itorg), type(it))
            self.assertIsInstance(it, collections.abc.Iterator)
            self.assertEqual(dict(it), data)

            it = pickle.loads(d)
            drop = next(it)
            d = pickle.dumps(it, proto)
            it = pickle.loads(d)
            del data[drop[0]]
            self.assertEqual(dict(it), data)

    @yp_unittest.skip_pickling
    def test_valuesiterator_pickling(self):
        for proto in range(pickle.HIGHEST_PROTOCOL + 1):
            data = {1:"a", 2:"b", 3:"c"}
            # data.values() isn't picklable, only its iterator
            it = iter(data.values())
            d = pickle.dumps(it, proto)
            it = pickle.loads(d)
            self.assertEqual(list(it), list(data.values()))

            it = pickle.loads(d)
            drop = next(it)
            d = pickle.dumps(it, proto)
            it = pickle.loads(d)
            values = list(it) + [drop]
            self.assertEqual(sorted(values), sorted(list(data.values())))

    def test_reverseiterator_pickling(self):
        for proto in range(pickle.HIGHEST_PROTOCOL + 1):
            data = {1:"a", 2:"b", 3:"c"}
            it = reversed(data)
            d = pickle.dumps(it, proto)
            it = pickle.loads(d)
            self.assertEqual(list(it), list(reversed(data)))

            it = pickle.loads(d)
            try:
                drop = next(it)
            except StopIteration:
                continue
            d = pickle.dumps(it, proto)
            it = pickle.loads(d)
            del data[drop]
            self.assertEqual(list(it), list(reversed(data)))

    def test_reverseitemiterator_pickling(self):
        for proto in range(pickle.HIGHEST_PROTOCOL + 1):
            data = {1:"a", 2:"b", 3:"c"}
            # dictviews aren't picklable, only their iterators
            itorg = reversed(data.items())
            d = pickle.dumps(itorg, proto)
            it = pickle.loads(d)
            # note that the type of the unpickled iterator
            # is not necessarily the same as the original.  It is
            # merely an object supporting the iterator protocol, yielding
            # the same objects as the original one.
            # self.assertEqual(type(itorg), type(it))
            self.assertIsInstance(it, collections.abc.Iterator)
            self.assertEqual(dict(it), data)

            it = pickle.loads(d)
            drop = next(it)
            d = pickle.dumps(it, proto)
            it = pickle.loads(d)
            del data[drop[0]]
            self.assertEqual(dict(it), data)

    def test_reversevaluesiterator_pickling(self):
        for proto in range(pickle.HIGHEST_PROTOCOL + 1):
            data = {1:"a", 2:"b", 3:"c"}
            # data.values() isn't picklable, only its iterator
            it = reversed(data.values())
            d = pickle.dumps(it, proto)
            it = pickle.loads(d)
            self.assertEqual(list(it), list(reversed(data.values())))

            it = pickle.loads(d)
            drop = next(it)
            d = pickle.dumps(it, proto)
            it = pickle.loads(d)
            values = list(it) + [drop]
            self.assertEqual(sorted(values), sorted(data.values()))

    @yp_unittest.skip_not_applicable
    def test_instance_dict_getattr_str_subclass(self):
        class Foo:
            def __init__(self, msg):
                self.msg = msg
        f = Foo('123')
        class _str(str):
            pass
        self.assertEqual(f.msg, getattr(f, _str('msg')))
        self.assertEqual(f.msg, f.__dict__[_str('msg')])

    @yp_unittest.skip_not_applicable
    def test_object_set_item_single_instance_non_str_key(self):
        class Foo: pass
        f = Foo()
        f.__dict__[1] = 1
        f.a = 'a'
        self.assertEqual(f.__dict__, yp_dict({1:1, 'a':'a'}))

    def check_reentrant_insertion(self, mutate):
        # This object will trigger mutation of the dict when replaced
        # by another value.  Note this relies on refcounting: the test
        # won't achieve its purpose on fully-GCed Python implementations.
        class Mutating:
            def __del__(self):
                mutate(d)

        d = {k: Mutating() for k in 'abcdefghijklmnopqr'}
        for k in list(d):
            d[k] = k

    def test_reentrant_insertion(self):
        # Reentrant insertion shouldn't crash (see issue #22653)
        def mutate(d):
            d['b'] = 5
        self.check_reentrant_insertion(mutate)

        def mutate(d):
            d.update(self.__dict__)
            d.clear()
        self.check_reentrant_insertion(mutate)

        def mutate(d):
            while d:
                d.popitem()
        self.check_reentrant_insertion(mutate)

    def test_merge_and_mutate(self):
        class X:
            def __hash__(self):
                return 0

            def __eq__(self, o):
                other.clear()
                return False

        l = [(i,0) for i in range(1, 1337)]
        other = dict(l)
        other[X()] = 0
        d = {X(): 0, 1: 1}
        self.assertRaises(RuntimeError, d.update, other)

    def test_free_after_iterating(self):
        support.check_free_after_iterating(self, iter, dict)
        support.check_free_after_iterating(self, lambda d: iter(d.keys()), dict)
        support.check_free_after_iterating(self, lambda d: iter(d.values()), dict)
        support.check_free_after_iterating(self, lambda d: iter(d.items()), dict)

    def test_equal_operator_modifying_operand(self):
        # test fix for seg fault reported in bpo-27945 part 3.
        class X():
            def __del__(self):
                dict_b.clear()

            def __eq__(self, other):
                dict_a.clear()
                return True

            def __hash__(self):
                return 13

        dict_a = {X(): 0}
        dict_b = {X(): X()}
        self.assertTrue(dict_a == dict_b)

        # test fix for seg fault reported in bpo-38588 part 1.
        class Y:
            def __eq__(self, other):
                dict_d.clear()
                return True

        dict_c = {0: Y()}
        dict_d = {0: set()}
        self.assertTrue(dict_c == dict_d)

    def test_fromkeys_operator_modifying_dict_operand(self):
        # test fix for seg fault reported in issue 27945 part 4a.
        class X(int):
            def __hash__(self):
                return 13

            def __eq__(self, other):
                if len(d) > 1:
                    d.clear()
                return False

        d = {}  # this is required to exist so that d can be constructed!
        d = {X(1): 1, X(2): 2}
        try:
            dict.fromkeys(d)  # shouldn't crash
        except RuntimeError:  # implementation defined
            pass

    def test_fromkeys_operator_modifying_set_operand(self):
        # test fix for seg fault reported in issue 27945 part 4b.
        class X(int):
            def __hash__(self):
                return 13

            def __eq__(self, other):
                if len(d) > 1:
                    d.clear()
                return False

        d = {}  # this is required to exist so that d can be constructed!
        d = {X(1), X(2)}
        try:
            dict.fromkeys(d)  # shouldn't crash
        except RuntimeError:  # implementation defined
            pass

    def test_dictitems_contains_use_after_free(self):
        class X:
            def __eq__(self, other):
                d.clear()
                return NotImplemented

        d = {0: set()}
        (0, X()) in d.items()

    def test_dict_contain_use_after_free(self):
        # bpo-40489
        class S(str):
            def __eq__(self, other):
                d.clear()
                return NotImplemented

            def __hash__(self):
                return hash('test')

        d = {S(): 'value'}
        self.assertFalse('test' in d)

    def test_init_use_after_free(self):
        class X:
            def __hash__(self):
                pair[:] = []
                return 13

        pair = [X(), 123]
        dict([pair])

    def test_oob_indexing_dictiter_iternextitem(self):
        class X(int):
            def __del__(self):
                d.clear()

        d = {i: X(i) for i in range(8)}

        def iter_and_mutate():
            for result in d.items():
                if result[0] == 2:
                    d[2] = None # free d[2] --> X(2).__del__ was called

        self.assertRaises(RuntimeError, iter_and_mutate)

    def test_reversed(self):
        d = {"a": 1, "b": 2, "foo": 0, "c": 3, "d": 4}
        del d["foo"]
        r = reversed(d)
        self.assertEqual(list(r), list('dcba'))
        self.assertRaises(StopIteration, next, r)

    def test_reverse_iterator_for_empty_dict(self):
        # bpo-38525: reversed iterator should work properly

        # empty dict is directly used for reference count test
        self.assertEqual(list(reversed({})), [])
        self.assertEqual(list(reversed({}.items())), [])
        self.assertEqual(list(reversed({}.values())), [])
        self.assertEqual(list(reversed({}.keys())), [])

        # dict() and {} don't trigger the same code path
        self.assertEqual(list(reversed(dict())), [])
        self.assertEqual(list(reversed(dict().items())), [])
        self.assertEqual(list(reversed(dict().values())), [])
        self.assertEqual(list(reversed(dict().keys())), [])

    def test_reverse_iterator_for_shared_shared_dicts(self):
        class A:
            def __init__(self, x, y):
                if x: self.x = x
                if y: self.y = y

        self.assertEqual(list(reversed(A(1, 2).__dict__)), ['y', 'x'])
        self.assertEqual(list(reversed(A(1, 0).__dict__)), ['x'])
        self.assertEqual(list(reversed(A(0, 1).__dict__)), ['y'])

    def test_dict_copy_order(self):
        # bpo-34320
        od = collections.OrderedDict([('a', 1), ('b', 2)])
        od.move_to_end('a')
        expected = list(od.items())

        copy = dict(od)
        self.assertEqual(list(copy.items()), expected)

        # dict subclass doesn't override __iter__
        class CustomDict(dict):
            pass

        pairs = [('a', 1), ('b', 2), ('c', 3)]

        d = CustomDict(pairs)
        self.assertEqual(pairs, list(dict(d).items()))

        class CustomReversedDict(dict):
            def keys(self):
                return reversed(list(dict.keys(self)))

            __iter__ = keys

            def items(self):
                return reversed(dict.items(self))

        d = CustomReversedDict(pairs)
        self.assertEqual(pairs[::-1], list(dict(d).items()))

    @support.cpython_only
    def test_dict_items_result_gc(self):
        # bpo-42536: dict.items's tuple-reuse speed trick breaks the GC's
        # assumptions about what can be untracked. Make sure we re-track result
        # tuples whenever we reuse them.
        it = iter({None: []}.items())
        gc.collect()
        # That GC collection probably untracked the recycled internal result
        # tuple, which is initialized to (None, None). Make sure it's re-tracked
        # when it's mutated and returned from __next__:
        self.assertTrue(gc.is_tracked(next(it)))

    @support.cpython_only
    def test_dict_items_result_gc(self):
        # Same as test_dict_items_result_gc above, but reversed.
        it = reversed({None: []}.items())
        gc.collect()
        self.assertTrue(gc.is_tracked(next(it)))

    def test_str_nonstr(self):
        # cpython uses a different lookup function if the dict only contains
        # `str` keys. Make sure the unoptimized path is used when a non-`str`
        # key appears.

        class StrSub(str):
            pass

        eq_count = 0
        # This class compares equal to the string 'key3'
        class Key3:
            def __hash__(self):
                return hash('key3')

            def __eq__(self, other):
                nonlocal eq_count
                if isinstance(other, Key3) or isinstance(other, str) and other == 'key3':
                    eq_count += 1
                    return True
                return False

        key3_1 = StrSub('key3')
        key3_2 = Key3()
        key3_3 = Key3()

        dicts = []

        # Create dicts of the form `{'key1': 42, 'key2': 43, key3: 44}` in a
        # bunch of different ways. In all cases, `key3` is not of type `str`.
        # `key3_1` is a `str` subclass and `key3_2` is a completely unrelated
        # type.
        for key3 in (key3_1, key3_2):
            # A literal
            dicts.append({'key1': 42, 'key2': 43, key3: 44})

            # key3 inserted via `dict.__setitem__`
            d = {'key1': 42, 'key2': 43}
            d[key3] = 44
            dicts.append(d)

            # key3 inserted via `dict.setdefault`
            d = {'key1': 42, 'key2': 43}
            self.assertEqual(d.setdefault(key3, 44), 44)
            dicts.append(d)

            # key3 inserted via `dict.update`
            d = {'key1': 42, 'key2': 43}
            d.update({key3: 44})
            dicts.append(d)

            # key3 inserted via `dict.__ior__`
            d = {'key1': 42, 'key2': 43}
            d |= {key3: 44}
            dicts.append(d)

            # `dict(iterable)`
            def make_pairs():
                yield ('key1', 42)
                yield ('key2', 43)
                yield (key3, 44)
            d = dict(make_pairs())
            dicts.append(d)

            # `dict.copy`
            d = d.copy()
            dicts.append(d)

            # dict comprehension
            d = {key: 42 + i for i,key in enumerate(['key1', 'key2', key3])}
            dicts.append(d)

        for d in dicts:
            with self.subTest(d=d):
                self.assertEqual(d.get('key1'), 42)

                # Try to make an object that is of type `str` and is equal to
                # `'key1'`, but (at least on cpython) is a different object.
                noninterned_key1 = 'ke'
                noninterned_key1 += 'y1'
                if support.check_impl_detail(cpython=True):
                    # suppress a SyntaxWarning
                    interned_key1 = 'key1'
                    self.assertFalse(noninterned_key1 is interned_key1)
                self.assertEqual(d.get(noninterned_key1), 42)

                self.assertEqual(d.get('key3'), 44)
                self.assertEqual(d.get(key3_1), 44)
                self.assertEqual(d.get(key3_2), 44)

                # `key3_3` itself is definitely not a dict key, so make sure
                # that `__eq__` gets called.
                #
                # Note that this might not hold for `key3_1` and `key3_2`
                # because they might be the same object as one of the dict keys,
                # in which case implementations are allowed to skip the call to
                # `__eq__`.
                eq_count = 0
                self.assertEqual(d.get(key3_3), 44)
                self.assertGreaterEqual(eq_count, 1)


<<<<<<< HEAD
class CAPITest(yp_unittest.TestCase):
=======
class CAPITest(unittest.TestCase):
>>>>>>> 233763af

    # Test _PyDict_GetItem_KnownHash()
    @support.cpython_only
    def test_getitem_knownhash(self):
        from _testcapi import dict_getitem_knownhash

        d = {'x': 1, 'y': 2, 'z': 3}
        self.assertEqual(dict_getitem_knownhash(d, 'x', hash('x')), 1)
        self.assertEqual(dict_getitem_knownhash(d, 'y', hash('y')), 2)
        self.assertEqual(dict_getitem_knownhash(d, 'z', hash('z')), 3)

        # not a dict
        self.assertRaises(SystemError, dict_getitem_knownhash, [], 1, hash(1))
        # key does not exist
        self.assertRaises(KeyError, dict_getitem_knownhash, {}, 1, hash(1))

        class Exc(Exception): pass
        class BadEq:
            def __eq__(self, other):
                raise Exc
            def __hash__(self):
                return 7

        k1, k2 = BadEq(), BadEq()
        d = {k1: 1}
        self.assertEqual(dict_getitem_knownhash(d, k1, hash(k1)), 1)
        self.assertRaises(Exc, dict_getitem_knownhash, d, k2, hash(k2))


from yp_test import mapping_tests

class GeneralMappingTests(mapping_tests.BasicTestMappingProtocol):
    type2test = yp_dict

class Dict(yp_dict):
    pass

@yp_unittest.skip_not_applicable
class SubclassMappingTests(mapping_tests.BasicTestMappingProtocol):
    type2test = Dict


if __name__ == "__main__":
<<<<<<< HEAD
    yp_unittest.main()
=======
    unittest.main()
>>>>>>> 233763af
<|MERGE_RESOLUTION|>--- conflicted
+++ resolved
@@ -1,4 +1,3 @@
-<<<<<<< HEAD
 from yp import *
 import collections
 import collections.abc
@@ -12,18 +11,9 @@
 from yp_test import support
 
 import collections, random, string
-=======
-import collections
->>>>>>> 233763af
 import collections.abc
-import gc
+import gc, weakref
 import pickle
-import random
-import string
-import sys
-import unittest
-import weakref
-from test import support
 
 # Extra assurance that we're not accidentally testing Python's dict
 def dict( *args, **kwargs ): raise NotImplementedError( "convert script to yp_dict here" )
@@ -415,27 +405,16 @@
         self.assertEqual(baddict3.fromkeys({"a", "b", "c"}), res)
 
     def test_copy(self):
-<<<<<<< HEAD
         d = yp_dict({1: 1, 2: 2, 3: 3})
         self.assertIsNot(d.copy(), d)
         self.assertEqual(d.copy(), d)
         self.assertEqual(d.copy(), yp_dict({1: 1, 2: 2, 3: 3}))
-=======
-        d = {1: 1, 2: 2, 3: 3}
-        self.assertIsNot(d.copy(), d)
-        self.assertEqual(d.copy(), d)
-        self.assertEqual(d.copy(), {1: 1, 2: 2, 3: 3})
->>>>>>> 233763af
 
         copy = d.copy()
         d[4] = 4
         self.assertNotEqual(copy, d)
 
-<<<<<<< HEAD
         self.assertEqual({}.copy(), yp_dict())
-=======
-        self.assertEqual({}.copy(), {})
->>>>>>> 233763af
         self.assertRaises(TypeError, d.copy, None)
 
     def test_copy_fuzz(self):
@@ -655,10 +634,7 @@
             for i in d:
                 d[i+1] = 1
 
-<<<<<<< HEAD
     @yp_unittest.skip_dict_mutating_iteration
-=======
->>>>>>> 233763af
     def test_mutating_iteration_delete(self):
         # change dict content during iteration
         d = {}
@@ -668,10 +644,7 @@
                 del d[0]
                 d[0] = 0
 
-<<<<<<< HEAD
     @yp_unittest.skip_dict_mutating_iteration
-=======
->>>>>>> 233763af
     def test_mutating_iteration_delete_over_values(self):
         # change dict content during iteration
         d = {}
@@ -681,10 +654,7 @@
                 del d[0]
                 d[0] = 0
 
-<<<<<<< HEAD
     @yp_unittest.skip_dict_mutating_iteration
-=======
->>>>>>> 233763af
     def test_mutating_iteration_delete_over_items(self):
         # change dict content during iteration
         d = {}
@@ -694,10 +664,7 @@
                 del d[0]
                 d[0] = 0
 
-<<<<<<< HEAD
     @yp_unittest.skip_user_defined_types
-=======
->>>>>>> 233763af
     def test_mutating_lookup(self):
         # changing yp_dict during a lookup (issue #14417)
         class NastyKey:
@@ -902,11 +869,7 @@
         # (E) subclass defines __missing__ method raising RuntimeError
         # (F) subclass sets __missing__ instance variable (no effect)
         # (G) subclass doesn't define __missing__ at all
-<<<<<<< HEAD
         class D(yp_dict):
-=======
-        class D(dict):
->>>>>>> 233763af
             def __missing__(self, key):
                 return 42
         d = D(yp_dict({1: 2, 3: 4}))
@@ -1233,61 +1196,6 @@
         self.assertEqual(item, ('z', 3))
         with self.assertRaises(KeyError):
             del a['z']
-<<<<<<< HEAD
-=======
-
-        self.assertGreater(sys.getsizeof(a), orig_size)
-        self.assertEqual(list(a), ['x', 'y'])
-        self.assertEqual(list(b), ['x', 'y', 'z'])
-
-    @support.cpython_only
-    def test_splittable_setattr_after_pop(self):
-        """setattr() must not convert combined table into split table."""
-        # Issue 28147
-        import _testcapi
-
-        class C:
-            pass
-        a = C()
-
-        a.a = 1
-        self.assertTrue(_testcapi.dict_hassplittable(a.__dict__))
-
-        # dict.pop() convert it to combined table
-        a.__dict__.pop('a')
-        self.assertFalse(_testcapi.dict_hassplittable(a.__dict__))
-
-        # But C should not convert a.__dict__ to split table again.
-        a.a = 1
-        self.assertFalse(_testcapi.dict_hassplittable(a.__dict__))
-
-        # Same for popitem()
-        a = C()
-        a.a = 2
-        self.assertTrue(_testcapi.dict_hassplittable(a.__dict__))
-        a.__dict__.popitem()
-        self.assertFalse(_testcapi.dict_hassplittable(a.__dict__))
-        a.a = 3
-        self.assertFalse(_testcapi.dict_hassplittable(a.__dict__))
-
-    def test_iterator_pickling(self):
-        for proto in range(pickle.HIGHEST_PROTOCOL + 1):
-            data = {1:"a", 2:"b", 3:"c"}
-            it = iter(data)
-            d = pickle.dumps(it, proto)
-            it = pickle.loads(d)
-            self.assertEqual(list(it), list(data))
-
-            it = pickle.loads(d)
-            try:
-                drop = next(it)
-            except StopIteration:
-                continue
-            d = pickle.dumps(it, proto)
-            it = pickle.loads(d)
-            del data[drop]
-            self.assertEqual(list(it), list(data))
->>>>>>> 233763af
 
         self.assertGreater(sys.getsizeof(a), orig_size)
         self.assertEqual(list(a), ['x', 'y'])
@@ -1485,10 +1393,6 @@
                 d.popitem()
         self.check_reentrant_insertion(mutate)
 
-    def test_merge_and_mutate(self):
-        class X:
-            def __hash__(self):
-                return 0
 
             def __eq__(self, o):
                 other.clear()
@@ -1796,11 +1700,7 @@
                 self.assertGreaterEqual(eq_count, 1)
 
 
-<<<<<<< HEAD
 class CAPITest(yp_unittest.TestCase):
-=======
-class CAPITest(unittest.TestCase):
->>>>>>> 233763af
 
     # Test _PyDict_GetItem_KnownHash()
     @support.cpython_only
@@ -1844,8 +1744,4 @@
 
 
 if __name__ == "__main__":
-<<<<<<< HEAD
-    yp_unittest.main()
-=======
-    unittest.main()
->>>>>>> 233763af
+    yp_unittest.main()