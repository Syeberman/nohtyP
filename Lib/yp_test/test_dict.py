<<<<<<< HEAD
from yp import *
from yp_test import yp_unittest
from yp_test import support

import collections, random, string
import collections.abc
import gc, weakref
import pickle

# Extra assurance that we're not accidentally testing Python's dict
def dict( *args, **kwargs ): raise NotImplementedError( "convert script to yp_dict here" )


class DictTest(yp_unittest.TestCase):

    @yp_unittest.skip("Not applicable to nohtyP")
    def test_invalid_keyword_arguments(self):
        class Custom(dict):
            pass
        for invalid in {1 : 2}, Custom({1 : 2}):
            with self.assertRaises(TypeError):
                yp_dict(**invalid)
            with self.assertRaises(TypeError):
                yp_dict().update(**invalid)

    def test_constructor(self):
        # calling built-in types without argument must return empty
        self.assertEqual(yp_len(yp_dict()), 0)
        self.assertIsNot(yp_dict(), yp_dict())

    def test_literal_constructor(self):
        # check literal constructor for different sized dicts
        # (to exercise the BUILD_MAP oparg).
        for n in (0, 1, 6, 256, 400):
            items = [(''.join(random.sample(string.ascii_letters, 8)), i)
                     for i in range(n)]
            random.shuffle(items)
            formatted_items = ('{!r}: {:d}'.format(k, v) for k, v in items)
            dictliteral = '{' + ', '.join(formatted_items) + '}'
            self.assertEqual(yp_dict(eval(dictliteral)), yp_dict(items))

    def test_bool(self):
        self.assertFalse(yp_dict())
        self.assertTrue(yp_dict({1: 2}))
        self.assertIs(yp_bool(yp_dict()), yp_False)
        self.assertIs(yp_bool(yp_dict({1: 2})), yp_True)

    @yp_unittest.skip( "TODO: Implement yp_str/yp_repr" )
    def test_keys(self):
        d = yp_dict()
        self.assertEqual(set(d.keys()), set())
        d = yp_dict({'a': 1, 'b': 2})
        k = d.keys()
        self.assertIn('a', d)
        self.assertIn('b', d)
        self.assertRaises(TypeError, d.keys, None)
        self.assertEqual(repr(yp_dict(a=1).keys()), "dict_keys(['a'])")

    @yp_unittest.skip( "TODO: Implement yp_str/yp_repr" )
    def test_values(self):
        d = yp_dict()
        self.assertEqual(set(d.values()), set())
        d = yp_dict({1:2})
        self.assertEqual(set(d.values()), {2})
        self.assertRaises(TypeError, d.values, None)
        self.assertEqual(repr(yp_dict(a=1).values()), "dict_values([1])")

    @yp_unittest.skip( "TODO: Implement yp_str/yp_repr" )
    def test_items(self):
        d = yp_dict()
        self.assertEqual(set(d.items()), set())

        d = yp_dict({1:2})
        self.assertEqual(set(d.items()), {(1, 2)})
        self.assertRaises(TypeError, d.items, None)
        self.assertEqual(repr(yp_dict(a=1).items()), "dict_items([('a', 1)])")

    def test_contains(self):
        d = yp_dict()
        self.assertNotIn('a', d)
        # XXX Not applicable to nohtyP
        #self.assertFalse('a' in d)
        #self.assertTrue('a' not in d)
        d = yp_dict({'a': 1, 'b': 2})
        self.assertIn('a', d)
        self.assertIn('b', d)
        self.assertNotIn('c', d)

        self.assertRaises(TypeError, d.__contains__)

    def test_len(self):
        d = yp_dict()
        self.assertEqual(yp_len(d), 0)
        d = yp_dict({'a': 1, 'b': 2})
        self.assertEqual(yp_len(d), 2)

    def test_getitem(self):
        d = yp_dict({'a': 1, 'b': 2})
        self.assertEqual(d['a'], 1)
        self.assertEqual(d['b'], 2)
        d['c'] = 3
        d['a'] = 4
        self.assertEqual(d['c'], 3)
        self.assertEqual(d['a'], 4)
        del d['b']
        self.assertEqual(d, yp_dict({'a': 4, 'c': 3}))

        self.assertRaises(TypeError, d.__getitem__)

    @yp_unittest.skip("REWORK: nohtyP dicts don't store user-defined types")
    def test_getitem_badobj(self):
        class BadEq(object):
            def __eq__(self, other):
                raise Exc()
            def __hash__(self):
                return 24

        d = yp_dict()
        d[BadEq()] = 42
        self.assertRaises(KeyError, d.__getitem__, 23)

        class Exc(Exception): pass

        class BadHash(object):
            fail = False
            def __hash__(self):
                if self.fail:
                    raise Exc()
                else:
                    return 42

        x = BadHash()
        d[x] = 42
        x.fail = True
        self.assertRaises(Exc, d.__getitem__, x)

    def test_clear(self):
        d = yp_dict({1:1, 2:2, 3:3})
        d.clear()
        self.assertEqual(d, yp_dict())

        self.assertRaises(TypeError, d.clear, None)

    def test_update(self):
        d = yp_dict()
        d.update(yp_dict({1:100}))
        d.update(yp_dict({2:20}))
        d.update(yp_dict({1:1, 2:2, 3:3}))
        self.assertEqual(d, yp_dict({1:1, 2:2, 3:3}))

        d.update()
        self.assertEqual(d, yp_dict({1:1, 2:2, 3:3}))

        self.assertRaises((TypeError, AttributeError), d.update, None)

        class SimpleUserDict:
            def __init__(self):
                self.d = yp_dict({1:1, 2:2, 3:3})
            def keys(self):
                return self.d.keys()
            def __getitem__(self, i):
                return self.d[i]
        d.clear()
        d.update(SimpleUserDict())
        self.assertEqual(d, yp_dict({1:1, 2:2, 3:3}))

        # Pick a Python exception that nohtyP knows, but that isn't likely to occur naturally
        Exc = ImportError

        d.clear()
        class FailingUserDict:
            def keys(self):
                raise Exc
        self.assertRaises(Exc, d.update, FailingUserDict())

        class FailingUserDict:
            def keys(self):
                class BogonIter:
                    def __init__(self):
                        self.i = 1
                    def __iter__(self):
                        return self
                    def __next__(self):
                        if self.i:
                            self.i = 0
                            return 'a'
                        raise Exc
                return BogonIter()
            def __getitem__(self, key):
                return key
        self.assertRaises(Exc, d.update, FailingUserDict())

        class FailingUserDict:
            def keys(self):
                class BogonIter:
                    def __init__(self):
                        self.i = ord('a')
                    def __iter__(self):
                        return self
                    def __next__(self):
                        if self.i <= ord('z'):
                            rtn = chr(self.i)
                            self.i += 1
                            return rtn
                        raise StopIteration
                return BogonIter()
            def __getitem__(self, key):
                raise Exc
        self.assertRaises(Exc, d.update, FailingUserDict())

        class badseq(object):
            def __iter__(self):
                return self
            def __next__(self):
                raise Exc()

        self.assertRaises(Exc, yp_dict().update, badseq())

        self.assertRaises(ValueError, yp_dict().update, [(1, 2, 3)])

    def test_fromkeys(self):
        self.assertEqual(yp_dict.fromkeys('abc'), yp_dict({'a':None, 'b':None, 'c':None}))
        d = yp_dict()
        self.assertIsNot(d.fromkeys('abc'), d)
        self.assertEqual(d.fromkeys('abc'), yp_dict({'a':None, 'b':None, 'c':None}))
        self.assertEqual(d.fromkeys((4,5),0), yp_dict({4:0, 5:0}))
        self.assertEqual(d.fromkeys([]), yp_dict())
        def g():
            yield 1
        self.assertEqual(d.fromkeys(g()), yp_dict({1:None}))
        self.assertRaises(TypeError, yp_dict().fromkeys, 3)

    @yp_unittest.skip("REWORK: nohtyP dicts aren't naturally subclassable")
    def test_fromkeys_subclass1(self):
        class dictlike(yp_dict): pass
        self.assertEqual(dictlike.fromkeys('a'), yp_dict({'a':None}))
        self.assertEqual(dictlike().fromkeys('a'), yp_dict({'a':None}))
        self.assertIsInstance(dictlike.fromkeys('a'), dictlike)
        self.assertIsInstance(dictlike().fromkeys('a'), dictlike)
        class mydict(yp_dict):
            def __new__(cls):
                return collections.UserDict()
        ud = mydict.fromkeys('ab')
        self.assertEqual(ud, yp_dict({'a':None, 'b':None}))
        self.assertIsInstance(ud, collections.UserDict)
        self.assertRaises(TypeError, yp_dict.fromkeys)

        class Exc(Exception): pass

        class baddict1(yp_dict):
            def __init__(self):
                raise Exc()

        self.assertRaises(Exc, baddict1.fromkeys, [1])

    def test_fromkeys_badseq(self):
        class Exc(Exception): pass

        class BadSeq(object):
            def __iter__(self):
                return self
            def __next__(self):
                raise Exc()

        self.assertRaises(Exc, yp_dict.fromkeys, BadSeq())

    @yp_unittest.skip("REWORK: nohtyP dicts aren't naturally subclassable")
    def test_fromkeys_subclass2(self):
        class Exc(Exception): pass

        class baddict2(yp_dict):
            def __setitem__(self, key, value):
                raise Exc()

        self.assertRaises(Exc, baddict2.fromkeys, [1])

    def test_fromkeys_fastpath(self):
        # test fast path for dictionary inputs
        d = yp_dict(zip(range(6), range(6)))
        self.assertEqual(yp_dict.fromkeys(d, 0), yp_dict(zip(range(6), [0]*6)))

    @yp_unittest.skip("REWORK: nohtyP dicts aren't naturally subclassable")
    def test_fromkeys_fastpath_subclass(self):
        class baddict3(yp_dict):
            def __new__(cls):
                return d
        d = yp_dict({i : i for i in range(10)})
        res = d.copy()
        res.update(a=None, b=None, c=None)
        self.assertEqual(baddict3.fromkeys({"a", "b", "c"}), res)

    def test_copy(self):
        d = yp_dict({1:1, 2:2, 3:3})
        self.assertEqual(d.copy(), yp_dict({1:1, 2:2, 3:3}))
        self.assertEqual(yp_dict().copy(), yp_dict())
        self.assertRaises(TypeError, d.copy, None)

    def test_get(self):
        d = yp_dict()
        self.assertIs(d.get('c'), yp_None)
        self.assertEqual(d.get('c', 3), 3)
        d = yp_dict({'a': 1, 'b': 2})
        self.assertIs(d.get('c'), yp_None)
        self.assertEqual(d.get('c', 3), 3)
        self.assertEqual(d.get('a'), 1)
        self.assertEqual(d.get('a', 3), 1)
        self.assertRaises(TypeError, d.get)
        self.assertRaises(TypeError, d.get, None, None, None)

    def test_setdefault(self):
        # yp_dict.setdefault()
        d = yp_dict()
        self.assertIs(d.setdefault('key0'), yp_None)
        d.setdefault('key0', [])
        self.assertIs(d.setdefault('key0'), yp_None)
        d.setdefault('key', []).append(3)
        self.assertEqual(d['key'][0], 3)
        d.setdefault('key', []).append(4)
        self.assertEqual(yp_len(d['key']), 2)
        self.assertRaises(TypeError, d.setdefault)

    @yp_unittest.skip("REWORK: nohtyP dicts don't store user-defined types")
    def test_setdefault_badobj(self):
        class Exc(Exception): pass

        class BadHash(object):
            fail = False
            def __hash__(self):
                if self.fail:
                    raise Exc()
                else:
                    return 42

        x = BadHash()
        d[x] = 42
        x.fail = True
        self.assertRaises(Exc, d.setdefault, x, [])

    @yp_unittest.skip("REWORK: nohtyP dicts don't store user-defined types")
    def test_setdefault_atomic(self):
        # Issue #13521: setdefault() calls __hash__ and __eq__ only once.
        class Hashed(object):
            def __init__(self):
                self.hash_count = 0
                self.eq_count = 0
            def __hash__(self):
                self.hash_count += 1
                return 42
            def __eq__(self, other):
                self.eq_count += 1
                return id(self) == id(other)
        hashed1 = Hashed()
        y = yp_dict({hashed1: 5})
        hashed2 = Hashed()
        y.setdefault(hashed2, [])
        self.assertEqual(hashed1.hash_count, 1)
        self.assertEqual(hashed2.hash_count, 1)
        self.assertEqual(hashed1.eq_count + hashed2.eq_count, 1)

    def test_setitem_resize_inline(self):
        # Ensure _ypDict_resize handles moving data back and forth from the inline buff
        # TODO Dip into the internals to ensure we're testing what we think
        ints = yp_list(range((0x80*2)//3 - 1))
        d = yp_dict()       # inline
        self.assertEqual(d, yp_dict())
        d[-100] = None      # still inline
        self.assertEqual(d, yp_dict({-100: None}))
        for i in ints: d[i] = None  # now in seperate buff
        self.assertEqual(yp_len(d), len(ints)+1)
        self.assertIn(-100, d)
        for i in ints: del d[i]     # still in same buff (no resize on remove)
        self.assertEqual(d, yp_dict({-100: None}))
        d[-101] = None      # back to inline
        self.assertEqual(d, yp_dict({-100: None, -101: None}))

    @yp_unittest.skip("REWORK: nohtyP dicts don't store user-defined types")
    def test_setitem_atomic_at_resize(self):
        class Hashed(object):
            def __init__(self):
                self.hash_count = 0
                self.eq_count = 0
            def __hash__(self):
                self.hash_count += 1
                return 42
            def __eq__(self, other):
                self.eq_count += 1
                return id(self) == id(other)
        hashed1 = Hashed()
        # 5 items
        y = yp_dict({hashed1: 5, 0: 0, 1: 1, 2: 2, 3: 3})
        hashed2 = Hashed()
        # 6th item forces a resize
        y[hashed2] = []
        self.assertEqual(hashed1.hash_count, 1)
        self.assertEqual(hashed2.hash_count, 1)
        self.assertEqual(hashed1.eq_count + hashed2.eq_count, 1)

    def check_popitem(self, log2sizes):
        # yp_dict.popitem()
        for copymode in -1, +1:
            # -1: b has same structure as a
            # +1: b is a.copy()
            for log2size in log2sizes:
                size = 2**log2size
                a = yp_dict()
                b = yp_dict()
                for i in range(size):
                    a[repr(i)] = i
                    if copymode < 0:
                        b[repr(i)] = i
                if copymode > 0:
                    b = a.copy()
                for i in range(size):
                    ka, va = ta = a.popitem()
                    self.assertEqual(va, int(str(ka)))
                    kb, vb = tb = b.popitem()
                    self.assertEqual(vb, int(str(kb)))
                    self.assertFalse(yp_bool(copymode < 0 and ta != tb))
                self.assertFalse(a)
                self.assertFalse(b)

        d = yp_dict()
        self.assertRaises(KeyError, d.popitem)

    def test_popitem(self):
        self.check_popitem(range(9))

    @support.requires_resource('cpu')
    def test_popitem_cpu(self):
        self.check_popitem(range(9,12))

    def test_pop(self):
        # Tests for pop with specified key
        d = yp_dict()
        k, v = 'abc', 'def'
        d[k] = v
        self.assertRaises(KeyError, d.pop, 'ghi')

        self.assertEqual(d.pop(k), v)
        self.assertEqual(yp_len(d), 0)

        self.assertRaises(KeyError, d.pop, k)

        self.assertEqual(d.pop(k, v), v)
        d[k] = v
        self.assertEqual(d.pop(k, 1), v)

        self.assertRaises(TypeError, d.pop)

    @yp_unittest.skip("REWORK: nohtyP dicts don't store user-defined types")
    def test_pop_badobj(self):
        class Exc(Exception): pass

        class BadHash(object):
            fail = False
            def __hash__(self):
                if self.fail:
                    raise Exc()
                else:
                    return 42

        x = BadHash()
        d[x] = 42
        x.fail = True
        self.assertRaises(Exc, d.pop, x)

    @yp_unittest.skip( "TODO: Implement mutation detection in nohtyP?" )
    def test_mutating_iteration(self):
        # changing yp_dict size during iteration
        d = yp_dict()
        d[1] = 1
        with self.assertRaises(RuntimeError):
            for i in d:
                d[i+1] = 1

    @yp_unittest.skip("REWORK: nohtyP dicts don't store user-defined types")
    def test_mutating_lookup(self):
        # changing yp_dict during a lookup (issue #14417)
        class NastyKey:
            mutate_dict = None

            def __init__(self, value):
                self.value = value

            def __hash__(self):
                # hash collision!
                return 1

            def __eq__(self, other):
                if NastyKey.mutate_dict:
                    mydict, key = NastyKey.mutate_dict
                    NastyKey.mutate_dict = None
                    del mydict[key]
                return self.value == other.value

        key1 = NastyKey(1)
        key2 = NastyKey(2)
        d = yp_dict({key1: 1})
        NastyKey.mutate_dict = (d, key1)
        d[key2] = 2
        self.assertEqual(d, yp_dict({key2: 2}))

    @yp_unittest.skip( "TODO: Implement yp_str/yp_repr" )
    def test_repr(self):
        d = yp_dict()
        self.assertEqual(repr(d), '{}')
        d[1] = 2
        self.assertEqual(repr(d), '{1: 2}')
        d = yp_dict()
        d[1] = d
        self.assertEqual(repr(d), '{1: {...}}')

        class Exc(Exception): pass

        class BadRepr(object):
            def __repr__(self):
                raise Exc()

        d = yp_dict({1: BadRepr()})
        self.assertRaises(Exc, repr, d)

    def test_eq(self):
        self.assertEqual(yp_dict(), yp_dict())
        self.assertEqual(yp_dict({1: 2}), yp_dict({1: 2}))

    @yp_unittest.skip("REWORK: nohtyP dicts don't store user-defined types")
    def test_eq_badobj(self):
        class Exc(Exception): pass

        class BadCmp(object):
            def __eq__(self, other):
                raise Exc()
            def __hash__(self):
                return 1

        d1 = yp_dict({BadCmp(): 1})
        d2 = yp_dict({1: 1})

        with self.assertRaises(Exc):
            d1 == d2

    def test_keys_contained(self):
        self.helper_keys_contained(lambda x: x.keys())
        self.helper_keys_contained(lambda x: x.items())

    def helper_keys_contained(self, fn):
        # Test rich comparisons against yp_dict key views, which should behave the
        # same as sets.
        empty = fn(yp_dict())
        empty2 = fn(yp_dict())
        smaller = fn(yp_dict({1:1, 2:2}))
        larger = fn(yp_dict({1:1, 2:2, 3:3}))
        larger2 = fn(yp_dict({1:1, 2:2, 3:3}))
        larger3 = fn(yp_dict({4:1, 2:2, 3:3}))

        self.assertTrue(smaller <  larger)
        self.assertTrue(smaller <= larger)
        self.assertTrue(larger >  smaller)
        self.assertTrue(larger >= smaller)

        self.assertFalse(smaller >= larger)
        self.assertFalse(smaller >  larger)
        self.assertFalse(larger  <= smaller)
        self.assertFalse(larger  <  smaller)

        self.assertFalse(smaller <  larger3)
        self.assertFalse(smaller <= larger3)
        self.assertFalse(larger3 >  smaller)
        self.assertFalse(larger3 >= smaller)

        # Inequality strictness
        self.assertTrue(larger2 >= larger)
        self.assertTrue(larger2 <= larger)
        self.assertFalse(larger2 > larger)
        self.assertFalse(larger2 < larger)

        self.assertTrue(larger == larger2)
        self.assertTrue(smaller != larger)

        # There is an optimization on the zero-element case.
        self.assertTrue(empty == empty2)
        self.assertFalse(empty != empty2)
        self.assertFalse(empty == smaller)
        self.assertTrue(empty != smaller)

        # With the same size, an elementwise compare happens
        self.assertTrue(larger != larger3)
        self.assertFalse(larger == larger3)

    @yp_unittest.skip("REWORK: nohtyP dicts don't store user-defined types")
    def test_errors_in_view_containment_check(self):
        class C:
            def __eq__(self, other):
                raise RuntimeError

        d1 = yp_dict({1: C()})
        d2 = yp_dict({1: C()})
        with self.assertRaises(RuntimeError):
            d1.items() == d2.items()
        with self.assertRaises(RuntimeError):
            d1.items() != d2.items()
        with self.assertRaises(RuntimeError):
            d1.items() <= d2.items()
        with self.assertRaises(RuntimeError):
            d1.items() >= d2.items()

        d3 = yp_dict({1: C(), 2: C()})
        with self.assertRaises(RuntimeError):
            d2.items() < d3.items()
        with self.assertRaises(RuntimeError):
            d3.items() > d2.items()

    def test_dictview_set_operations_on_keys(self):
        k1 = yp_dict({1:1, 2:2}).keys()
        k2 = yp_dict({1:1, 2:2, 3:3}).keys()
        k3 = yp_dict({4:4}).keys()

        self.assertEqual(k1 - k2, set())
        self.assertEqual(k1 - k3, {1,2})
        self.assertEqual(k2 - k1, {3})
        self.assertEqual(k3 - k1, {4})
        self.assertEqual(k1 & k2, {1,2})
        self.assertEqual(k1 & k3, set())
        self.assertEqual(k1 | k2, {1,2,3})
        self.assertEqual(k1 ^ k2, {3})
        self.assertEqual(k1 ^ k3, {1,2,4})

    def test_dictview_set_operations_on_items(self):
        k1 = yp_dict({1:1, 2:2}).items()
        k2 = yp_dict({1:1, 2:2, 3:3}).items()
        k3 = yp_dict({4:4}).items()

        self.assertEqual(k1 - k2, set())
        self.assertEqual(k1 - k3, {(1,1), (2,2)})
        self.assertEqual(k2 - k1, {(3,3)})
        self.assertEqual(k3 - k1, {(4,4)})
        self.assertEqual(k1 & k2, {(1,1), (2,2)})
        self.assertEqual(k1 & k3, set())
        self.assertEqual(k1 | k2, {(1,1), (2,2), (3,3)})
        self.assertEqual(k1 ^ k2, {(3,3)})
        self.assertEqual(k1 ^ k3, {(1,1), (2,2), (4,4)})

    def test_dictview_mixed_set_operations(self):
        # Just a few for .keys()
        self.assertTrue(yp_dict({1:1}).keys() == {1})
        self.assertTrue({1} == yp_dict({1:1}).keys())
        self.assertEqual(yp_dict({1:1}).keys() | {2}, {1, 2})
        self.assertEqual({2} | yp_dict({1:1}).keys(), {1, 2})
        # And a few for .items()
        self.assertTrue(yp_dict({1:1}).items() == {(1,1)})
        self.assertTrue({(1,1)} == yp_dict({1:1}).items())
        self.assertEqual(yp_dict({1:1}).items() | {2}, {(1,1), 2})
        self.assertEqual({2} | yp_dict({1:1}).items(), {(1,1), 2})

    @yp_unittest.skip( "TODO: Implement __missing__ (or similar) in nohtyP?" )
    def test_missing(self):
        # Make sure yp_dict doesn't have a __missing__ method
        self.assertFalse(hasattr(yp_dict, "__missing__"))
        self.assertFalse(hasattr(yp_dict(), "__missing__"))
        # Test several cases:
        # (D) subclass defines __missing__ method returning a value
        # (E) subclass defines __missing__ method raising RuntimeError
        # (F) subclass sets __missing__ instance variable (no effect)
        # (G) subclass doesn't define __missing__ at a all
        class D(yp_dict):
            def __missing__(self, key):
                return 42
        d = D(yp_dict({1: 2, 3: 4}))
        self.assertEqual(d[1], 2)
        self.assertEqual(d[3], 4)
        self.assertNotIn(2, d)
        self.assertNotIn(2, d.keys())
        self.assertEqual(d[2], 42)

        class E(yp_dict):
            def __missing__(self, key):
                raise RuntimeError(key)
        e = E()
        with self.assertRaises(RuntimeError) as c:
            e[42]
        self.assertEqual(c.exception.args, (42,))

        class F(yp_dict):
            def __init__(self):
                # An instance variable __missing__ should have no effect
                self.__missing__ = lambda key: None
        f = F()
        with self.assertRaises(KeyError) as c:
            f[42]
        self.assertEqual(c.exception.args, (42,))

        class G(yp_dict):
            pass
        g = G()
        with self.assertRaises(KeyError) as c:
            g[42]
        self.assertEqual(c.exception.args, (42,))

    def test_tuple_keyerror(self):
        # SF #1576657
        d = yp_dict()
        with self.assertRaises(KeyError) as c:
            d[(1,)]
        #self.assertEqual(c.exception.args, ((1,),)) # not applicable to nohtyP

    @yp_unittest.skip("REWORK: nohtyP dicts don't store user-defined types")
    def test_bad_key(self):
        # Dictionary lookups should fail if __eq__() raises an exception.
        class CustomException(Exception):
            pass

        class BadDictKey:
            def __hash__(self):
                return hash(self.__class__)

            def __eq__(self, other):
                if isinstance(other, self.__class__):
                    raise CustomException
                return other

        d = yp_dict()
        x1 = BadDictKey()
        x2 = BadDictKey()
        d[x1] = 1
        for stmt in ['d[x2] = 2',
                     'z = d[x2]',
                     'x2 in d',
                     'd.get(x2)',
                     'd.setdefault(x2, 42)',
                     'd.pop(x2)',
                     'd.update({x2: 2})']:
            with self.assertRaises(CustomException):
                exec(stmt, locals())

    def test_resize1(self):
        # Dict resizing bug, found by Jack Jansen in 2.2 CVS development.
        # This version got an assert failure in debug build, infinite loop in
        # release build.  Unfortunately, provoking this kind of stuff requires
        # a mix of inserts and deletes hitting exactly the right hash codes in
        # exactly the right order, and I can't think of a randomized approach
        # that would be *likely* to hit a failing case in reasonable time.

        d = yp_dict()
        for i in range(5):
            d[i] = i
        for i in range(5):
            del d[i]
        for i in range(5, 9):  # i==8 was the problem
            d[i] = i

    @yp_unittest.skip("REWORK: nohtyP dicts don't store user-defined types")
    def test_resize2(self):
        # Another yp_dict resizing bug (SF bug #1456209).
        # This caused Segmentation faults or Illegal instructions.

        class X(object):
            def __hash__(self):
                return 5
            def __eq__(self, other):
                if resizing:
                    d.clear()
                return False
        d = yp_dict()
        resizing = False
        d[X()] = 1
        d[X()] = 2
        d[X()] = 3
        d[X()] = 4
        d[X()] = 5
        # now trigger a resize
        resizing = True
        d[9] = 6

    def test_empty_presized_dict_in_freelist(self):
        # Bug #3537: if an empty but presized yp_dict with a size larger
        # than 7 was in the freelist, it triggered an assertion failure
        with self.assertRaises(ZeroDivisionError):
            d = yp_dict({'a': 1 // 0, 'b': None, 'c': None, 'd': None, 'e': None,
                 'f': None, 'g': None, 'h': None})
        d = yp_dict()

    @yp_unittest.skip("Not applicable to nohtyP")
    def test_container_iterator(self):
        # Bug #3680: tp_traverse was not implemented for dictiter and
        # dictview objects.
        class C(object):
            pass
        views = (yp_dict.items, yp_dict.values, yp_dict.keys)
        for v in views:
            obj = C()
            ref = weakref.ref(obj)
            container = yp_dict({obj: 1})
            obj.v = v(container)
            obj.x = iter(obj.v)
            del obj, container
            gc.collect()
            self.assertIs(ref(), None, "Cycle was not collected")

    def _not_tracked(self, t):
        # Nested containers can take several collections to untrack
        gc.collect()
        gc.collect()
        self.assertFalse(gc.is_tracked(t), t)

    def _tracked(self, t):
        self.assertTrue(gc.is_tracked(t), t)
        gc.collect()
        gc.collect()
        self.assertTrue(gc.is_tracked(t), t)

    @yp_unittest.skip("Not applicable to nohtyP")
    @support.cpython_only
    def test_track_literals(self):
        # Test GC-optimization of yp_dict literals
        x, y, z, w = 1.5, "a", (1, None), []

        self._not_tracked(yp_dict())
        self._not_tracked(yp_dict({x:(), y:x, z:1}))
        self._not_tracked(yp_dict({1: "a", "b": 2}))
        self._not_tracked(yp_dict({1: 2, (None, True, False, ()): int}))
        self._not_tracked(yp_dict({1: object()}))

        # Dicts with mutable elements are always tracked, even if those
        # elements are not tracked right now.
        self._tracked(yp_dict({1: []}))
        self._tracked(yp_dict({1: ([],)}))
        self._tracked(yp_dict({1: yp_dict()}))
        self._tracked(yp_dict({1: set()}))

    @yp_unittest.skip("Not applicable to nohtyP")
    @support.cpython_only
    def test_track_dynamic(self):
        # Test GC-optimization of dynamically-created dicts
        class MyObject(object):
            pass
        x, y, z, w, o = 1.5, "a", (1, object()), [], MyObject()

        d = yp_dict()
        self._not_tracked(d)
        d[1] = "a"
        self._not_tracked(d)
        d[y] = 2
        self._not_tracked(d)
        d[z] = 3
        self._not_tracked(d)
        self._not_tracked(d.copy())
        d[4] = w
        self._tracked(d)
        self._tracked(d.copy())
        d[4] = None
        self._not_tracked(d)
        self._not_tracked(d.copy())

        # dd isn't tracked right now, but it may mutate and therefore d
        # which contains it must be tracked.
        d = yp_dict()
        dd = yp_dict()
        d[1] = dd
        self._not_tracked(dd)
        self._tracked(d)
        dd[1] = d
        self._tracked(dd)

        d = yp_dict.fromkeys([x, y, z])
        self._not_tracked(d)
        dd = yp_dict()
        dd.update(d)
        self._not_tracked(dd)
        d = yp_dict.fromkeys([x, y, z, o])
        self._tracked(d)
        dd = yp_dict()
        dd.update(d)
        self._tracked(dd)

        d = yp_dict(x=x, y=y, z=z)
        self._not_tracked(d)
        d = yp_dict(x=x, y=y, z=z, w=w)
        self._tracked(d)
        d = yp_dict()
        d.update(x=x, y=y, z=z)
        self._not_tracked(d)
        d.update(w=w)
        self._tracked(d)

        d = yp_dict([(x, y), (z, 1)])
        self._not_tracked(d)
        d = yp_dict([(x, y), (z, w)])
        self._tracked(d)
        d = yp_dict()
        d.update([(x, y), (z, 1)])
        self._not_tracked(d)
        d.update([(x, y), (z, w)])
        self._tracked(d)

    @yp_unittest.skip("Not applicable to nohtyP")
    @support.cpython_only
    def test_track_subtypes(self):
        # Dict subtypes are always tracked
        class MyDict(yp_dict):
            pass
        self._tracked(MyDict())

    @yp_unittest.skip( "TODO: Implement pickling in nohtyP" )
    def test_iterator_pickling(self):
        data = yp_dict({1:"a", 2:"b", 3:"c"})
        it = iter(data)
        d = pickle.dumps(it)
        it = pickle.loads(d)
        self.assertEqual(sorted(it), sorted(data))

        it = pickle.loads(d)
        try:
            drop = next(it)
        except StopIteration:
            return
        d = pickle.dumps(it)
        it = pickle.loads(d)
        del data[drop]
        self.assertEqual(sorted(it), sorted(data))

    @yp_unittest.skip( "TODO: Implement pickling in nohtyP" )
    def test_itemiterator_pickling(self):
        data = yp_dict({1:"a", 2:"b", 3:"c"})
        # dictviews aren't picklable, only their iterators
        itorg = iter(data.items())
        d = pickle.dumps(itorg)
        it = pickle.loads(d)
        # note that the type of type of the unpickled iterator
        # is not necessarily the same as the original.  It is
        # merely an object supporting the iterator protocol, yielding
        # the same objects as the original one.
        # self.assertEqual(type(itorg), type(it))
        self.assertTrue(isinstance(it, collections.abc.Iterator))
        self.assertEqual(yp_dict(it), data)

        it = pickle.loads(d)
        drop = next(it)
        d = pickle.dumps(it)
        it = pickle.loads(d)
        del data[drop[0]]
        self.assertEqual(yp_dict(it), data)

    @yp_unittest.skip( "TODO: Implement pickling in nohtyP" )
    def test_valuesiterator_pickling(self):
        data = yp_dict({1:"a", 2:"b", 3:"c"})
        # data.values() isn't picklable, only its iterator
        it = iter(data.values())
        d = pickle.dumps(it)
        it = pickle.loads(d)
        self.assertEqual(sorted(list(it)), sorted(list(data.values())))

        it = pickle.loads(d)
        drop = next(it)
        d = pickle.dumps(it)
        it = pickle.loads(d)
        values = list(it) + [drop]
        self.assertEqual(sorted(values), sorted(list(data.values())))

    @yp_unittest.skip("Not applicable to nohtyP")
    def test_instance_dict_getattr_str_subclass(self):
        class Foo:
            def __init__(self, msg):
                self.msg = msg
        f = Foo('123')
        class _str(str):
            pass
        self.assertEqual(f.msg, getattr(f, _str('msg')))
        self.assertEqual(f.msg, f.__dict__[_str('msg')])

    @yp_unittest.skip("Not applicable to nohtyP")
    def test_object_set_item_single_instance_non_str_key(self):
        class Foo: pass
        f = Foo()
        f.__dict__[1] = 1
        f.a = 'a'
        self.assertEqual(f.__dict__, yp_dict({1:1, 'a':'a'}))

from yp_test import mapping_tests

class GeneralMappingTests(mapping_tests.BasicTestMappingProtocol):
    type2test = yp_dict

class Dict(yp_dict):
    pass

@yp_unittest.skip("Not applicable to nohtyP")
class SubclassMappingTests(mapping_tests.BasicTestMappingProtocol):
    type2test = Dict

def test_main():
    support.run_unittest(
        DictTest,
        GeneralMappingTests,
        SubclassMappingTests,
    )

if __name__ == "__main__":
    test_main()
=======
import unittest
from test import support

import collections, random, string
import collections.abc
import gc, weakref
import pickle


class DictTest(unittest.TestCase):

    def test_invalid_keyword_arguments(self):
        class Custom(dict):
            pass
        for invalid in {1 : 2}, Custom({1 : 2}):
            with self.assertRaises(TypeError):
                dict(**invalid)
            with self.assertRaises(TypeError):
                {}.update(**invalid)

    def test_constructor(self):
        # calling built-in types without argument must return empty
        self.assertEqual(dict(), {})
        self.assertIsNot(dict(), {})

    def test_literal_constructor(self):
        # check literal constructor for different sized dicts
        # (to exercise the BUILD_MAP oparg).
        for n in (0, 1, 6, 256, 400):
            items = [(''.join(random.sample(string.ascii_letters, 8)), i)
                     for i in range(n)]
            random.shuffle(items)
            formatted_items = ('{!r}: {:d}'.format(k, v) for k, v in items)
            dictliteral = '{' + ', '.join(formatted_items) + '}'
            self.assertEqual(eval(dictliteral), dict(items))

    def test_bool(self):
        self.assertIs(not {}, True)
        self.assertTrue({1: 2})
        self.assertIs(bool({}), False)
        self.assertIs(bool({1: 2}), True)

    def test_keys(self):
        d = {}
        self.assertEqual(set(d.keys()), set())
        d = {'a': 1, 'b': 2}
        k = d.keys()
        self.assertEqual(set(k), {'a', 'b'})
        self.assertIn('a', k)
        self.assertIn('b', k)
        self.assertIn('a', d)
        self.assertIn('b', d)
        self.assertRaises(TypeError, d.keys, None)
        self.assertEqual(repr(dict(a=1).keys()), "dict_keys(['a'])")

    def test_values(self):
        d = {}
        self.assertEqual(set(d.values()), set())
        d = {1:2}
        self.assertEqual(set(d.values()), {2})
        self.assertRaises(TypeError, d.values, None)
        self.assertEqual(repr(dict(a=1).values()), "dict_values([1])")

    def test_items(self):
        d = {}
        self.assertEqual(set(d.items()), set())

        d = {1:2}
        self.assertEqual(set(d.items()), {(1, 2)})
        self.assertRaises(TypeError, d.items, None)
        self.assertEqual(repr(dict(a=1).items()), "dict_items([('a', 1)])")

    def test_contains(self):
        d = {}
        self.assertNotIn('a', d)
        self.assertFalse('a' in d)
        self.assertTrue('a' not in d)
        d = {'a': 1, 'b': 2}
        self.assertIn('a', d)
        self.assertIn('b', d)
        self.assertNotIn('c', d)

        self.assertRaises(TypeError, d.__contains__)

    def test_len(self):
        d = {}
        self.assertEqual(len(d), 0)
        d = {'a': 1, 'b': 2}
        self.assertEqual(len(d), 2)

    def test_getitem(self):
        d = {'a': 1, 'b': 2}
        self.assertEqual(d['a'], 1)
        self.assertEqual(d['b'], 2)
        d['c'] = 3
        d['a'] = 4
        self.assertEqual(d['c'], 3)
        self.assertEqual(d['a'], 4)
        del d['b']
        self.assertEqual(d, {'a': 4, 'c': 3})

        self.assertRaises(TypeError, d.__getitem__)

        class BadEq(object):
            def __eq__(self, other):
                raise Exc()
            def __hash__(self):
                return 24

        d = {}
        d[BadEq()] = 42
        self.assertRaises(KeyError, d.__getitem__, 23)

        class Exc(Exception): pass

        class BadHash(object):
            fail = False
            def __hash__(self):
                if self.fail:
                    raise Exc()
                else:
                    return 42

        x = BadHash()
        d[x] = 42
        x.fail = True
        self.assertRaises(Exc, d.__getitem__, x)

    def test_clear(self):
        d = {1:1, 2:2, 3:3}
        d.clear()
        self.assertEqual(d, {})

        self.assertRaises(TypeError, d.clear, None)

    def test_update(self):
        d = {}
        d.update({1:100})
        d.update({2:20})
        d.update({1:1, 2:2, 3:3})
        self.assertEqual(d, {1:1, 2:2, 3:3})

        d.update()
        self.assertEqual(d, {1:1, 2:2, 3:3})

        self.assertRaises((TypeError, AttributeError), d.update, None)

        class SimpleUserDict:
            def __init__(self):
                self.d = {1:1, 2:2, 3:3}
            def keys(self):
                return self.d.keys()
            def __getitem__(self, i):
                return self.d[i]
        d.clear()
        d.update(SimpleUserDict())
        self.assertEqual(d, {1:1, 2:2, 3:3})

        class Exc(Exception): pass

        d.clear()
        class FailingUserDict:
            def keys(self):
                raise Exc
        self.assertRaises(Exc, d.update, FailingUserDict())

        class FailingUserDict:
            def keys(self):
                class BogonIter:
                    def __init__(self):
                        self.i = 1
                    def __iter__(self):
                        return self
                    def __next__(self):
                        if self.i:
                            self.i = 0
                            return 'a'
                        raise Exc
                return BogonIter()
            def __getitem__(self, key):
                return key
        self.assertRaises(Exc, d.update, FailingUserDict())

        class FailingUserDict:
            def keys(self):
                class BogonIter:
                    def __init__(self):
                        self.i = ord('a')
                    def __iter__(self):
                        return self
                    def __next__(self):
                        if self.i <= ord('z'):
                            rtn = chr(self.i)
                            self.i += 1
                            return rtn
                        raise StopIteration
                return BogonIter()
            def __getitem__(self, key):
                raise Exc
        self.assertRaises(Exc, d.update, FailingUserDict())

        class badseq(object):
            def __iter__(self):
                return self
            def __next__(self):
                raise Exc()

        self.assertRaises(Exc, {}.update, badseq())

        self.assertRaises(ValueError, {}.update, [(1, 2, 3)])

    def test_fromkeys(self):
        self.assertEqual(dict.fromkeys('abc'), {'a':None, 'b':None, 'c':None})
        d = {}
        self.assertIsNot(d.fromkeys('abc'), d)
        self.assertEqual(d.fromkeys('abc'), {'a':None, 'b':None, 'c':None})
        self.assertEqual(d.fromkeys((4,5),0), {4:0, 5:0})
        self.assertEqual(d.fromkeys([]), {})
        def g():
            yield 1
        self.assertEqual(d.fromkeys(g()), {1:None})
        self.assertRaises(TypeError, {}.fromkeys, 3)
        class dictlike(dict): pass
        self.assertEqual(dictlike.fromkeys('a'), {'a':None})
        self.assertEqual(dictlike().fromkeys('a'), {'a':None})
        self.assertIsInstance(dictlike.fromkeys('a'), dictlike)
        self.assertIsInstance(dictlike().fromkeys('a'), dictlike)
        class mydict(dict):
            def __new__(cls):
                return collections.UserDict()
        ud = mydict.fromkeys('ab')
        self.assertEqual(ud, {'a':None, 'b':None})
        self.assertIsInstance(ud, collections.UserDict)
        self.assertRaises(TypeError, dict.fromkeys)

        class Exc(Exception): pass

        class baddict1(dict):
            def __init__(self):
                raise Exc()

        self.assertRaises(Exc, baddict1.fromkeys, [1])

        class BadSeq(object):
            def __iter__(self):
                return self
            def __next__(self):
                raise Exc()

        self.assertRaises(Exc, dict.fromkeys, BadSeq())

        class baddict2(dict):
            def __setitem__(self, key, value):
                raise Exc()

        self.assertRaises(Exc, baddict2.fromkeys, [1])

        # test fast path for dictionary inputs
        d = dict(zip(range(6), range(6)))
        self.assertEqual(dict.fromkeys(d, 0), dict(zip(range(6), [0]*6)))

        class baddict3(dict):
            def __new__(cls):
                return d
        d = {i : i for i in range(10)}
        res = d.copy()
        res.update(a=None, b=None, c=None)
        self.assertEqual(baddict3.fromkeys({"a", "b", "c"}), res)

    def test_copy(self):
        d = {1:1, 2:2, 3:3}
        self.assertEqual(d.copy(), {1:1, 2:2, 3:3})
        self.assertEqual({}.copy(), {})
        self.assertRaises(TypeError, d.copy, None)

    def test_get(self):
        d = {}
        self.assertIs(d.get('c'), None)
        self.assertEqual(d.get('c', 3), 3)
        d = {'a': 1, 'b': 2}
        self.assertIs(d.get('c'), None)
        self.assertEqual(d.get('c', 3), 3)
        self.assertEqual(d.get('a'), 1)
        self.assertEqual(d.get('a', 3), 1)
        self.assertRaises(TypeError, d.get)
        self.assertRaises(TypeError, d.get, None, None, None)

    def test_setdefault(self):
        # dict.setdefault()
        d = {}
        self.assertIs(d.setdefault('key0'), None)
        d.setdefault('key0', [])
        self.assertIs(d.setdefault('key0'), None)
        d.setdefault('key', []).append(3)
        self.assertEqual(d['key'][0], 3)
        d.setdefault('key', []).append(4)
        self.assertEqual(len(d['key']), 2)
        self.assertRaises(TypeError, d.setdefault)

        class Exc(Exception): pass

        class BadHash(object):
            fail = False
            def __hash__(self):
                if self.fail:
                    raise Exc()
                else:
                    return 42

        x = BadHash()
        d[x] = 42
        x.fail = True
        self.assertRaises(Exc, d.setdefault, x, [])

    def test_setdefault_atomic(self):
        # Issue #13521: setdefault() calls __hash__ and __eq__ only once.
        class Hashed(object):
            def __init__(self):
                self.hash_count = 0
                self.eq_count = 0
            def __hash__(self):
                self.hash_count += 1
                return 42
            def __eq__(self, other):
                self.eq_count += 1
                return id(self) == id(other)
        hashed1 = Hashed()
        y = {hashed1: 5}
        hashed2 = Hashed()
        y.setdefault(hashed2, [])
        self.assertEqual(hashed1.hash_count, 1)
        self.assertEqual(hashed2.hash_count, 1)
        self.assertEqual(hashed1.eq_count + hashed2.eq_count, 1)

    def test_setitem_atomic_at_resize(self):
        class Hashed(object):
            def __init__(self):
                self.hash_count = 0
                self.eq_count = 0
            def __hash__(self):
                self.hash_count += 1
                return 42
            def __eq__(self, other):
                self.eq_count += 1
                return id(self) == id(other)
        hashed1 = Hashed()
        # 5 items
        y = {hashed1: 5, 0: 0, 1: 1, 2: 2, 3: 3}
        hashed2 = Hashed()
        # 6th item forces a resize
        y[hashed2] = []
        self.assertEqual(hashed1.hash_count, 1)
        self.assertEqual(hashed2.hash_count, 1)
        self.assertEqual(hashed1.eq_count + hashed2.eq_count, 1)

    def test_popitem(self):
        # dict.popitem()
        for copymode in -1, +1:
            # -1: b has same structure as a
            # +1: b is a.copy()
            for log2size in range(12):
                size = 2**log2size
                a = {}
                b = {}
                for i in range(size):
                    a[repr(i)] = i
                    if copymode < 0:
                        b[repr(i)] = i
                if copymode > 0:
                    b = a.copy()
                for i in range(size):
                    ka, va = ta = a.popitem()
                    self.assertEqual(va, int(ka))
                    kb, vb = tb = b.popitem()
                    self.assertEqual(vb, int(kb))
                    self.assertFalse(copymode < 0 and ta != tb)
                self.assertFalse(a)
                self.assertFalse(b)

        d = {}
        self.assertRaises(KeyError, d.popitem)

    def test_pop(self):
        # Tests for pop with specified key
        d = {}
        k, v = 'abc', 'def'
        d[k] = v
        self.assertRaises(KeyError, d.pop, 'ghi')

        self.assertEqual(d.pop(k), v)
        self.assertEqual(len(d), 0)

        self.assertRaises(KeyError, d.pop, k)

        self.assertEqual(d.pop(k, v), v)
        d[k] = v
        self.assertEqual(d.pop(k, 1), v)

        self.assertRaises(TypeError, d.pop)

        class Exc(Exception): pass

        class BadHash(object):
            fail = False
            def __hash__(self):
                if self.fail:
                    raise Exc()
                else:
                    return 42

        x = BadHash()
        d[x] = 42
        x.fail = True
        self.assertRaises(Exc, d.pop, x)

    def test_mutating_iteration(self):
        # changing dict size during iteration
        d = {}
        d[1] = 1
        with self.assertRaises(RuntimeError):
            for i in d:
                d[i+1] = 1

    def test_mutating_lookup(self):
        # changing dict during a lookup (issue #14417)
        class NastyKey:
            mutate_dict = None

            def __init__(self, value):
                self.value = value

            def __hash__(self):
                # hash collision!
                return 1

            def __eq__(self, other):
                if NastyKey.mutate_dict:
                    mydict, key = NastyKey.mutate_dict
                    NastyKey.mutate_dict = None
                    del mydict[key]
                return self.value == other.value

        key1 = NastyKey(1)
        key2 = NastyKey(2)
        d = {key1: 1}
        NastyKey.mutate_dict = (d, key1)
        d[key2] = 2
        self.assertEqual(d, {key2: 2})

    def test_repr(self):
        d = {}
        self.assertEqual(repr(d), '{}')
        d[1] = 2
        self.assertEqual(repr(d), '{1: 2}')
        d = {}
        d[1] = d
        self.assertEqual(repr(d), '{1: {...}}')

        class Exc(Exception): pass

        class BadRepr(object):
            def __repr__(self):
                raise Exc()

        d = {1: BadRepr()}
        self.assertRaises(Exc, repr, d)

    def test_eq(self):
        self.assertEqual({}, {})
        self.assertEqual({1: 2}, {1: 2})

        class Exc(Exception): pass

        class BadCmp(object):
            def __eq__(self, other):
                raise Exc()
            def __hash__(self):
                return 1

        d1 = {BadCmp(): 1}
        d2 = {1: 1}

        with self.assertRaises(Exc):
            d1 == d2

    def test_keys_contained(self):
        self.helper_keys_contained(lambda x: x.keys())
        self.helper_keys_contained(lambda x: x.items())

    def helper_keys_contained(self, fn):
        # Test rich comparisons against dict key views, which should behave the
        # same as sets.
        empty = fn(dict())
        empty2 = fn(dict())
        smaller = fn({1:1, 2:2})
        larger = fn({1:1, 2:2, 3:3})
        larger2 = fn({1:1, 2:2, 3:3})
        larger3 = fn({4:1, 2:2, 3:3})

        self.assertTrue(smaller <  larger)
        self.assertTrue(smaller <= larger)
        self.assertTrue(larger >  smaller)
        self.assertTrue(larger >= smaller)

        self.assertFalse(smaller >= larger)
        self.assertFalse(smaller >  larger)
        self.assertFalse(larger  <= smaller)
        self.assertFalse(larger  <  smaller)

        self.assertFalse(smaller <  larger3)
        self.assertFalse(smaller <= larger3)
        self.assertFalse(larger3 >  smaller)
        self.assertFalse(larger3 >= smaller)

        # Inequality strictness
        self.assertTrue(larger2 >= larger)
        self.assertTrue(larger2 <= larger)
        self.assertFalse(larger2 > larger)
        self.assertFalse(larger2 < larger)

        self.assertTrue(larger == larger2)
        self.assertTrue(smaller != larger)

        # There is an optimization on the zero-element case.
        self.assertTrue(empty == empty2)
        self.assertFalse(empty != empty2)
        self.assertFalse(empty == smaller)
        self.assertTrue(empty != smaller)

        # With the same size, an elementwise compare happens
        self.assertTrue(larger != larger3)
        self.assertFalse(larger == larger3)

    def test_errors_in_view_containment_check(self):
        class C:
            def __eq__(self, other):
                raise RuntimeError

        d1 = {1: C()}
        d2 = {1: C()}
        with self.assertRaises(RuntimeError):
            d1.items() == d2.items()
        with self.assertRaises(RuntimeError):
            d1.items() != d2.items()
        with self.assertRaises(RuntimeError):
            d1.items() <= d2.items()
        with self.assertRaises(RuntimeError):
            d1.items() >= d2.items()

        d3 = {1: C(), 2: C()}
        with self.assertRaises(RuntimeError):
            d2.items() < d3.items()
        with self.assertRaises(RuntimeError):
            d3.items() > d2.items()

    def test_dictview_set_operations_on_keys(self):
        k1 = {1:1, 2:2}.keys()
        k2 = {1:1, 2:2, 3:3}.keys()
        k3 = {4:4}.keys()

        self.assertEqual(k1 - k2, set())
        self.assertEqual(k1 - k3, {1,2})
        self.assertEqual(k2 - k1, {3})
        self.assertEqual(k3 - k1, {4})
        self.assertEqual(k1 & k2, {1,2})
        self.assertEqual(k1 & k3, set())
        self.assertEqual(k1 | k2, {1,2,3})
        self.assertEqual(k1 ^ k2, {3})
        self.assertEqual(k1 ^ k3, {1,2,4})

    def test_dictview_set_operations_on_items(self):
        k1 = {1:1, 2:2}.items()
        k2 = {1:1, 2:2, 3:3}.items()
        k3 = {4:4}.items()

        self.assertEqual(k1 - k2, set())
        self.assertEqual(k1 - k3, {(1,1), (2,2)})
        self.assertEqual(k2 - k1, {(3,3)})
        self.assertEqual(k3 - k1, {(4,4)})
        self.assertEqual(k1 & k2, {(1,1), (2,2)})
        self.assertEqual(k1 & k3, set())
        self.assertEqual(k1 | k2, {(1,1), (2,2), (3,3)})
        self.assertEqual(k1 ^ k2, {(3,3)})
        self.assertEqual(k1 ^ k3, {(1,1), (2,2), (4,4)})

    def test_dictview_mixed_set_operations(self):
        # Just a few for .keys()
        self.assertTrue({1:1}.keys() == {1})
        self.assertTrue({1} == {1:1}.keys())
        self.assertEqual({1:1}.keys() | {2}, {1, 2})
        self.assertEqual({2} | {1:1}.keys(), {1, 2})
        # And a few for .items()
        self.assertTrue({1:1}.items() == {(1,1)})
        self.assertTrue({(1,1)} == {1:1}.items())
        self.assertEqual({1:1}.items() | {2}, {(1,1), 2})
        self.assertEqual({2} | {1:1}.items(), {(1,1), 2})

    def test_missing(self):
        # Make sure dict doesn't have a __missing__ method
        self.assertFalse(hasattr(dict, "__missing__"))
        self.assertFalse(hasattr({}, "__missing__"))
        # Test several cases:
        # (D) subclass defines __missing__ method returning a value
        # (E) subclass defines __missing__ method raising RuntimeError
        # (F) subclass sets __missing__ instance variable (no effect)
        # (G) subclass doesn't define __missing__ at a all
        class D(dict):
            def __missing__(self, key):
                return 42
        d = D({1: 2, 3: 4})
        self.assertEqual(d[1], 2)
        self.assertEqual(d[3], 4)
        self.assertNotIn(2, d)
        self.assertNotIn(2, d.keys())
        self.assertEqual(d[2], 42)

        class E(dict):
            def __missing__(self, key):
                raise RuntimeError(key)
        e = E()
        with self.assertRaises(RuntimeError) as c:
            e[42]
        self.assertEqual(c.exception.args, (42,))

        class F(dict):
            def __init__(self):
                # An instance variable __missing__ should have no effect
                self.__missing__ = lambda key: None
        f = F()
        with self.assertRaises(KeyError) as c:
            f[42]
        self.assertEqual(c.exception.args, (42,))

        class G(dict):
            pass
        g = G()
        with self.assertRaises(KeyError) as c:
            g[42]
        self.assertEqual(c.exception.args, (42,))

    def test_tuple_keyerror(self):
        # SF #1576657
        d = {}
        with self.assertRaises(KeyError) as c:
            d[(1,)]
        self.assertEqual(c.exception.args, ((1,),))

    def test_bad_key(self):
        # Dictionary lookups should fail if __eq__() raises an exception.
        class CustomException(Exception):
            pass

        class BadDictKey:
            def __hash__(self):
                return hash(self.__class__)

            def __eq__(self, other):
                if isinstance(other, self.__class__):
                    raise CustomException
                return other

        d = {}
        x1 = BadDictKey()
        x2 = BadDictKey()
        d[x1] = 1
        for stmt in ['d[x2] = 2',
                     'z = d[x2]',
                     'x2 in d',
                     'd.get(x2)',
                     'd.setdefault(x2, 42)',
                     'd.pop(x2)',
                     'd.update({x2: 2})']:
            with self.assertRaises(CustomException):
                exec(stmt, locals())

    def test_resize1(self):
        # Dict resizing bug, found by Jack Jansen in 2.2 CVS development.
        # This version got an assert failure in debug build, infinite loop in
        # release build.  Unfortunately, provoking this kind of stuff requires
        # a mix of inserts and deletes hitting exactly the right hash codes in
        # exactly the right order, and I can't think of a randomized approach
        # that would be *likely* to hit a failing case in reasonable time.

        d = {}
        for i in range(5):
            d[i] = i
        for i in range(5):
            del d[i]
        for i in range(5, 9):  # i==8 was the problem
            d[i] = i

    def test_resize2(self):
        # Another dict resizing bug (SF bug #1456209).
        # This caused Segmentation faults or Illegal instructions.

        class X(object):
            def __hash__(self):
                return 5
            def __eq__(self, other):
                if resizing:
                    d.clear()
                return False
        d = {}
        resizing = False
        d[X()] = 1
        d[X()] = 2
        d[X()] = 3
        d[X()] = 4
        d[X()] = 5
        # now trigger a resize
        resizing = True
        d[9] = 6

    def test_empty_presized_dict_in_freelist(self):
        # Bug #3537: if an empty but presized dict with a size larger
        # than 7 was in the freelist, it triggered an assertion failure
        with self.assertRaises(ZeroDivisionError):
            d = {'a': 1 // 0, 'b': None, 'c': None, 'd': None, 'e': None,
                 'f': None, 'g': None, 'h': None}
        d = {}

    def test_container_iterator(self):
        # Bug #3680: tp_traverse was not implemented for dictiter and
        # dictview objects.
        class C(object):
            pass
        views = (dict.items, dict.values, dict.keys)
        for v in views:
            obj = C()
            ref = weakref.ref(obj)
            container = {obj: 1}
            obj.v = v(container)
            obj.x = iter(obj.v)
            del obj, container
            gc.collect()
            self.assertIs(ref(), None, "Cycle was not collected")

    def _not_tracked(self, t):
        # Nested containers can take several collections to untrack
        gc.collect()
        gc.collect()
        self.assertFalse(gc.is_tracked(t), t)

    def _tracked(self, t):
        self.assertTrue(gc.is_tracked(t), t)
        gc.collect()
        gc.collect()
        self.assertTrue(gc.is_tracked(t), t)

    @support.cpython_only
    def test_track_literals(self):
        # Test GC-optimization of dict literals
        x, y, z, w = 1.5, "a", (1, None), []

        self._not_tracked({})
        self._not_tracked({x:(), y:x, z:1})
        self._not_tracked({1: "a", "b": 2})
        self._not_tracked({1: 2, (None, True, False, ()): int})
        self._not_tracked({1: object()})

        # Dicts with mutable elements are always tracked, even if those
        # elements are not tracked right now.
        self._tracked({1: []})
        self._tracked({1: ([],)})
        self._tracked({1: {}})
        self._tracked({1: set()})

    @support.cpython_only
    def test_track_dynamic(self):
        # Test GC-optimization of dynamically-created dicts
        class MyObject(object):
            pass
        x, y, z, w, o = 1.5, "a", (1, object()), [], MyObject()

        d = dict()
        self._not_tracked(d)
        d[1] = "a"
        self._not_tracked(d)
        d[y] = 2
        self._not_tracked(d)
        d[z] = 3
        self._not_tracked(d)
        self._not_tracked(d.copy())
        d[4] = w
        self._tracked(d)
        self._tracked(d.copy())
        d[4] = None
        self._not_tracked(d)
        self._not_tracked(d.copy())

        # dd isn't tracked right now, but it may mutate and therefore d
        # which contains it must be tracked.
        d = dict()
        dd = dict()
        d[1] = dd
        self._not_tracked(dd)
        self._tracked(d)
        dd[1] = d
        self._tracked(dd)

        d = dict.fromkeys([x, y, z])
        self._not_tracked(d)
        dd = dict()
        dd.update(d)
        self._not_tracked(dd)
        d = dict.fromkeys([x, y, z, o])
        self._tracked(d)
        dd = dict()
        dd.update(d)
        self._tracked(dd)

        d = dict(x=x, y=y, z=z)
        self._not_tracked(d)
        d = dict(x=x, y=y, z=z, w=w)
        self._tracked(d)
        d = dict()
        d.update(x=x, y=y, z=z)
        self._not_tracked(d)
        d.update(w=w)
        self._tracked(d)

        d = dict([(x, y), (z, 1)])
        self._not_tracked(d)
        d = dict([(x, y), (z, w)])
        self._tracked(d)
        d = dict()
        d.update([(x, y), (z, 1)])
        self._not_tracked(d)
        d.update([(x, y), (z, w)])
        self._tracked(d)

    @support.cpython_only
    def test_track_subtypes(self):
        # Dict subtypes are always tracked
        class MyDict(dict):
            pass
        self._tracked(MyDict())

    def test_iterator_pickling(self):
        data = {1:"a", 2:"b", 3:"c"}
        it = iter(data)
        d = pickle.dumps(it)
        it = pickle.loads(d)
        self.assertEqual(sorted(it), sorted(data))

        it = pickle.loads(d)
        try:
            drop = next(it)
        except StopIteration:
            return
        d = pickle.dumps(it)
        it = pickle.loads(d)
        del data[drop]
        self.assertEqual(sorted(it), sorted(data))

    def test_itemiterator_pickling(self):
        data = {1:"a", 2:"b", 3:"c"}
        # dictviews aren't picklable, only their iterators
        itorg = iter(data.items())
        d = pickle.dumps(itorg)
        it = pickle.loads(d)
        # note that the type of type of the unpickled iterator
        # is not necessarily the same as the original.  It is
        # merely an object supporting the iterator protocol, yielding
        # the same objects as the original one.
        # self.assertEqual(type(itorg), type(it))
        self.assertTrue(isinstance(it, collections.abc.Iterator))
        self.assertEqual(dict(it), data)

        it = pickle.loads(d)
        drop = next(it)
        d = pickle.dumps(it)
        it = pickle.loads(d)
        del data[drop[0]]
        self.assertEqual(dict(it), data)

    def test_valuesiterator_pickling(self):
        data = {1:"a", 2:"b", 3:"c"}
        # data.values() isn't picklable, only its iterator
        it = iter(data.values())
        d = pickle.dumps(it)
        it = pickle.loads(d)
        self.assertEqual(sorted(list(it)), sorted(list(data.values())))

        it = pickle.loads(d)
        drop = next(it)
        d = pickle.dumps(it)
        it = pickle.loads(d)
        values = list(it) + [drop]
        self.assertEqual(sorted(values), sorted(list(data.values())))

    def test_instance_dict_getattr_str_subclass(self):
        class Foo:
            def __init__(self, msg):
                self.msg = msg
        f = Foo('123')
        class _str(str):
            pass
        self.assertEqual(f.msg, getattr(f, _str('msg')))
        self.assertEqual(f.msg, f.__dict__[_str('msg')])

    def test_object_set_item_single_instance_non_str_key(self):
        class Foo: pass
        f = Foo()
        f.__dict__[1] = 1
        f.a = 'a'
        self.assertEqual(f.__dict__, {1:1, 'a':'a'})

    def check_reentrant_insertion(self, mutate):
        # This object will trigger mutation of the dict when replaced
        # by another value.  Note this relies on refcounting: the test
        # won't achieve its purpose on fully-GCed Python implementations.
        class Mutating:
            def __del__(self):
                mutate(d)

        d = {k: Mutating() for k in 'abcdefghijklmnopqr'}
        for k in list(d):
            d[k] = k

    def test_reentrant_insertion(self):
        # Reentrant insertion shouldn't crash (see issue #22653)
        def mutate(d):
            d['b'] = 5
        self.check_reentrant_insertion(mutate)

        def mutate(d):
            d.update(self.__dict__)
            d.clear()
        self.check_reentrant_insertion(mutate)

        def mutate(d):
            while d:
                d.popitem()
        self.check_reentrant_insertion(mutate)


from test import mapping_tests

class GeneralMappingTests(mapping_tests.BasicTestMappingProtocol):
    type2test = dict

class Dict(dict):
    pass

class SubclassMappingTests(mapping_tests.BasicTestMappingProtocol):
    type2test = Dict

def test_main():
    support.run_unittest(
        DictTest,
        GeneralMappingTests,
        SubclassMappingTests,
    )

if __name__ == "__main__":
    test_main()
>>>>>>> 01dcc4dd
<|MERGE_RESOLUTION|>--- conflicted
+++ resolved
@@ -1,1958 +1,1001 @@
-<<<<<<< HEAD
-from yp import *
-from yp_test import yp_unittest
-from yp_test import support
-
-import collections, random, string
-import collections.abc
-import gc, weakref
-import pickle
-
-# Extra assurance that we're not accidentally testing Python's dict
-def dict( *args, **kwargs ): raise NotImplementedError( "convert script to yp_dict here" )
-
-
-class DictTest(yp_unittest.TestCase):
-
-    @yp_unittest.skip("Not applicable to nohtyP")
-    def test_invalid_keyword_arguments(self):
-        class Custom(dict):
-            pass
-        for invalid in {1 : 2}, Custom({1 : 2}):
-            with self.assertRaises(TypeError):
-                yp_dict(**invalid)
-            with self.assertRaises(TypeError):
-                yp_dict().update(**invalid)
-
-    def test_constructor(self):
-        # calling built-in types without argument must return empty
-        self.assertEqual(yp_len(yp_dict()), 0)
-        self.assertIsNot(yp_dict(), yp_dict())
-
-    def test_literal_constructor(self):
-        # check literal constructor for different sized dicts
-        # (to exercise the BUILD_MAP oparg).
-        for n in (0, 1, 6, 256, 400):
-            items = [(''.join(random.sample(string.ascii_letters, 8)), i)
-                     for i in range(n)]
-            random.shuffle(items)
-            formatted_items = ('{!r}: {:d}'.format(k, v) for k, v in items)
-            dictliteral = '{' + ', '.join(formatted_items) + '}'
-            self.assertEqual(yp_dict(eval(dictliteral)), yp_dict(items))
-
-    def test_bool(self):
-        self.assertFalse(yp_dict())
-        self.assertTrue(yp_dict({1: 2}))
-        self.assertIs(yp_bool(yp_dict()), yp_False)
-        self.assertIs(yp_bool(yp_dict({1: 2})), yp_True)
-
-    @yp_unittest.skip( "TODO: Implement yp_str/yp_repr" )
-    def test_keys(self):
-        d = yp_dict()
-        self.assertEqual(set(d.keys()), set())
-        d = yp_dict({'a': 1, 'b': 2})
-        k = d.keys()
-        self.assertIn('a', d)
-        self.assertIn('b', d)
-        self.assertRaises(TypeError, d.keys, None)
-        self.assertEqual(repr(yp_dict(a=1).keys()), "dict_keys(['a'])")
-
-    @yp_unittest.skip( "TODO: Implement yp_str/yp_repr" )
-    def test_values(self):
-        d = yp_dict()
-        self.assertEqual(set(d.values()), set())
-        d = yp_dict({1:2})
-        self.assertEqual(set(d.values()), {2})
-        self.assertRaises(TypeError, d.values, None)
-        self.assertEqual(repr(yp_dict(a=1).values()), "dict_values([1])")
-
-    @yp_unittest.skip( "TODO: Implement yp_str/yp_repr" )
-    def test_items(self):
-        d = yp_dict()
-        self.assertEqual(set(d.items()), set())
-
-        d = yp_dict({1:2})
-        self.assertEqual(set(d.items()), {(1, 2)})
-        self.assertRaises(TypeError, d.items, None)
-        self.assertEqual(repr(yp_dict(a=1).items()), "dict_items([('a', 1)])")
-
-    def test_contains(self):
-        d = yp_dict()
-        self.assertNotIn('a', d)
-        # XXX Not applicable to nohtyP
-        #self.assertFalse('a' in d)
-        #self.assertTrue('a' not in d)
-        d = yp_dict({'a': 1, 'b': 2})
-        self.assertIn('a', d)
-        self.assertIn('b', d)
-        self.assertNotIn('c', d)
-
-        self.assertRaises(TypeError, d.__contains__)
-
-    def test_len(self):
-        d = yp_dict()
-        self.assertEqual(yp_len(d), 0)
-        d = yp_dict({'a': 1, 'b': 2})
-        self.assertEqual(yp_len(d), 2)
-
-    def test_getitem(self):
-        d = yp_dict({'a': 1, 'b': 2})
-        self.assertEqual(d['a'], 1)
-        self.assertEqual(d['b'], 2)
-        d['c'] = 3
-        d['a'] = 4
-        self.assertEqual(d['c'], 3)
-        self.assertEqual(d['a'], 4)
-        del d['b']
-        self.assertEqual(d, yp_dict({'a': 4, 'c': 3}))
-
-        self.assertRaises(TypeError, d.__getitem__)
-
-    @yp_unittest.skip("REWORK: nohtyP dicts don't store user-defined types")
-    def test_getitem_badobj(self):
-        class BadEq(object):
-            def __eq__(self, other):
-                raise Exc()
-            def __hash__(self):
-                return 24
-
-        d = yp_dict()
-        d[BadEq()] = 42
-        self.assertRaises(KeyError, d.__getitem__, 23)
-
-        class Exc(Exception): pass
-
-        class BadHash(object):
-            fail = False
-            def __hash__(self):
-                if self.fail:
-                    raise Exc()
-                else:
-                    return 42
-
-        x = BadHash()
-        d[x] = 42
-        x.fail = True
-        self.assertRaises(Exc, d.__getitem__, x)
-
-    def test_clear(self):
-        d = yp_dict({1:1, 2:2, 3:3})
-        d.clear()
-        self.assertEqual(d, yp_dict())
-
-        self.assertRaises(TypeError, d.clear, None)
-
-    def test_update(self):
-        d = yp_dict()
-        d.update(yp_dict({1:100}))
-        d.update(yp_dict({2:20}))
-        d.update(yp_dict({1:1, 2:2, 3:3}))
-        self.assertEqual(d, yp_dict({1:1, 2:2, 3:3}))
-
-        d.update()
-        self.assertEqual(d, yp_dict({1:1, 2:2, 3:3}))
-
-        self.assertRaises((TypeError, AttributeError), d.update, None)
-
-        class SimpleUserDict:
-            def __init__(self):
-                self.d = yp_dict({1:1, 2:2, 3:3})
-            def keys(self):
-                return self.d.keys()
-            def __getitem__(self, i):
-                return self.d[i]
-        d.clear()
-        d.update(SimpleUserDict())
-        self.assertEqual(d, yp_dict({1:1, 2:2, 3:3}))
-
-        # Pick a Python exception that nohtyP knows, but that isn't likely to occur naturally
-        Exc = ImportError
-
-        d.clear()
-        class FailingUserDict:
-            def keys(self):
-                raise Exc
-        self.assertRaises(Exc, d.update, FailingUserDict())
-
-        class FailingUserDict:
-            def keys(self):
-                class BogonIter:
-                    def __init__(self):
-                        self.i = 1
-                    def __iter__(self):
-                        return self
-                    def __next__(self):
-                        if self.i:
-                            self.i = 0
-                            return 'a'
-                        raise Exc
-                return BogonIter()
-            def __getitem__(self, key):
-                return key
-        self.assertRaises(Exc, d.update, FailingUserDict())
-
-        class FailingUserDict:
-            def keys(self):
-                class BogonIter:
-                    def __init__(self):
-                        self.i = ord('a')
-                    def __iter__(self):
-                        return self
-                    def __next__(self):
-                        if self.i <= ord('z'):
-                            rtn = chr(self.i)
-                            self.i += 1
-                            return rtn
-                        raise StopIteration
-                return BogonIter()
-            def __getitem__(self, key):
-                raise Exc
-        self.assertRaises(Exc, d.update, FailingUserDict())
-
-        class badseq(object):
-            def __iter__(self):
-                return self
-            def __next__(self):
-                raise Exc()
-
-        self.assertRaises(Exc, yp_dict().update, badseq())
-
-        self.assertRaises(ValueError, yp_dict().update, [(1, 2, 3)])
-
-    def test_fromkeys(self):
-        self.assertEqual(yp_dict.fromkeys('abc'), yp_dict({'a':None, 'b':None, 'c':None}))
-        d = yp_dict()
-        self.assertIsNot(d.fromkeys('abc'), d)
-        self.assertEqual(d.fromkeys('abc'), yp_dict({'a':None, 'b':None, 'c':None}))
-        self.assertEqual(d.fromkeys((4,5),0), yp_dict({4:0, 5:0}))
-        self.assertEqual(d.fromkeys([]), yp_dict())
-        def g():
-            yield 1
-        self.assertEqual(d.fromkeys(g()), yp_dict({1:None}))
-        self.assertRaises(TypeError, yp_dict().fromkeys, 3)
-
-    @yp_unittest.skip("REWORK: nohtyP dicts aren't naturally subclassable")
-    def test_fromkeys_subclass1(self):
-        class dictlike(yp_dict): pass
-        self.assertEqual(dictlike.fromkeys('a'), yp_dict({'a':None}))
-        self.assertEqual(dictlike().fromkeys('a'), yp_dict({'a':None}))
-        self.assertIsInstance(dictlike.fromkeys('a'), dictlike)
-        self.assertIsInstance(dictlike().fromkeys('a'), dictlike)
-        class mydict(yp_dict):
-            def __new__(cls):
-                return collections.UserDict()
-        ud = mydict.fromkeys('ab')
-        self.assertEqual(ud, yp_dict({'a':None, 'b':None}))
-        self.assertIsInstance(ud, collections.UserDict)
-        self.assertRaises(TypeError, yp_dict.fromkeys)
-
-        class Exc(Exception): pass
-
-        class baddict1(yp_dict):
-            def __init__(self):
-                raise Exc()
-
-        self.assertRaises(Exc, baddict1.fromkeys, [1])
-
-    def test_fromkeys_badseq(self):
-        class Exc(Exception): pass
-
-        class BadSeq(object):
-            def __iter__(self):
-                return self
-            def __next__(self):
-                raise Exc()
-
-        self.assertRaises(Exc, yp_dict.fromkeys, BadSeq())
-
-    @yp_unittest.skip("REWORK: nohtyP dicts aren't naturally subclassable")
-    def test_fromkeys_subclass2(self):
-        class Exc(Exception): pass
-
-        class baddict2(yp_dict):
-            def __setitem__(self, key, value):
-                raise Exc()
-
-        self.assertRaises(Exc, baddict2.fromkeys, [1])
-
-    def test_fromkeys_fastpath(self):
-        # test fast path for dictionary inputs
-        d = yp_dict(zip(range(6), range(6)))
-        self.assertEqual(yp_dict.fromkeys(d, 0), yp_dict(zip(range(6), [0]*6)))
-
-    @yp_unittest.skip("REWORK: nohtyP dicts aren't naturally subclassable")
-    def test_fromkeys_fastpath_subclass(self):
-        class baddict3(yp_dict):
-            def __new__(cls):
-                return d
-        d = yp_dict({i : i for i in range(10)})
-        res = d.copy()
-        res.update(a=None, b=None, c=None)
-        self.assertEqual(baddict3.fromkeys({"a", "b", "c"}), res)
-
-    def test_copy(self):
-        d = yp_dict({1:1, 2:2, 3:3})
-        self.assertEqual(d.copy(), yp_dict({1:1, 2:2, 3:3}))
-        self.assertEqual(yp_dict().copy(), yp_dict())
-        self.assertRaises(TypeError, d.copy, None)
-
-    def test_get(self):
-        d = yp_dict()
-        self.assertIs(d.get('c'), yp_None)
-        self.assertEqual(d.get('c', 3), 3)
-        d = yp_dict({'a': 1, 'b': 2})
-        self.assertIs(d.get('c'), yp_None)
-        self.assertEqual(d.get('c', 3), 3)
-        self.assertEqual(d.get('a'), 1)
-        self.assertEqual(d.get('a', 3), 1)
-        self.assertRaises(TypeError, d.get)
-        self.assertRaises(TypeError, d.get, None, None, None)
-
-    def test_setdefault(self):
-        # yp_dict.setdefault()
-        d = yp_dict()
-        self.assertIs(d.setdefault('key0'), yp_None)
-        d.setdefault('key0', [])
-        self.assertIs(d.setdefault('key0'), yp_None)
-        d.setdefault('key', []).append(3)
-        self.assertEqual(d['key'][0], 3)
-        d.setdefault('key', []).append(4)
-        self.assertEqual(yp_len(d['key']), 2)
-        self.assertRaises(TypeError, d.setdefault)
-
-    @yp_unittest.skip("REWORK: nohtyP dicts don't store user-defined types")
-    def test_setdefault_badobj(self):
-        class Exc(Exception): pass
-
-        class BadHash(object):
-            fail = False
-            def __hash__(self):
-                if self.fail:
-                    raise Exc()
-                else:
-                    return 42
-
-        x = BadHash()
-        d[x] = 42
-        x.fail = True
-        self.assertRaises(Exc, d.setdefault, x, [])
-
-    @yp_unittest.skip("REWORK: nohtyP dicts don't store user-defined types")
-    def test_setdefault_atomic(self):
-        # Issue #13521: setdefault() calls __hash__ and __eq__ only once.
-        class Hashed(object):
-            def __init__(self):
-                self.hash_count = 0
-                self.eq_count = 0
-            def __hash__(self):
-                self.hash_count += 1
-                return 42
-            def __eq__(self, other):
-                self.eq_count += 1
-                return id(self) == id(other)
-        hashed1 = Hashed()
-        y = yp_dict({hashed1: 5})
-        hashed2 = Hashed()
-        y.setdefault(hashed2, [])
-        self.assertEqual(hashed1.hash_count, 1)
-        self.assertEqual(hashed2.hash_count, 1)
-        self.assertEqual(hashed1.eq_count + hashed2.eq_count, 1)
-
-    def test_setitem_resize_inline(self):
-        # Ensure _ypDict_resize handles moving data back and forth from the inline buff
-        # TODO Dip into the internals to ensure we're testing what we think
-        ints = yp_list(range((0x80*2)//3 - 1))
-        d = yp_dict()       # inline
-        self.assertEqual(d, yp_dict())
-        d[-100] = None      # still inline
-        self.assertEqual(d, yp_dict({-100: None}))
-        for i in ints: d[i] = None  # now in seperate buff
-        self.assertEqual(yp_len(d), len(ints)+1)
-        self.assertIn(-100, d)
-        for i in ints: del d[i]     # still in same buff (no resize on remove)
-        self.assertEqual(d, yp_dict({-100: None}))
-        d[-101] = None      # back to inline
-        self.assertEqual(d, yp_dict({-100: None, -101: None}))
-
-    @yp_unittest.skip("REWORK: nohtyP dicts don't store user-defined types")
-    def test_setitem_atomic_at_resize(self):
-        class Hashed(object):
-            def __init__(self):
-                self.hash_count = 0
-                self.eq_count = 0
-            def __hash__(self):
-                self.hash_count += 1
-                return 42
-            def __eq__(self, other):
-                self.eq_count += 1
-                return id(self) == id(other)
-        hashed1 = Hashed()
-        # 5 items
-        y = yp_dict({hashed1: 5, 0: 0, 1: 1, 2: 2, 3: 3})
-        hashed2 = Hashed()
-        # 6th item forces a resize
-        y[hashed2] = []
-        self.assertEqual(hashed1.hash_count, 1)
-        self.assertEqual(hashed2.hash_count, 1)
-        self.assertEqual(hashed1.eq_count + hashed2.eq_count, 1)
-
-    def check_popitem(self, log2sizes):
-        # yp_dict.popitem()
-        for copymode in -1, +1:
-            # -1: b has same structure as a
-            # +1: b is a.copy()
-            for log2size in log2sizes:
-                size = 2**log2size
-                a = yp_dict()
-                b = yp_dict()
-                for i in range(size):
-                    a[repr(i)] = i
-                    if copymode < 0:
-                        b[repr(i)] = i
-                if copymode > 0:
-                    b = a.copy()
-                for i in range(size):
-                    ka, va = ta = a.popitem()
-                    self.assertEqual(va, int(str(ka)))
-                    kb, vb = tb = b.popitem()
-                    self.assertEqual(vb, int(str(kb)))
-                    self.assertFalse(yp_bool(copymode < 0 and ta != tb))
-                self.assertFalse(a)
-                self.assertFalse(b)
-
-        d = yp_dict()
-        self.assertRaises(KeyError, d.popitem)
-
-    def test_popitem(self):
-        self.check_popitem(range(9))
-
-    @support.requires_resource('cpu')
-    def test_popitem_cpu(self):
-        self.check_popitem(range(9,12))
-
-    def test_pop(self):
-        # Tests for pop with specified key
-        d = yp_dict()
-        k, v = 'abc', 'def'
-        d[k] = v
-        self.assertRaises(KeyError, d.pop, 'ghi')
-
-        self.assertEqual(d.pop(k), v)
-        self.assertEqual(yp_len(d), 0)
-
-        self.assertRaises(KeyError, d.pop, k)
-
-        self.assertEqual(d.pop(k, v), v)
-        d[k] = v
-        self.assertEqual(d.pop(k, 1), v)
-
-        self.assertRaises(TypeError, d.pop)
-
-    @yp_unittest.skip("REWORK: nohtyP dicts don't store user-defined types")
-    def test_pop_badobj(self):
-        class Exc(Exception): pass
-
-        class BadHash(object):
-            fail = False
-            def __hash__(self):
-                if self.fail:
-                    raise Exc()
-                else:
-                    return 42
-
-        x = BadHash()
-        d[x] = 42
-        x.fail = True
-        self.assertRaises(Exc, d.pop, x)
-
-    @yp_unittest.skip( "TODO: Implement mutation detection in nohtyP?" )
-    def test_mutating_iteration(self):
-        # changing yp_dict size during iteration
-        d = yp_dict()
-        d[1] = 1
-        with self.assertRaises(RuntimeError):
-            for i in d:
-                d[i+1] = 1
-
-    @yp_unittest.skip("REWORK: nohtyP dicts don't store user-defined types")
-    def test_mutating_lookup(self):
-        # changing yp_dict during a lookup (issue #14417)
-        class NastyKey:
-            mutate_dict = None
-
-            def __init__(self, value):
-                self.value = value
-
-            def __hash__(self):
-                # hash collision!
-                return 1
-
-            def __eq__(self, other):
-                if NastyKey.mutate_dict:
-                    mydict, key = NastyKey.mutate_dict
-                    NastyKey.mutate_dict = None
-                    del mydict[key]
-                return self.value == other.value
-
-        key1 = NastyKey(1)
-        key2 = NastyKey(2)
-        d = yp_dict({key1: 1})
-        NastyKey.mutate_dict = (d, key1)
-        d[key2] = 2
-        self.assertEqual(d, yp_dict({key2: 2}))
-
-    @yp_unittest.skip( "TODO: Implement yp_str/yp_repr" )
-    def test_repr(self):
-        d = yp_dict()
-        self.assertEqual(repr(d), '{}')
-        d[1] = 2
-        self.assertEqual(repr(d), '{1: 2}')
-        d = yp_dict()
-        d[1] = d
-        self.assertEqual(repr(d), '{1: {...}}')
-
-        class Exc(Exception): pass
-
-        class BadRepr(object):
-            def __repr__(self):
-                raise Exc()
-
-        d = yp_dict({1: BadRepr()})
-        self.assertRaises(Exc, repr, d)
-
-    def test_eq(self):
-        self.assertEqual(yp_dict(), yp_dict())
-        self.assertEqual(yp_dict({1: 2}), yp_dict({1: 2}))
-
-    @yp_unittest.skip("REWORK: nohtyP dicts don't store user-defined types")
-    def test_eq_badobj(self):
-        class Exc(Exception): pass
-
-        class BadCmp(object):
-            def __eq__(self, other):
-                raise Exc()
-            def __hash__(self):
-                return 1
-
-        d1 = yp_dict({BadCmp(): 1})
-        d2 = yp_dict({1: 1})
-
-        with self.assertRaises(Exc):
-            d1 == d2
-
-    def test_keys_contained(self):
-        self.helper_keys_contained(lambda x: x.keys())
-        self.helper_keys_contained(lambda x: x.items())
-
-    def helper_keys_contained(self, fn):
-        # Test rich comparisons against yp_dict key views, which should behave the
-        # same as sets.
-        empty = fn(yp_dict())
-        empty2 = fn(yp_dict())
-        smaller = fn(yp_dict({1:1, 2:2}))
-        larger = fn(yp_dict({1:1, 2:2, 3:3}))
-        larger2 = fn(yp_dict({1:1, 2:2, 3:3}))
-        larger3 = fn(yp_dict({4:1, 2:2, 3:3}))
-
-        self.assertTrue(smaller <  larger)
-        self.assertTrue(smaller <= larger)
-        self.assertTrue(larger >  smaller)
-        self.assertTrue(larger >= smaller)
-
-        self.assertFalse(smaller >= larger)
-        self.assertFalse(smaller >  larger)
-        self.assertFalse(larger  <= smaller)
-        self.assertFalse(larger  <  smaller)
-
-        self.assertFalse(smaller <  larger3)
-        self.assertFalse(smaller <= larger3)
-        self.assertFalse(larger3 >  smaller)
-        self.assertFalse(larger3 >= smaller)
-
-        # Inequality strictness
-        self.assertTrue(larger2 >= larger)
-        self.assertTrue(larger2 <= larger)
-        self.assertFalse(larger2 > larger)
-        self.assertFalse(larger2 < larger)
-
-        self.assertTrue(larger == larger2)
-        self.assertTrue(smaller != larger)
-
-        # There is an optimization on the zero-element case.
-        self.assertTrue(empty == empty2)
-        self.assertFalse(empty != empty2)
-        self.assertFalse(empty == smaller)
-        self.assertTrue(empty != smaller)
-
-        # With the same size, an elementwise compare happens
-        self.assertTrue(larger != larger3)
-        self.assertFalse(larger == larger3)
-
-    @yp_unittest.skip("REWORK: nohtyP dicts don't store user-defined types")
-    def test_errors_in_view_containment_check(self):
-        class C:
-            def __eq__(self, other):
-                raise RuntimeError
-
-        d1 = yp_dict({1: C()})
-        d2 = yp_dict({1: C()})
-        with self.assertRaises(RuntimeError):
-            d1.items() == d2.items()
-        with self.assertRaises(RuntimeError):
-            d1.items() != d2.items()
-        with self.assertRaises(RuntimeError):
-            d1.items() <= d2.items()
-        with self.assertRaises(RuntimeError):
-            d1.items() >= d2.items()
-
-        d3 = yp_dict({1: C(), 2: C()})
-        with self.assertRaises(RuntimeError):
-            d2.items() < d3.items()
-        with self.assertRaises(RuntimeError):
-            d3.items() > d2.items()
-
-    def test_dictview_set_operations_on_keys(self):
-        k1 = yp_dict({1:1, 2:2}).keys()
-        k2 = yp_dict({1:1, 2:2, 3:3}).keys()
-        k3 = yp_dict({4:4}).keys()
-
-        self.assertEqual(k1 - k2, set())
-        self.assertEqual(k1 - k3, {1,2})
-        self.assertEqual(k2 - k1, {3})
-        self.assertEqual(k3 - k1, {4})
-        self.assertEqual(k1 & k2, {1,2})
-        self.assertEqual(k1 & k3, set())
-        self.assertEqual(k1 | k2, {1,2,3})
-        self.assertEqual(k1 ^ k2, {3})
-        self.assertEqual(k1 ^ k3, {1,2,4})
-
-    def test_dictview_set_operations_on_items(self):
-        k1 = yp_dict({1:1, 2:2}).items()
-        k2 = yp_dict({1:1, 2:2, 3:3}).items()
-        k3 = yp_dict({4:4}).items()
-
-        self.assertEqual(k1 - k2, set())
-        self.assertEqual(k1 - k3, {(1,1), (2,2)})
-        self.assertEqual(k2 - k1, {(3,3)})
-        self.assertEqual(k3 - k1, {(4,4)})
-        self.assertEqual(k1 & k2, {(1,1), (2,2)})
-        self.assertEqual(k1 & k3, set())
-        self.assertEqual(k1 | k2, {(1,1), (2,2), (3,3)})
-        self.assertEqual(k1 ^ k2, {(3,3)})
-        self.assertEqual(k1 ^ k3, {(1,1), (2,2), (4,4)})
-
-    def test_dictview_mixed_set_operations(self):
-        # Just a few for .keys()
-        self.assertTrue(yp_dict({1:1}).keys() == {1})
-        self.assertTrue({1} == yp_dict({1:1}).keys())
-        self.assertEqual(yp_dict({1:1}).keys() | {2}, {1, 2})
-        self.assertEqual({2} | yp_dict({1:1}).keys(), {1, 2})
-        # And a few for .items()
-        self.assertTrue(yp_dict({1:1}).items() == {(1,1)})
-        self.assertTrue({(1,1)} == yp_dict({1:1}).items())
-        self.assertEqual(yp_dict({1:1}).items() | {2}, {(1,1), 2})
-        self.assertEqual({2} | yp_dict({1:1}).items(), {(1,1), 2})
-
-    @yp_unittest.skip( "TODO: Implement __missing__ (or similar) in nohtyP?" )
-    def test_missing(self):
-        # Make sure yp_dict doesn't have a __missing__ method
-        self.assertFalse(hasattr(yp_dict, "__missing__"))
-        self.assertFalse(hasattr(yp_dict(), "__missing__"))
-        # Test several cases:
-        # (D) subclass defines __missing__ method returning a value
-        # (E) subclass defines __missing__ method raising RuntimeError
-        # (F) subclass sets __missing__ instance variable (no effect)
-        # (G) subclass doesn't define __missing__ at a all
-        class D(yp_dict):
-            def __missing__(self, key):
-                return 42
-        d = D(yp_dict({1: 2, 3: 4}))
-        self.assertEqual(d[1], 2)
-        self.assertEqual(d[3], 4)
-        self.assertNotIn(2, d)
-        self.assertNotIn(2, d.keys())
-        self.assertEqual(d[2], 42)
-
-        class E(yp_dict):
-            def __missing__(self, key):
-                raise RuntimeError(key)
-        e = E()
-        with self.assertRaises(RuntimeError) as c:
-            e[42]
-        self.assertEqual(c.exception.args, (42,))
-
-        class F(yp_dict):
-            def __init__(self):
-                # An instance variable __missing__ should have no effect
-                self.__missing__ = lambda key: None
-        f = F()
-        with self.assertRaises(KeyError) as c:
-            f[42]
-        self.assertEqual(c.exception.args, (42,))
-
-        class G(yp_dict):
-            pass
-        g = G()
-        with self.assertRaises(KeyError) as c:
-            g[42]
-        self.assertEqual(c.exception.args, (42,))
-
-    def test_tuple_keyerror(self):
-        # SF #1576657
-        d = yp_dict()
-        with self.assertRaises(KeyError) as c:
-            d[(1,)]
-        #self.assertEqual(c.exception.args, ((1,),)) # not applicable to nohtyP
-
-    @yp_unittest.skip("REWORK: nohtyP dicts don't store user-defined types")
-    def test_bad_key(self):
-        # Dictionary lookups should fail if __eq__() raises an exception.
-        class CustomException(Exception):
-            pass
-
-        class BadDictKey:
-            def __hash__(self):
-                return hash(self.__class__)
-
-            def __eq__(self, other):
-                if isinstance(other, self.__class__):
-                    raise CustomException
-                return other
-
-        d = yp_dict()
-        x1 = BadDictKey()
-        x2 = BadDictKey()
-        d[x1] = 1
-        for stmt in ['d[x2] = 2',
-                     'z = d[x2]',
-                     'x2 in d',
-                     'd.get(x2)',
-                     'd.setdefault(x2, 42)',
-                     'd.pop(x2)',
-                     'd.update({x2: 2})']:
-            with self.assertRaises(CustomException):
-                exec(stmt, locals())
-
-    def test_resize1(self):
-        # Dict resizing bug, found by Jack Jansen in 2.2 CVS development.
-        # This version got an assert failure in debug build, infinite loop in
-        # release build.  Unfortunately, provoking this kind of stuff requires
-        # a mix of inserts and deletes hitting exactly the right hash codes in
-        # exactly the right order, and I can't think of a randomized approach
-        # that would be *likely* to hit a failing case in reasonable time.
-
-        d = yp_dict()
-        for i in range(5):
-            d[i] = i
-        for i in range(5):
-            del d[i]
-        for i in range(5, 9):  # i==8 was the problem
-            d[i] = i
-
-    @yp_unittest.skip("REWORK: nohtyP dicts don't store user-defined types")
-    def test_resize2(self):
-        # Another yp_dict resizing bug (SF bug #1456209).
-        # This caused Segmentation faults or Illegal instructions.
-
-        class X(object):
-            def __hash__(self):
-                return 5
-            def __eq__(self, other):
-                if resizing:
-                    d.clear()
-                return False
-        d = yp_dict()
-        resizing = False
-        d[X()] = 1
-        d[X()] = 2
-        d[X()] = 3
-        d[X()] = 4
-        d[X()] = 5
-        # now trigger a resize
-        resizing = True
-        d[9] = 6
-
-    def test_empty_presized_dict_in_freelist(self):
-        # Bug #3537: if an empty but presized yp_dict with a size larger
-        # than 7 was in the freelist, it triggered an assertion failure
-        with self.assertRaises(ZeroDivisionError):
-            d = yp_dict({'a': 1 // 0, 'b': None, 'c': None, 'd': None, 'e': None,
-                 'f': None, 'g': None, 'h': None})
-        d = yp_dict()
-
-    @yp_unittest.skip("Not applicable to nohtyP")
-    def test_container_iterator(self):
-        # Bug #3680: tp_traverse was not implemented for dictiter and
-        # dictview objects.
-        class C(object):
-            pass
-        views = (yp_dict.items, yp_dict.values, yp_dict.keys)
-        for v in views:
-            obj = C()
-            ref = weakref.ref(obj)
-            container = yp_dict({obj: 1})
-            obj.v = v(container)
-            obj.x = iter(obj.v)
-            del obj, container
-            gc.collect()
-            self.assertIs(ref(), None, "Cycle was not collected")
-
-    def _not_tracked(self, t):
-        # Nested containers can take several collections to untrack
-        gc.collect()
-        gc.collect()
-        self.assertFalse(gc.is_tracked(t), t)
-
-    def _tracked(self, t):
-        self.assertTrue(gc.is_tracked(t), t)
-        gc.collect()
-        gc.collect()
-        self.assertTrue(gc.is_tracked(t), t)
-
-    @yp_unittest.skip("Not applicable to nohtyP")
-    @support.cpython_only
-    def test_track_literals(self):
-        # Test GC-optimization of yp_dict literals
-        x, y, z, w = 1.5, "a", (1, None), []
-
-        self._not_tracked(yp_dict())
-        self._not_tracked(yp_dict({x:(), y:x, z:1}))
-        self._not_tracked(yp_dict({1: "a", "b": 2}))
-        self._not_tracked(yp_dict({1: 2, (None, True, False, ()): int}))
-        self._not_tracked(yp_dict({1: object()}))
-
-        # Dicts with mutable elements are always tracked, even if those
-        # elements are not tracked right now.
-        self._tracked(yp_dict({1: []}))
-        self._tracked(yp_dict({1: ([],)}))
-        self._tracked(yp_dict({1: yp_dict()}))
-        self._tracked(yp_dict({1: set()}))
-
-    @yp_unittest.skip("Not applicable to nohtyP")
-    @support.cpython_only
-    def test_track_dynamic(self):
-        # Test GC-optimization of dynamically-created dicts
-        class MyObject(object):
-            pass
-        x, y, z, w, o = 1.5, "a", (1, object()), [], MyObject()
-
-        d = yp_dict()
-        self._not_tracked(d)
-        d[1] = "a"
-        self._not_tracked(d)
-        d[y] = 2
-        self._not_tracked(d)
-        d[z] = 3
-        self._not_tracked(d)
-        self._not_tracked(d.copy())
-        d[4] = w
-        self._tracked(d)
-        self._tracked(d.copy())
-        d[4] = None
-        self._not_tracked(d)
-        self._not_tracked(d.copy())
-
-        # dd isn't tracked right now, but it may mutate and therefore d
-        # which contains it must be tracked.
-        d = yp_dict()
-        dd = yp_dict()
-        d[1] = dd
-        self._not_tracked(dd)
-        self._tracked(d)
-        dd[1] = d
-        self._tracked(dd)
-
-        d = yp_dict.fromkeys([x, y, z])
-        self._not_tracked(d)
-        dd = yp_dict()
-        dd.update(d)
-        self._not_tracked(dd)
-        d = yp_dict.fromkeys([x, y, z, o])
-        self._tracked(d)
-        dd = yp_dict()
-        dd.update(d)
-        self._tracked(dd)
-
-        d = yp_dict(x=x, y=y, z=z)
-        self._not_tracked(d)
-        d = yp_dict(x=x, y=y, z=z, w=w)
-        self._tracked(d)
-        d = yp_dict()
-        d.update(x=x, y=y, z=z)
-        self._not_tracked(d)
-        d.update(w=w)
-        self._tracked(d)
-
-        d = yp_dict([(x, y), (z, 1)])
-        self._not_tracked(d)
-        d = yp_dict([(x, y), (z, w)])
-        self._tracked(d)
-        d = yp_dict()
-        d.update([(x, y), (z, 1)])
-        self._not_tracked(d)
-        d.update([(x, y), (z, w)])
-        self._tracked(d)
-
-    @yp_unittest.skip("Not applicable to nohtyP")
-    @support.cpython_only
-    def test_track_subtypes(self):
-        # Dict subtypes are always tracked
-        class MyDict(yp_dict):
-            pass
-        self._tracked(MyDict())
-
-    @yp_unittest.skip( "TODO: Implement pickling in nohtyP" )
-    def test_iterator_pickling(self):
-        data = yp_dict({1:"a", 2:"b", 3:"c"})
-        it = iter(data)
-        d = pickle.dumps(it)
-        it = pickle.loads(d)
-        self.assertEqual(sorted(it), sorted(data))
-
-        it = pickle.loads(d)
-        try:
-            drop = next(it)
-        except StopIteration:
-            return
-        d = pickle.dumps(it)
-        it = pickle.loads(d)
-        del data[drop]
-        self.assertEqual(sorted(it), sorted(data))
-
-    @yp_unittest.skip( "TODO: Implement pickling in nohtyP" )
-    def test_itemiterator_pickling(self):
-        data = yp_dict({1:"a", 2:"b", 3:"c"})
-        # dictviews aren't picklable, only their iterators
-        itorg = iter(data.items())
-        d = pickle.dumps(itorg)
-        it = pickle.loads(d)
-        # note that the type of type of the unpickled iterator
-        # is not necessarily the same as the original.  It is
-        # merely an object supporting the iterator protocol, yielding
-        # the same objects as the original one.
-        # self.assertEqual(type(itorg), type(it))
-        self.assertTrue(isinstance(it, collections.abc.Iterator))
-        self.assertEqual(yp_dict(it), data)
-
-        it = pickle.loads(d)
-        drop = next(it)
-        d = pickle.dumps(it)
-        it = pickle.loads(d)
-        del data[drop[0]]
-        self.assertEqual(yp_dict(it), data)
-
-    @yp_unittest.skip( "TODO: Implement pickling in nohtyP" )
-    def test_valuesiterator_pickling(self):
-        data = yp_dict({1:"a", 2:"b", 3:"c"})
-        # data.values() isn't picklable, only its iterator
-        it = iter(data.values())
-        d = pickle.dumps(it)
-        it = pickle.loads(d)
-        self.assertEqual(sorted(list(it)), sorted(list(data.values())))
-
-        it = pickle.loads(d)
-        drop = next(it)
-        d = pickle.dumps(it)
-        it = pickle.loads(d)
-        values = list(it) + [drop]
-        self.assertEqual(sorted(values), sorted(list(data.values())))
-
-    @yp_unittest.skip("Not applicable to nohtyP")
-    def test_instance_dict_getattr_str_subclass(self):
-        class Foo:
-            def __init__(self, msg):
-                self.msg = msg
-        f = Foo('123')
-        class _str(str):
-            pass
-        self.assertEqual(f.msg, getattr(f, _str('msg')))
-        self.assertEqual(f.msg, f.__dict__[_str('msg')])
-
-    @yp_unittest.skip("Not applicable to nohtyP")
-    def test_object_set_item_single_instance_non_str_key(self):
-        class Foo: pass
-        f = Foo()
-        f.__dict__[1] = 1
-        f.a = 'a'
-        self.assertEqual(f.__dict__, yp_dict({1:1, 'a':'a'}))
-
-from yp_test import mapping_tests
-
-class GeneralMappingTests(mapping_tests.BasicTestMappingProtocol):
-    type2test = yp_dict
-
-class Dict(yp_dict):
-    pass
-
-@yp_unittest.skip("Not applicable to nohtyP")
-class SubclassMappingTests(mapping_tests.BasicTestMappingProtocol):
-    type2test = Dict
-
-def test_main():
-    support.run_unittest(
-        DictTest,
-        GeneralMappingTests,
-        SubclassMappingTests,
-    )
-
-if __name__ == "__main__":
-    test_main()
-=======
-import unittest
-from test import support
-
-import collections, random, string
-import collections.abc
-import gc, weakref
-import pickle
-
-
-class DictTest(unittest.TestCase):
-
-    def test_invalid_keyword_arguments(self):
-        class Custom(dict):
-            pass
-        for invalid in {1 : 2}, Custom({1 : 2}):
-            with self.assertRaises(TypeError):
-                dict(**invalid)
-            with self.assertRaises(TypeError):
-                {}.update(**invalid)
-
-    def test_constructor(self):
-        # calling built-in types without argument must return empty
-        self.assertEqual(dict(), {})
-        self.assertIsNot(dict(), {})
-
-    def test_literal_constructor(self):
-        # check literal constructor for different sized dicts
-        # (to exercise the BUILD_MAP oparg).
-        for n in (0, 1, 6, 256, 400):
-            items = [(''.join(random.sample(string.ascii_letters, 8)), i)
-                     for i in range(n)]
-            random.shuffle(items)
-            formatted_items = ('{!r}: {:d}'.format(k, v) for k, v in items)
-            dictliteral = '{' + ', '.join(formatted_items) + '}'
-            self.assertEqual(eval(dictliteral), dict(items))
-
-    def test_bool(self):
-        self.assertIs(not {}, True)
-        self.assertTrue({1: 2})
-        self.assertIs(bool({}), False)
-        self.assertIs(bool({1: 2}), True)
-
-    def test_keys(self):
-        d = {}
-        self.assertEqual(set(d.keys()), set())
-        d = {'a': 1, 'b': 2}
-        k = d.keys()
-        self.assertEqual(set(k), {'a', 'b'})
-        self.assertIn('a', k)
-        self.assertIn('b', k)
-        self.assertIn('a', d)
-        self.assertIn('b', d)
-        self.assertRaises(TypeError, d.keys, None)
-        self.assertEqual(repr(dict(a=1).keys()), "dict_keys(['a'])")
-
-    def test_values(self):
-        d = {}
-        self.assertEqual(set(d.values()), set())
-        d = {1:2}
-        self.assertEqual(set(d.values()), {2})
-        self.assertRaises(TypeError, d.values, None)
-        self.assertEqual(repr(dict(a=1).values()), "dict_values([1])")
-
-    def test_items(self):
-        d = {}
-        self.assertEqual(set(d.items()), set())
-
-        d = {1:2}
-        self.assertEqual(set(d.items()), {(1, 2)})
-        self.assertRaises(TypeError, d.items, None)
-        self.assertEqual(repr(dict(a=1).items()), "dict_items([('a', 1)])")
-
-    def test_contains(self):
-        d = {}
-        self.assertNotIn('a', d)
-        self.assertFalse('a' in d)
-        self.assertTrue('a' not in d)
-        d = {'a': 1, 'b': 2}
-        self.assertIn('a', d)
-        self.assertIn('b', d)
-        self.assertNotIn('c', d)
-
-        self.assertRaises(TypeError, d.__contains__)
-
-    def test_len(self):
-        d = {}
-        self.assertEqual(len(d), 0)
-        d = {'a': 1, 'b': 2}
-        self.assertEqual(len(d), 2)
-
-    def test_getitem(self):
-        d = {'a': 1, 'b': 2}
-        self.assertEqual(d['a'], 1)
-        self.assertEqual(d['b'], 2)
-        d['c'] = 3
-        d['a'] = 4
-        self.assertEqual(d['c'], 3)
-        self.assertEqual(d['a'], 4)
-        del d['b']
-        self.assertEqual(d, {'a': 4, 'c': 3})
-
-        self.assertRaises(TypeError, d.__getitem__)
-
-        class BadEq(object):
-            def __eq__(self, other):
-                raise Exc()
-            def __hash__(self):
-                return 24
-
-        d = {}
-        d[BadEq()] = 42
-        self.assertRaises(KeyError, d.__getitem__, 23)
-
-        class Exc(Exception): pass
-
-        class BadHash(object):
-            fail = False
-            def __hash__(self):
-                if self.fail:
-                    raise Exc()
-                else:
-                    return 42
-
-        x = BadHash()
-        d[x] = 42
-        x.fail = True
-        self.assertRaises(Exc, d.__getitem__, x)
-
-    def test_clear(self):
-        d = {1:1, 2:2, 3:3}
-        d.clear()
-        self.assertEqual(d, {})
-
-        self.assertRaises(TypeError, d.clear, None)
-
-    def test_update(self):
-        d = {}
-        d.update({1:100})
-        d.update({2:20})
-        d.update({1:1, 2:2, 3:3})
-        self.assertEqual(d, {1:1, 2:2, 3:3})
-
-        d.update()
-        self.assertEqual(d, {1:1, 2:2, 3:3})
-
-        self.assertRaises((TypeError, AttributeError), d.update, None)
-
-        class SimpleUserDict:
-            def __init__(self):
-                self.d = {1:1, 2:2, 3:3}
-            def keys(self):
-                return self.d.keys()
-            def __getitem__(self, i):
-                return self.d[i]
-        d.clear()
-        d.update(SimpleUserDict())
-        self.assertEqual(d, {1:1, 2:2, 3:3})
-
-        class Exc(Exception): pass
-
-        d.clear()
-        class FailingUserDict:
-            def keys(self):
-                raise Exc
-        self.assertRaises(Exc, d.update, FailingUserDict())
-
-        class FailingUserDict:
-            def keys(self):
-                class BogonIter:
-                    def __init__(self):
-                        self.i = 1
-                    def __iter__(self):
-                        return self
-                    def __next__(self):
-                        if self.i:
-                            self.i = 0
-                            return 'a'
-                        raise Exc
-                return BogonIter()
-            def __getitem__(self, key):
-                return key
-        self.assertRaises(Exc, d.update, FailingUserDict())
-
-        class FailingUserDict:
-            def keys(self):
-                class BogonIter:
-                    def __init__(self):
-                        self.i = ord('a')
-                    def __iter__(self):
-                        return self
-                    def __next__(self):
-                        if self.i <= ord('z'):
-                            rtn = chr(self.i)
-                            self.i += 1
-                            return rtn
-                        raise StopIteration
-                return BogonIter()
-            def __getitem__(self, key):
-                raise Exc
-        self.assertRaises(Exc, d.update, FailingUserDict())
-
-        class badseq(object):
-            def __iter__(self):
-                return self
-            def __next__(self):
-                raise Exc()
-
-        self.assertRaises(Exc, {}.update, badseq())
-
-        self.assertRaises(ValueError, {}.update, [(1, 2, 3)])
-
-    def test_fromkeys(self):
-        self.assertEqual(dict.fromkeys('abc'), {'a':None, 'b':None, 'c':None})
-        d = {}
-        self.assertIsNot(d.fromkeys('abc'), d)
-        self.assertEqual(d.fromkeys('abc'), {'a':None, 'b':None, 'c':None})
-        self.assertEqual(d.fromkeys((4,5),0), {4:0, 5:0})
-        self.assertEqual(d.fromkeys([]), {})
-        def g():
-            yield 1
-        self.assertEqual(d.fromkeys(g()), {1:None})
-        self.assertRaises(TypeError, {}.fromkeys, 3)
-        class dictlike(dict): pass
-        self.assertEqual(dictlike.fromkeys('a'), {'a':None})
-        self.assertEqual(dictlike().fromkeys('a'), {'a':None})
-        self.assertIsInstance(dictlike.fromkeys('a'), dictlike)
-        self.assertIsInstance(dictlike().fromkeys('a'), dictlike)
-        class mydict(dict):
-            def __new__(cls):
-                return collections.UserDict()
-        ud = mydict.fromkeys('ab')
-        self.assertEqual(ud, {'a':None, 'b':None})
-        self.assertIsInstance(ud, collections.UserDict)
-        self.assertRaises(TypeError, dict.fromkeys)
-
-        class Exc(Exception): pass
-
-        class baddict1(dict):
-            def __init__(self):
-                raise Exc()
-
-        self.assertRaises(Exc, baddict1.fromkeys, [1])
-
-        class BadSeq(object):
-            def __iter__(self):
-                return self
-            def __next__(self):
-                raise Exc()
-
-        self.assertRaises(Exc, dict.fromkeys, BadSeq())
-
-        class baddict2(dict):
-            def __setitem__(self, key, value):
-                raise Exc()
-
-        self.assertRaises(Exc, baddict2.fromkeys, [1])
-
-        # test fast path for dictionary inputs
-        d = dict(zip(range(6), range(6)))
-        self.assertEqual(dict.fromkeys(d, 0), dict(zip(range(6), [0]*6)))
-
-        class baddict3(dict):
-            def __new__(cls):
-                return d
-        d = {i : i for i in range(10)}
-        res = d.copy()
-        res.update(a=None, b=None, c=None)
-        self.assertEqual(baddict3.fromkeys({"a", "b", "c"}), res)
-
-    def test_copy(self):
-        d = {1:1, 2:2, 3:3}
-        self.assertEqual(d.copy(), {1:1, 2:2, 3:3})
-        self.assertEqual({}.copy(), {})
-        self.assertRaises(TypeError, d.copy, None)
-
-    def test_get(self):
-        d = {}
-        self.assertIs(d.get('c'), None)
-        self.assertEqual(d.get('c', 3), 3)
-        d = {'a': 1, 'b': 2}
-        self.assertIs(d.get('c'), None)
-        self.assertEqual(d.get('c', 3), 3)
-        self.assertEqual(d.get('a'), 1)
-        self.assertEqual(d.get('a', 3), 1)
-        self.assertRaises(TypeError, d.get)
-        self.assertRaises(TypeError, d.get, None, None, None)
-
-    def test_setdefault(self):
-        # dict.setdefault()
-        d = {}
-        self.assertIs(d.setdefault('key0'), None)
-        d.setdefault('key0', [])
-        self.assertIs(d.setdefault('key0'), None)
-        d.setdefault('key', []).append(3)
-        self.assertEqual(d['key'][0], 3)
-        d.setdefault('key', []).append(4)
-        self.assertEqual(len(d['key']), 2)
-        self.assertRaises(TypeError, d.setdefault)
-
-        class Exc(Exception): pass
-
-        class BadHash(object):
-            fail = False
-            def __hash__(self):
-                if self.fail:
-                    raise Exc()
-                else:
-                    return 42
-
-        x = BadHash()
-        d[x] = 42
-        x.fail = True
-        self.assertRaises(Exc, d.setdefault, x, [])
-
-    def test_setdefault_atomic(self):
-        # Issue #13521: setdefault() calls __hash__ and __eq__ only once.
-        class Hashed(object):
-            def __init__(self):
-                self.hash_count = 0
-                self.eq_count = 0
-            def __hash__(self):
-                self.hash_count += 1
-                return 42
-            def __eq__(self, other):
-                self.eq_count += 1
-                return id(self) == id(other)
-        hashed1 = Hashed()
-        y = {hashed1: 5}
-        hashed2 = Hashed()
-        y.setdefault(hashed2, [])
-        self.assertEqual(hashed1.hash_count, 1)
-        self.assertEqual(hashed2.hash_count, 1)
-        self.assertEqual(hashed1.eq_count + hashed2.eq_count, 1)
-
-    def test_setitem_atomic_at_resize(self):
-        class Hashed(object):
-            def __init__(self):
-                self.hash_count = 0
-                self.eq_count = 0
-            def __hash__(self):
-                self.hash_count += 1
-                return 42
-            def __eq__(self, other):
-                self.eq_count += 1
-                return id(self) == id(other)
-        hashed1 = Hashed()
-        # 5 items
-        y = {hashed1: 5, 0: 0, 1: 1, 2: 2, 3: 3}
-        hashed2 = Hashed()
-        # 6th item forces a resize
-        y[hashed2] = []
-        self.assertEqual(hashed1.hash_count, 1)
-        self.assertEqual(hashed2.hash_count, 1)
-        self.assertEqual(hashed1.eq_count + hashed2.eq_count, 1)
-
-    def test_popitem(self):
-        # dict.popitem()
-        for copymode in -1, +1:
-            # -1: b has same structure as a
-            # +1: b is a.copy()
-            for log2size in range(12):
-                size = 2**log2size
-                a = {}
-                b = {}
-                for i in range(size):
-                    a[repr(i)] = i
-                    if copymode < 0:
-                        b[repr(i)] = i
-                if copymode > 0:
-                    b = a.copy()
-                for i in range(size):
-                    ka, va = ta = a.popitem()
-                    self.assertEqual(va, int(ka))
-                    kb, vb = tb = b.popitem()
-                    self.assertEqual(vb, int(kb))
-                    self.assertFalse(copymode < 0 and ta != tb)
-                self.assertFalse(a)
-                self.assertFalse(b)
-
-        d = {}
-        self.assertRaises(KeyError, d.popitem)
-
-    def test_pop(self):
-        # Tests for pop with specified key
-        d = {}
-        k, v = 'abc', 'def'
-        d[k] = v
-        self.assertRaises(KeyError, d.pop, 'ghi')
-
-        self.assertEqual(d.pop(k), v)
-        self.assertEqual(len(d), 0)
-
-        self.assertRaises(KeyError, d.pop, k)
-
-        self.assertEqual(d.pop(k, v), v)
-        d[k] = v
-        self.assertEqual(d.pop(k, 1), v)
-
-        self.assertRaises(TypeError, d.pop)
-
-        class Exc(Exception): pass
-
-        class BadHash(object):
-            fail = False
-            def __hash__(self):
-                if self.fail:
-                    raise Exc()
-                else:
-                    return 42
-
-        x = BadHash()
-        d[x] = 42
-        x.fail = True
-        self.assertRaises(Exc, d.pop, x)
-
-    def test_mutating_iteration(self):
-        # changing dict size during iteration
-        d = {}
-        d[1] = 1
-        with self.assertRaises(RuntimeError):
-            for i in d:
-                d[i+1] = 1
-
-    def test_mutating_lookup(self):
-        # changing dict during a lookup (issue #14417)
-        class NastyKey:
-            mutate_dict = None
-
-            def __init__(self, value):
-                self.value = value
-
-            def __hash__(self):
-                # hash collision!
-                return 1
-
-            def __eq__(self, other):
-                if NastyKey.mutate_dict:
-                    mydict, key = NastyKey.mutate_dict
-                    NastyKey.mutate_dict = None
-                    del mydict[key]
-                return self.value == other.value
-
-        key1 = NastyKey(1)
-        key2 = NastyKey(2)
-        d = {key1: 1}
-        NastyKey.mutate_dict = (d, key1)
-        d[key2] = 2
-        self.assertEqual(d, {key2: 2})
-
-    def test_repr(self):
-        d = {}
-        self.assertEqual(repr(d), '{}')
-        d[1] = 2
-        self.assertEqual(repr(d), '{1: 2}')
-        d = {}
-        d[1] = d
-        self.assertEqual(repr(d), '{1: {...}}')
-
-        class Exc(Exception): pass
-
-        class BadRepr(object):
-            def __repr__(self):
-                raise Exc()
-
-        d = {1: BadRepr()}
-        self.assertRaises(Exc, repr, d)
-
-    def test_eq(self):
-        self.assertEqual({}, {})
-        self.assertEqual({1: 2}, {1: 2})
-
-        class Exc(Exception): pass
-
-        class BadCmp(object):
-            def __eq__(self, other):
-                raise Exc()
-            def __hash__(self):
-                return 1
-
-        d1 = {BadCmp(): 1}
-        d2 = {1: 1}
-
-        with self.assertRaises(Exc):
-            d1 == d2
-
-    def test_keys_contained(self):
-        self.helper_keys_contained(lambda x: x.keys())
-        self.helper_keys_contained(lambda x: x.items())
-
-    def helper_keys_contained(self, fn):
-        # Test rich comparisons against dict key views, which should behave the
-        # same as sets.
-        empty = fn(dict())
-        empty2 = fn(dict())
-        smaller = fn({1:1, 2:2})
-        larger = fn({1:1, 2:2, 3:3})
-        larger2 = fn({1:1, 2:2, 3:3})
-        larger3 = fn({4:1, 2:2, 3:3})
-
-        self.assertTrue(smaller <  larger)
-        self.assertTrue(smaller <= larger)
-        self.assertTrue(larger >  smaller)
-        self.assertTrue(larger >= smaller)
-
-        self.assertFalse(smaller >= larger)
-        self.assertFalse(smaller >  larger)
-        self.assertFalse(larger  <= smaller)
-        self.assertFalse(larger  <  smaller)
-
-        self.assertFalse(smaller <  larger3)
-        self.assertFalse(smaller <= larger3)
-        self.assertFalse(larger3 >  smaller)
-        self.assertFalse(larger3 >= smaller)
-
-        # Inequality strictness
-        self.assertTrue(larger2 >= larger)
-        self.assertTrue(larger2 <= larger)
-        self.assertFalse(larger2 > larger)
-        self.assertFalse(larger2 < larger)
-
-        self.assertTrue(larger == larger2)
-        self.assertTrue(smaller != larger)
-
-        # There is an optimization on the zero-element case.
-        self.assertTrue(empty == empty2)
-        self.assertFalse(empty != empty2)
-        self.assertFalse(empty == smaller)
-        self.assertTrue(empty != smaller)
-
-        # With the same size, an elementwise compare happens
-        self.assertTrue(larger != larger3)
-        self.assertFalse(larger == larger3)
-
-    def test_errors_in_view_containment_check(self):
-        class C:
-            def __eq__(self, other):
-                raise RuntimeError
-
-        d1 = {1: C()}
-        d2 = {1: C()}
-        with self.assertRaises(RuntimeError):
-            d1.items() == d2.items()
-        with self.assertRaises(RuntimeError):
-            d1.items() != d2.items()
-        with self.assertRaises(RuntimeError):
-            d1.items() <= d2.items()
-        with self.assertRaises(RuntimeError):
-            d1.items() >= d2.items()
-
-        d3 = {1: C(), 2: C()}
-        with self.assertRaises(RuntimeError):
-            d2.items() < d3.items()
-        with self.assertRaises(RuntimeError):
-            d3.items() > d2.items()
-
-    def test_dictview_set_operations_on_keys(self):
-        k1 = {1:1, 2:2}.keys()
-        k2 = {1:1, 2:2, 3:3}.keys()
-        k3 = {4:4}.keys()
-
-        self.assertEqual(k1 - k2, set())
-        self.assertEqual(k1 - k3, {1,2})
-        self.assertEqual(k2 - k1, {3})
-        self.assertEqual(k3 - k1, {4})
-        self.assertEqual(k1 & k2, {1,2})
-        self.assertEqual(k1 & k3, set())
-        self.assertEqual(k1 | k2, {1,2,3})
-        self.assertEqual(k1 ^ k2, {3})
-        self.assertEqual(k1 ^ k3, {1,2,4})
-
-    def test_dictview_set_operations_on_items(self):
-        k1 = {1:1, 2:2}.items()
-        k2 = {1:1, 2:2, 3:3}.items()
-        k3 = {4:4}.items()
-
-        self.assertEqual(k1 - k2, set())
-        self.assertEqual(k1 - k3, {(1,1), (2,2)})
-        self.assertEqual(k2 - k1, {(3,3)})
-        self.assertEqual(k3 - k1, {(4,4)})
-        self.assertEqual(k1 & k2, {(1,1), (2,2)})
-        self.assertEqual(k1 & k3, set())
-        self.assertEqual(k1 | k2, {(1,1), (2,2), (3,3)})
-        self.assertEqual(k1 ^ k2, {(3,3)})
-        self.assertEqual(k1 ^ k3, {(1,1), (2,2), (4,4)})
-
-    def test_dictview_mixed_set_operations(self):
-        # Just a few for .keys()
-        self.assertTrue({1:1}.keys() == {1})
-        self.assertTrue({1} == {1:1}.keys())
-        self.assertEqual({1:1}.keys() | {2}, {1, 2})
-        self.assertEqual({2} | {1:1}.keys(), {1, 2})
-        # And a few for .items()
-        self.assertTrue({1:1}.items() == {(1,1)})
-        self.assertTrue({(1,1)} == {1:1}.items())
-        self.assertEqual({1:1}.items() | {2}, {(1,1), 2})
-        self.assertEqual({2} | {1:1}.items(), {(1,1), 2})
-
-    def test_missing(self):
-        # Make sure dict doesn't have a __missing__ method
-        self.assertFalse(hasattr(dict, "__missing__"))
-        self.assertFalse(hasattr({}, "__missing__"))
-        # Test several cases:
-        # (D) subclass defines __missing__ method returning a value
-        # (E) subclass defines __missing__ method raising RuntimeError
-        # (F) subclass sets __missing__ instance variable (no effect)
-        # (G) subclass doesn't define __missing__ at a all
-        class D(dict):
-            def __missing__(self, key):
-                return 42
-        d = D({1: 2, 3: 4})
-        self.assertEqual(d[1], 2)
-        self.assertEqual(d[3], 4)
-        self.assertNotIn(2, d)
-        self.assertNotIn(2, d.keys())
-        self.assertEqual(d[2], 42)
-
-        class E(dict):
-            def __missing__(self, key):
-                raise RuntimeError(key)
-        e = E()
-        with self.assertRaises(RuntimeError) as c:
-            e[42]
-        self.assertEqual(c.exception.args, (42,))
-
-        class F(dict):
-            def __init__(self):
-                # An instance variable __missing__ should have no effect
-                self.__missing__ = lambda key: None
-        f = F()
-        with self.assertRaises(KeyError) as c:
-            f[42]
-        self.assertEqual(c.exception.args, (42,))
-
-        class G(dict):
-            pass
-        g = G()
-        with self.assertRaises(KeyError) as c:
-            g[42]
-        self.assertEqual(c.exception.args, (42,))
-
-    def test_tuple_keyerror(self):
-        # SF #1576657
-        d = {}
-        with self.assertRaises(KeyError) as c:
-            d[(1,)]
-        self.assertEqual(c.exception.args, ((1,),))
-
-    def test_bad_key(self):
-        # Dictionary lookups should fail if __eq__() raises an exception.
-        class CustomException(Exception):
-            pass
-
-        class BadDictKey:
-            def __hash__(self):
-                return hash(self.__class__)
-
-            def __eq__(self, other):
-                if isinstance(other, self.__class__):
-                    raise CustomException
-                return other
-
-        d = {}
-        x1 = BadDictKey()
-        x2 = BadDictKey()
-        d[x1] = 1
-        for stmt in ['d[x2] = 2',
-                     'z = d[x2]',
-                     'x2 in d',
-                     'd.get(x2)',
-                     'd.setdefault(x2, 42)',
-                     'd.pop(x2)',
-                     'd.update({x2: 2})']:
-            with self.assertRaises(CustomException):
-                exec(stmt, locals())
-
-    def test_resize1(self):
-        # Dict resizing bug, found by Jack Jansen in 2.2 CVS development.
-        # This version got an assert failure in debug build, infinite loop in
-        # release build.  Unfortunately, provoking this kind of stuff requires
-        # a mix of inserts and deletes hitting exactly the right hash codes in
-        # exactly the right order, and I can't think of a randomized approach
-        # that would be *likely* to hit a failing case in reasonable time.
-
-        d = {}
-        for i in range(5):
-            d[i] = i
-        for i in range(5):
-            del d[i]
-        for i in range(5, 9):  # i==8 was the problem
-            d[i] = i
-
-    def test_resize2(self):
-        # Another dict resizing bug (SF bug #1456209).
-        # This caused Segmentation faults or Illegal instructions.
-
-        class X(object):
-            def __hash__(self):
-                return 5
-            def __eq__(self, other):
-                if resizing:
-                    d.clear()
-                return False
-        d = {}
-        resizing = False
-        d[X()] = 1
-        d[X()] = 2
-        d[X()] = 3
-        d[X()] = 4
-        d[X()] = 5
-        # now trigger a resize
-        resizing = True
-        d[9] = 6
-
-    def test_empty_presized_dict_in_freelist(self):
-        # Bug #3537: if an empty but presized dict with a size larger
-        # than 7 was in the freelist, it triggered an assertion failure
-        with self.assertRaises(ZeroDivisionError):
-            d = {'a': 1 // 0, 'b': None, 'c': None, 'd': None, 'e': None,
-                 'f': None, 'g': None, 'h': None}
-        d = {}
-
-    def test_container_iterator(self):
-        # Bug #3680: tp_traverse was not implemented for dictiter and
-        # dictview objects.
-        class C(object):
-            pass
-        views = (dict.items, dict.values, dict.keys)
-        for v in views:
-            obj = C()
-            ref = weakref.ref(obj)
-            container = {obj: 1}
-            obj.v = v(container)
-            obj.x = iter(obj.v)
-            del obj, container
-            gc.collect()
-            self.assertIs(ref(), None, "Cycle was not collected")
-
-    def _not_tracked(self, t):
-        # Nested containers can take several collections to untrack
-        gc.collect()
-        gc.collect()
-        self.assertFalse(gc.is_tracked(t), t)
-
-    def _tracked(self, t):
-        self.assertTrue(gc.is_tracked(t), t)
-        gc.collect()
-        gc.collect()
-        self.assertTrue(gc.is_tracked(t), t)
-
-    @support.cpython_only
-    def test_track_literals(self):
-        # Test GC-optimization of dict literals
-        x, y, z, w = 1.5, "a", (1, None), []
-
-        self._not_tracked({})
-        self._not_tracked({x:(), y:x, z:1})
-        self._not_tracked({1: "a", "b": 2})
-        self._not_tracked({1: 2, (None, True, False, ()): int})
-        self._not_tracked({1: object()})
-
-        # Dicts with mutable elements are always tracked, even if those
-        # elements are not tracked right now.
-        self._tracked({1: []})
-        self._tracked({1: ([],)})
-        self._tracked({1: {}})
-        self._tracked({1: set()})
-
-    @support.cpython_only
-    def test_track_dynamic(self):
-        # Test GC-optimization of dynamically-created dicts
-        class MyObject(object):
-            pass
-        x, y, z, w, o = 1.5, "a", (1, object()), [], MyObject()
-
-        d = dict()
-        self._not_tracked(d)
-        d[1] = "a"
-        self._not_tracked(d)
-        d[y] = 2
-        self._not_tracked(d)
-        d[z] = 3
-        self._not_tracked(d)
-        self._not_tracked(d.copy())
-        d[4] = w
-        self._tracked(d)
-        self._tracked(d.copy())
-        d[4] = None
-        self._not_tracked(d)
-        self._not_tracked(d.copy())
-
-        # dd isn't tracked right now, but it may mutate and therefore d
-        # which contains it must be tracked.
-        d = dict()
-        dd = dict()
-        d[1] = dd
-        self._not_tracked(dd)
-        self._tracked(d)
-        dd[1] = d
-        self._tracked(dd)
-
-        d = dict.fromkeys([x, y, z])
-        self._not_tracked(d)
-        dd = dict()
-        dd.update(d)
-        self._not_tracked(dd)
-        d = dict.fromkeys([x, y, z, o])
-        self._tracked(d)
-        dd = dict()
-        dd.update(d)
-        self._tracked(dd)
-
-        d = dict(x=x, y=y, z=z)
-        self._not_tracked(d)
-        d = dict(x=x, y=y, z=z, w=w)
-        self._tracked(d)
-        d = dict()
-        d.update(x=x, y=y, z=z)
-        self._not_tracked(d)
-        d.update(w=w)
-        self._tracked(d)
-
-        d = dict([(x, y), (z, 1)])
-        self._not_tracked(d)
-        d = dict([(x, y), (z, w)])
-        self._tracked(d)
-        d = dict()
-        d.update([(x, y), (z, 1)])
-        self._not_tracked(d)
-        d.update([(x, y), (z, w)])
-        self._tracked(d)
-
-    @support.cpython_only
-    def test_track_subtypes(self):
-        # Dict subtypes are always tracked
-        class MyDict(dict):
-            pass
-        self._tracked(MyDict())
-
-    def test_iterator_pickling(self):
-        data = {1:"a", 2:"b", 3:"c"}
-        it = iter(data)
-        d = pickle.dumps(it)
-        it = pickle.loads(d)
-        self.assertEqual(sorted(it), sorted(data))
-
-        it = pickle.loads(d)
-        try:
-            drop = next(it)
-        except StopIteration:
-            return
-        d = pickle.dumps(it)
-        it = pickle.loads(d)
-        del data[drop]
-        self.assertEqual(sorted(it), sorted(data))
-
-    def test_itemiterator_pickling(self):
-        data = {1:"a", 2:"b", 3:"c"}
-        # dictviews aren't picklable, only their iterators
-        itorg = iter(data.items())
-        d = pickle.dumps(itorg)
-        it = pickle.loads(d)
-        # note that the type of type of the unpickled iterator
-        # is not necessarily the same as the original.  It is
-        # merely an object supporting the iterator protocol, yielding
-        # the same objects as the original one.
-        # self.assertEqual(type(itorg), type(it))
-        self.assertTrue(isinstance(it, collections.abc.Iterator))
-        self.assertEqual(dict(it), data)
-
-        it = pickle.loads(d)
-        drop = next(it)
-        d = pickle.dumps(it)
-        it = pickle.loads(d)
-        del data[drop[0]]
-        self.assertEqual(dict(it), data)
-
-    def test_valuesiterator_pickling(self):
-        data = {1:"a", 2:"b", 3:"c"}
-        # data.values() isn't picklable, only its iterator
-        it = iter(data.values())
-        d = pickle.dumps(it)
-        it = pickle.loads(d)
-        self.assertEqual(sorted(list(it)), sorted(list(data.values())))
-
-        it = pickle.loads(d)
-        drop = next(it)
-        d = pickle.dumps(it)
-        it = pickle.loads(d)
-        values = list(it) + [drop]
-        self.assertEqual(sorted(values), sorted(list(data.values())))
-
-    def test_instance_dict_getattr_str_subclass(self):
-        class Foo:
-            def __init__(self, msg):
-                self.msg = msg
-        f = Foo('123')
-        class _str(str):
-            pass
-        self.assertEqual(f.msg, getattr(f, _str('msg')))
-        self.assertEqual(f.msg, f.__dict__[_str('msg')])
-
-    def test_object_set_item_single_instance_non_str_key(self):
-        class Foo: pass
-        f = Foo()
-        f.__dict__[1] = 1
-        f.a = 'a'
-        self.assertEqual(f.__dict__, {1:1, 'a':'a'})
-
-    def check_reentrant_insertion(self, mutate):
-        # This object will trigger mutation of the dict when replaced
-        # by another value.  Note this relies on refcounting: the test
-        # won't achieve its purpose on fully-GCed Python implementations.
-        class Mutating:
-            def __del__(self):
-                mutate(d)
-
-        d = {k: Mutating() for k in 'abcdefghijklmnopqr'}
-        for k in list(d):
-            d[k] = k
-
-    def test_reentrant_insertion(self):
-        # Reentrant insertion shouldn't crash (see issue #22653)
-        def mutate(d):
-            d['b'] = 5
-        self.check_reentrant_insertion(mutate)
-
-        def mutate(d):
-            d.update(self.__dict__)
-            d.clear()
-        self.check_reentrant_insertion(mutate)
-
-        def mutate(d):
-            while d:
-                d.popitem()
-        self.check_reentrant_insertion(mutate)
-
-
-from test import mapping_tests
-
-class GeneralMappingTests(mapping_tests.BasicTestMappingProtocol):
-    type2test = dict
-
-class Dict(dict):
-    pass
-
-class SubclassMappingTests(mapping_tests.BasicTestMappingProtocol):
-    type2test = Dict
-
-def test_main():
-    support.run_unittest(
-        DictTest,
-        GeneralMappingTests,
-        SubclassMappingTests,
-    )
-
-if __name__ == "__main__":
-    test_main()
->>>>>>> 01dcc4dd
+from yp import *
+from yp_test import yp_unittest
+from yp_test import support
+
+import collections, random, string
+import collections.abc
+import gc, weakref
+import pickle
+
+# Extra assurance that we're not accidentally testing Python's dict
+def dict( *args, **kwargs ): raise NotImplementedError( "convert script to yp_dict here" )
+
+
+class DictTest(yp_unittest.TestCase):
+
+    @yp_unittest.skip("Not applicable to nohtyP")
+    def test_invalid_keyword_arguments(self):
+        class Custom(dict):
+            pass
+        for invalid in {1 : 2}, Custom({1 : 2}):
+            with self.assertRaises(TypeError):
+                yp_dict(**invalid)
+            with self.assertRaises(TypeError):
+                yp_dict().update(**invalid)
+
+    def test_constructor(self):
+        # calling built-in types without argument must return empty
+        self.assertEqual(yp_len(yp_dict()), 0)
+        self.assertIsNot(yp_dict(), yp_dict())
+
+    def test_literal_constructor(self):
+        # check literal constructor for different sized dicts
+        # (to exercise the BUILD_MAP oparg).
+        for n in (0, 1, 6, 256, 400):
+            items = [(''.join(random.sample(string.ascii_letters, 8)), i)
+                     for i in range(n)]
+            random.shuffle(items)
+            formatted_items = ('{!r}: {:d}'.format(k, v) for k, v in items)
+            dictliteral = '{' + ', '.join(formatted_items) + '}'
+            self.assertEqual(yp_dict(eval(dictliteral)), yp_dict(items))
+
+    def test_bool(self):
+        self.assertFalse(yp_dict())
+        self.assertTrue(yp_dict({1: 2}))
+        self.assertIs(yp_bool(yp_dict()), yp_False)
+        self.assertIs(yp_bool(yp_dict({1: 2})), yp_True)
+
+    @yp_unittest.skip( "TODO: Implement yp_str/yp_repr" )
+    def test_keys(self):
+        d = yp_dict()
+        self.assertEqual(set(d.keys()), set())
+        d = yp_dict({'a': 1, 'b': 2})
+        k = d.keys()
+        self.assertEqual(yp_set(k), {'a', 'b'})
+        self.assertIn('a', k)
+        self.assertIn('b', k)
+        self.assertIn('a', d)
+        self.assertIn('b', d)
+        self.assertRaises(TypeError, d.keys, None)
+        self.assertEqual(repr(yp_dict(a=1).keys()), "dict_keys(['a'])")
+
+    @yp_unittest.skip( "TODO: Implement yp_str/yp_repr" )
+    def test_values(self):
+        d = yp_dict()
+        self.assertEqual(set(d.values()), set())
+        d = yp_dict({1:2})
+        self.assertEqual(set(d.values()), {2})
+        self.assertRaises(TypeError, d.values, None)
+        self.assertEqual(repr(yp_dict(a=1).values()), "dict_values([1])")
+
+    @yp_unittest.skip( "TODO: Implement yp_str/yp_repr" )
+    def test_items(self):
+        d = yp_dict()
+        self.assertEqual(set(d.items()), set())
+
+        d = yp_dict({1:2})
+        self.assertEqual(set(d.items()), {(1, 2)})
+        self.assertRaises(TypeError, d.items, None)
+        self.assertEqual(repr(yp_dict(a=1).items()), "dict_items([('a', 1)])")
+
+    def test_contains(self):
+        d = yp_dict()
+        self.assertNotIn('a', d)
+        # XXX Not applicable to nohtyP
+        #self.assertFalse('a' in d)
+        #self.assertTrue('a' not in d)
+        d = yp_dict({'a': 1, 'b': 2})
+        self.assertIn('a', d)
+        self.assertIn('b', d)
+        self.assertNotIn('c', d)
+
+        self.assertRaises(TypeError, d.__contains__)
+
+    def test_len(self):
+        d = yp_dict()
+        self.assertEqual(yp_len(d), 0)
+        d = yp_dict({'a': 1, 'b': 2})
+        self.assertEqual(yp_len(d), 2)
+
+    def test_getitem(self):
+        d = yp_dict({'a': 1, 'b': 2})
+        self.assertEqual(d['a'], 1)
+        self.assertEqual(d['b'], 2)
+        d['c'] = 3
+        d['a'] = 4
+        self.assertEqual(d['c'], 3)
+        self.assertEqual(d['a'], 4)
+        del d['b']
+        self.assertEqual(d, yp_dict({'a': 4, 'c': 3}))
+
+        self.assertRaises(TypeError, d.__getitem__)
+
+    @yp_unittest.skip("REWORK: nohtyP dicts don't store user-defined types")
+    def test_getitem_badobj(self):
+        class BadEq(object):
+            def __eq__(self, other):
+                raise Exc()
+            def __hash__(self):
+                return 24
+
+        d = yp_dict()
+        d[BadEq()] = 42
+        self.assertRaises(KeyError, d.__getitem__, 23)
+
+        class Exc(Exception): pass
+
+        class BadHash(object):
+            fail = False
+            def __hash__(self):
+                if self.fail:
+                    raise Exc()
+                else:
+                    return 42
+
+        x = BadHash()
+        d[x] = 42
+        x.fail = True
+        self.assertRaises(Exc, d.__getitem__, x)
+
+    def test_clear(self):
+        d = yp_dict({1:1, 2:2, 3:3})
+        d.clear()
+        self.assertEqual(d, yp_dict())
+
+        self.assertRaises(TypeError, d.clear, None)
+
+    def test_update(self):
+        d = yp_dict()
+        d.update(yp_dict({1:100}))
+        d.update(yp_dict({2:20}))
+        d.update(yp_dict({1:1, 2:2, 3:3}))
+        self.assertEqual(d, yp_dict({1:1, 2:2, 3:3}))
+
+        d.update()
+        self.assertEqual(d, yp_dict({1:1, 2:2, 3:3}))
+
+        self.assertRaises((TypeError, AttributeError), d.update, None)
+
+        class SimpleUserDict:
+            def __init__(self):
+                self.d = yp_dict({1:1, 2:2, 3:3})
+            def keys(self):
+                return self.d.keys()
+            def __getitem__(self, i):
+                return self.d[i]
+        d.clear()
+        d.update(SimpleUserDict())
+        self.assertEqual(d, yp_dict({1:1, 2:2, 3:3}))
+
+        # Pick a Python exception that nohtyP knows, but that isn't likely to occur naturally
+        Exc = ImportError
+
+        d.clear()
+        class FailingUserDict:
+            def keys(self):
+                raise Exc
+        self.assertRaises(Exc, d.update, FailingUserDict())
+
+        class FailingUserDict:
+            def keys(self):
+                class BogonIter:
+                    def __init__(self):
+                        self.i = 1
+                    def __iter__(self):
+                        return self
+                    def __next__(self):
+                        if self.i:
+                            self.i = 0
+                            return 'a'
+                        raise Exc
+                return BogonIter()
+            def __getitem__(self, key):
+                return key
+        self.assertRaises(Exc, d.update, FailingUserDict())
+
+        class FailingUserDict:
+            def keys(self):
+                class BogonIter:
+                    def __init__(self):
+                        self.i = ord('a')
+                    def __iter__(self):
+                        return self
+                    def __next__(self):
+                        if self.i <= ord('z'):
+                            rtn = chr(self.i)
+                            self.i += 1
+                            return rtn
+                        raise StopIteration
+                return BogonIter()
+            def __getitem__(self, key):
+                raise Exc
+        self.assertRaises(Exc, d.update, FailingUserDict())
+
+        class badseq(object):
+            def __iter__(self):
+                return self
+            def __next__(self):
+                raise Exc()
+
+        self.assertRaises(Exc, yp_dict().update, badseq())
+
+        self.assertRaises(ValueError, yp_dict().update, [(1, 2, 3)])
+
+    def test_fromkeys(self):
+        self.assertEqual(yp_dict.fromkeys('abc'), yp_dict({'a':None, 'b':None, 'c':None}))
+        d = yp_dict()
+        self.assertIsNot(d.fromkeys('abc'), d)
+        self.assertEqual(d.fromkeys('abc'), yp_dict({'a':None, 'b':None, 'c':None}))
+        self.assertEqual(d.fromkeys((4,5),0), yp_dict({4:0, 5:0}))
+        self.assertEqual(d.fromkeys([]), yp_dict())
+        def g():
+            yield 1
+        self.assertEqual(d.fromkeys(g()), yp_dict({1:None}))
+        self.assertRaises(TypeError, yp_dict().fromkeys, 3)
+
+    @yp_unittest.skip("REWORK: nohtyP dicts aren't naturally subclassable")
+    def test_fromkeys_subclass1(self):
+        class dictlike(yp_dict): pass
+        self.assertEqual(dictlike.fromkeys('a'), yp_dict({'a':None}))
+        self.assertEqual(dictlike().fromkeys('a'), yp_dict({'a':None}))
+        self.assertIsInstance(dictlike.fromkeys('a'), dictlike)
+        self.assertIsInstance(dictlike().fromkeys('a'), dictlike)
+        class mydict(yp_dict):
+            def __new__(cls):
+                return collections.UserDict()
+        ud = mydict.fromkeys('ab')
+        self.assertEqual(ud, yp_dict({'a':None, 'b':None}))
+        self.assertIsInstance(ud, collections.UserDict)
+        self.assertRaises(TypeError, yp_dict.fromkeys)
+
+        class Exc(Exception): pass
+
+        class baddict1(yp_dict):
+            def __init__(self):
+                raise Exc()
+
+        self.assertRaises(Exc, baddict1.fromkeys, [1])
+
+    def test_fromkeys_badseq(self):
+        class Exc(Exception): pass
+
+        class BadSeq(object):
+            def __iter__(self):
+                return self
+            def __next__(self):
+                raise Exc()
+
+        self.assertRaises(Exc, yp_dict.fromkeys, BadSeq())
+
+    @yp_unittest.skip("REWORK: nohtyP dicts aren't naturally subclassable")
+    def test_fromkeys_subclass2(self):
+        class Exc(Exception): pass
+
+        class baddict2(yp_dict):
+            def __setitem__(self, key, value):
+                raise Exc()
+
+        self.assertRaises(Exc, baddict2.fromkeys, [1])
+
+    def test_fromkeys_fastpath(self):
+        # test fast path for dictionary inputs
+        d = yp_dict(zip(range(6), range(6)))
+        self.assertEqual(yp_dict.fromkeys(d, 0), yp_dict(zip(range(6), [0]*6)))
+
+    @yp_unittest.skip("REWORK: nohtyP dicts aren't naturally subclassable")
+    def test_fromkeys_fastpath_subclass(self):
+        class baddict3(yp_dict):
+            def __new__(cls):
+                return d
+        d = yp_dict({i : i for i in range(10)})
+        res = d.copy()
+        res.update(a=None, b=None, c=None)
+        self.assertEqual(baddict3.fromkeys({"a", "b", "c"}), res)
+
+    def test_copy(self):
+        d = yp_dict({1:1, 2:2, 3:3})
+        self.assertEqual(d.copy(), yp_dict({1:1, 2:2, 3:3}))
+        self.assertEqual(yp_dict().copy(), yp_dict())
+        self.assertRaises(TypeError, d.copy, None)
+
+    def test_get(self):
+        d = yp_dict()
+        self.assertIs(d.get('c'), yp_None)
+        self.assertEqual(d.get('c', 3), 3)
+        d = yp_dict({'a': 1, 'b': 2})
+        self.assertIs(d.get('c'), yp_None)
+        self.assertEqual(d.get('c', 3), 3)
+        self.assertEqual(d.get('a'), 1)
+        self.assertEqual(d.get('a', 3), 1)
+        self.assertRaises(TypeError, d.get)
+        self.assertRaises(TypeError, d.get, None, None, None)
+
+    def test_setdefault(self):
+        # yp_dict.setdefault()
+        d = yp_dict()
+        self.assertIs(d.setdefault('key0'), yp_None)
+        d.setdefault('key0', [])
+        self.assertIs(d.setdefault('key0'), yp_None)
+        d.setdefault('key', []).append(3)
+        self.assertEqual(d['key'][0], 3)
+        d.setdefault('key', []).append(4)
+        self.assertEqual(yp_len(d['key']), 2)
+        self.assertRaises(TypeError, d.setdefault)
+
+    @yp_unittest.skip("REWORK: nohtyP dicts don't store user-defined types")
+    def test_setdefault_badobj(self):
+        class Exc(Exception): pass
+
+        class BadHash(object):
+            fail = False
+            def __hash__(self):
+                if self.fail:
+                    raise Exc()
+                else:
+                    return 42
+
+        x = BadHash()
+        d[x] = 42
+        x.fail = True
+        self.assertRaises(Exc, d.setdefault, x, [])
+
+    @yp_unittest.skip("REWORK: nohtyP dicts don't store user-defined types")
+    def test_setdefault_atomic(self):
+        # Issue #13521: setdefault() calls __hash__ and __eq__ only once.
+        class Hashed(object):
+            def __init__(self):
+                self.hash_count = 0
+                self.eq_count = 0
+            def __hash__(self):
+                self.hash_count += 1
+                return 42
+            def __eq__(self, other):
+                self.eq_count += 1
+                return id(self) == id(other)
+        hashed1 = Hashed()
+        y = yp_dict({hashed1: 5})
+        hashed2 = Hashed()
+        y.setdefault(hashed2, [])
+        self.assertEqual(hashed1.hash_count, 1)
+        self.assertEqual(hashed2.hash_count, 1)
+        self.assertEqual(hashed1.eq_count + hashed2.eq_count, 1)
+
+    def test_setitem_resize_inline(self):
+        # Ensure _ypDict_resize handles moving data back and forth from the inline buff
+        # TODO Dip into the internals to ensure we're testing what we think
+        ints = yp_list(range((0x80*2)//3 - 1))
+        d = yp_dict()       # inline
+        self.assertEqual(d, yp_dict())
+        d[-100] = None      # still inline
+        self.assertEqual(d, yp_dict({-100: None}))
+        for i in ints: d[i] = None  # now in seperate buff
+        self.assertEqual(yp_len(d), len(ints)+1)
+        self.assertIn(-100, d)
+        for i in ints: del d[i]     # still in same buff (no resize on remove)
+        self.assertEqual(d, yp_dict({-100: None}))
+        d[-101] = None      # back to inline
+        self.assertEqual(d, yp_dict({-100: None, -101: None}))
+
+    @yp_unittest.skip("REWORK: nohtyP dicts don't store user-defined types")
+    def test_setitem_atomic_at_resize(self):
+        class Hashed(object):
+            def __init__(self):
+                self.hash_count = 0
+                self.eq_count = 0
+            def __hash__(self):
+                self.hash_count += 1
+                return 42
+            def __eq__(self, other):
+                self.eq_count += 1
+                return id(self) == id(other)
+        hashed1 = Hashed()
+        # 5 items
+        y = yp_dict({hashed1: 5, 0: 0, 1: 1, 2: 2, 3: 3})
+        hashed2 = Hashed()
+        # 6th item forces a resize
+        y[hashed2] = []
+        self.assertEqual(hashed1.hash_count, 1)
+        self.assertEqual(hashed2.hash_count, 1)
+        self.assertEqual(hashed1.eq_count + hashed2.eq_count, 1)
+
+    def check_popitem(self, log2sizes):
+        # yp_dict.popitem()
+        for copymode in -1, +1:
+            # -1: b has same structure as a
+            # +1: b is a.copy()
+            for log2size in log2sizes:
+                size = 2**log2size
+                a = yp_dict()
+                b = yp_dict()
+                for i in range(size):
+                    a[repr(i)] = i
+                    if copymode < 0:
+                        b[repr(i)] = i
+                if copymode > 0:
+                    b = a.copy()
+                for i in range(size):
+                    ka, va = ta = a.popitem()
+                    self.assertEqual(va, int(str(ka)))
+                    kb, vb = tb = b.popitem()
+                    self.assertEqual(vb, int(str(kb)))
+                    self.assertFalse(yp_bool(copymode < 0 and ta != tb))
+                self.assertFalse(a)
+                self.assertFalse(b)
+
+        d = yp_dict()
+        self.assertRaises(KeyError, d.popitem)
+
+    def test_popitem(self):
+        self.check_popitem(range(9))
+
+    @support.requires_resource('cpu')
+    def test_popitem_cpu(self):
+        self.check_popitem(range(9,12))
+
+    def test_pop(self):
+        # Tests for pop with specified key
+        d = yp_dict()
+        k, v = 'abc', 'def'
+        d[k] = v
+        self.assertRaises(KeyError, d.pop, 'ghi')
+
+        self.assertEqual(d.pop(k), v)
+        self.assertEqual(yp_len(d), 0)
+
+        self.assertRaises(KeyError, d.pop, k)
+
+        self.assertEqual(d.pop(k, v), v)
+        d[k] = v
+        self.assertEqual(d.pop(k, 1), v)
+
+        self.assertRaises(TypeError, d.pop)
+
+    @yp_unittest.skip("REWORK: nohtyP dicts don't store user-defined types")
+    def test_pop_badobj(self):
+        class Exc(Exception): pass
+
+        class BadHash(object):
+            fail = False
+            def __hash__(self):
+                if self.fail:
+                    raise Exc()
+                else:
+                    return 42
+
+        x = BadHash()
+        d[x] = 42
+        x.fail = True
+        self.assertRaises(Exc, d.pop, x)
+
+    @yp_unittest.skip( "TODO: Implement mutation detection in nohtyP?" )
+    def test_mutating_iteration(self):
+        # changing yp_dict size during iteration
+        d = yp_dict()
+        d[1] = 1
+        with self.assertRaises(RuntimeError):
+            for i in d:
+                d[i+1] = 1
+
+    @yp_unittest.skip("REWORK: nohtyP dicts don't store user-defined types")
+    def test_mutating_lookup(self):
+        # changing yp_dict during a lookup (issue #14417)
+        class NastyKey:
+            mutate_dict = None
+
+            def __init__(self, value):
+                self.value = value
+
+            def __hash__(self):
+                # hash collision!
+                return 1
+
+            def __eq__(self, other):
+                if NastyKey.mutate_dict:
+                    mydict, key = NastyKey.mutate_dict
+                    NastyKey.mutate_dict = None
+                    del mydict[key]
+                return self.value == other.value
+
+        key1 = NastyKey(1)
+        key2 = NastyKey(2)
+        d = yp_dict({key1: 1})
+        NastyKey.mutate_dict = (d, key1)
+        d[key2] = 2
+        self.assertEqual(d, yp_dict({key2: 2}))
+
+    @yp_unittest.skip( "TODO: Implement yp_str/yp_repr" )
+    def test_repr(self):
+        d = yp_dict()
+        self.assertEqual(repr(d), '{}')
+        d[1] = 2
+        self.assertEqual(repr(d), '{1: 2}')
+        d = yp_dict()
+        d[1] = d
+        self.assertEqual(repr(d), '{1: {...}}')
+
+        class Exc(Exception): pass
+
+        class BadRepr(object):
+            def __repr__(self):
+                raise Exc()
+
+        d = yp_dict({1: BadRepr()})
+        self.assertRaises(Exc, repr, d)
+
+    def test_eq(self):
+        self.assertEqual(yp_dict(), yp_dict())
+        self.assertEqual(yp_dict({1: 2}), yp_dict({1: 2}))
+
+    @yp_unittest.skip("REWORK: nohtyP dicts don't store user-defined types")
+    def test_eq_badobj(self):
+        class Exc(Exception): pass
+
+        class BadCmp(object):
+            def __eq__(self, other):
+                raise Exc()
+            def __hash__(self):
+                return 1
+
+        d1 = yp_dict({BadCmp(): 1})
+        d2 = yp_dict({1: 1})
+
+        with self.assertRaises(Exc):
+            d1 == d2
+
+    def test_keys_contained(self):
+        self.helper_keys_contained(lambda x: x.keys())
+        self.helper_keys_contained(lambda x: x.items())
+
+    def helper_keys_contained(self, fn):
+        # Test rich comparisons against yp_dict key views, which should behave the
+        # same as sets.
+        empty = fn(yp_dict())
+        empty2 = fn(yp_dict())
+        smaller = fn(yp_dict({1:1, 2:2}))
+        larger = fn(yp_dict({1:1, 2:2, 3:3}))
+        larger2 = fn(yp_dict({1:1, 2:2, 3:3}))
+        larger3 = fn(yp_dict({4:1, 2:2, 3:3}))
+
+        self.assertTrue(smaller <  larger)
+        self.assertTrue(smaller <= larger)
+        self.assertTrue(larger >  smaller)
+        self.assertTrue(larger >= smaller)
+
+        self.assertFalse(smaller >= larger)
+        self.assertFalse(smaller >  larger)
+        self.assertFalse(larger  <= smaller)
+        self.assertFalse(larger  <  smaller)
+
+        self.assertFalse(smaller <  larger3)
+        self.assertFalse(smaller <= larger3)
+        self.assertFalse(larger3 >  smaller)
+        self.assertFalse(larger3 >= smaller)
+
+        # Inequality strictness
+        self.assertTrue(larger2 >= larger)
+        self.assertTrue(larger2 <= larger)
+        self.assertFalse(larger2 > larger)
+        self.assertFalse(larger2 < larger)
+
+        self.assertTrue(larger == larger2)
+        self.assertTrue(smaller != larger)
+
+        # There is an optimization on the zero-element case.
+        self.assertTrue(empty == empty2)
+        self.assertFalse(empty != empty2)
+        self.assertFalse(empty == smaller)
+        self.assertTrue(empty != smaller)
+
+        # With the same size, an elementwise compare happens
+        self.assertTrue(larger != larger3)
+        self.assertFalse(larger == larger3)
+
+    @yp_unittest.skip("REWORK: nohtyP dicts don't store user-defined types")
+    def test_errors_in_view_containment_check(self):
+        class C:
+            def __eq__(self, other):
+                raise RuntimeError
+
+        d1 = yp_dict({1: C()})
+        d2 = yp_dict({1: C()})
+        with self.assertRaises(RuntimeError):
+            d1.items() == d2.items()
+        with self.assertRaises(RuntimeError):
+            d1.items() != d2.items()
+        with self.assertRaises(RuntimeError):
+            d1.items() <= d2.items()
+        with self.assertRaises(RuntimeError):
+            d1.items() >= d2.items()
+
+        d3 = yp_dict({1: C(), 2: C()})
+        with self.assertRaises(RuntimeError):
+            d2.items() < d3.items()
+        with self.assertRaises(RuntimeError):
+            d3.items() > d2.items()
+
+    def test_dictview_set_operations_on_keys(self):
+        k1 = yp_dict({1:1, 2:2}).keys()
+        k2 = yp_dict({1:1, 2:2, 3:3}).keys()
+        k3 = yp_dict({4:4}).keys()
+
+        self.assertEqual(k1 - k2, set())
+        self.assertEqual(k1 - k3, {1,2})
+        self.assertEqual(k2 - k1, {3})
+        self.assertEqual(k3 - k1, {4})
+        self.assertEqual(k1 & k2, {1,2})
+        self.assertEqual(k1 & k3, set())
+        self.assertEqual(k1 | k2, {1,2,3})
+        self.assertEqual(k1 ^ k2, {3})
+        self.assertEqual(k1 ^ k3, {1,2,4})
+
+    def test_dictview_set_operations_on_items(self):
+        k1 = yp_dict({1:1, 2:2}).items()
+        k2 = yp_dict({1:1, 2:2, 3:3}).items()
+        k3 = yp_dict({4:4}).items()
+
+        self.assertEqual(k1 - k2, set())
+        self.assertEqual(k1 - k3, {(1,1), (2,2)})
+        self.assertEqual(k2 - k1, {(3,3)})
+        self.assertEqual(k3 - k1, {(4,4)})
+        self.assertEqual(k1 & k2, {(1,1), (2,2)})
+        self.assertEqual(k1 & k3, set())
+        self.assertEqual(k1 | k2, {(1,1), (2,2), (3,3)})
+        self.assertEqual(k1 ^ k2, {(3,3)})
+        self.assertEqual(k1 ^ k3, {(1,1), (2,2), (4,4)})
+
+    def test_dictview_mixed_set_operations(self):
+        # Just a few for .keys()
+        self.assertTrue(yp_dict({1:1}).keys() == {1})
+        self.assertTrue({1} == yp_dict({1:1}).keys())
+        self.assertEqual(yp_dict({1:1}).keys() | {2}, {1, 2})
+        self.assertEqual({2} | yp_dict({1:1}).keys(), {1, 2})
+        # And a few for .items()
+        self.assertTrue(yp_dict({1:1}).items() == {(1,1)})
+        self.assertTrue({(1,1)} == yp_dict({1:1}).items())
+        self.assertEqual(yp_dict({1:1}).items() | {2}, {(1,1), 2})
+        self.assertEqual({2} | yp_dict({1:1}).items(), {(1,1), 2})
+
+    @yp_unittest.skip( "TODO: Implement __missing__ (or similar) in nohtyP?" )
+    def test_missing(self):
+        # Make sure yp_dict doesn't have a __missing__ method
+        self.assertFalse(hasattr(yp_dict, "__missing__"))
+        self.assertFalse(hasattr(yp_dict(), "__missing__"))
+        # Test several cases:
+        # (D) subclass defines __missing__ method returning a value
+        # (E) subclass defines __missing__ method raising RuntimeError
+        # (F) subclass sets __missing__ instance variable (no effect)
+        # (G) subclass doesn't define __missing__ at a all
+        class D(yp_dict):
+            def __missing__(self, key):
+                return 42
+        d = D(yp_dict({1: 2, 3: 4}))
+        self.assertEqual(d[1], 2)
+        self.assertEqual(d[3], 4)
+        self.assertNotIn(2, d)
+        self.assertNotIn(2, d.keys())
+        self.assertEqual(d[2], 42)
+
+        class E(yp_dict):
+            def __missing__(self, key):
+                raise RuntimeError(key)
+        e = E()
+        with self.assertRaises(RuntimeError) as c:
+            e[42]
+        self.assertEqual(c.exception.args, (42,))
+
+        class F(yp_dict):
+            def __init__(self):
+                # An instance variable __missing__ should have no effect
+                self.__missing__ = lambda key: None
+        f = F()
+        with self.assertRaises(KeyError) as c:
+            f[42]
+        self.assertEqual(c.exception.args, (42,))
+
+        class G(yp_dict):
+            pass
+        g = G()
+        with self.assertRaises(KeyError) as c:
+            g[42]
+        self.assertEqual(c.exception.args, (42,))
+
+    def test_tuple_keyerror(self):
+        # SF #1576657
+        d = yp_dict()
+        with self.assertRaises(KeyError) as c:
+            d[(1,)]
+        #self.assertEqual(c.exception.args, ((1,),)) # not applicable to nohtyP
+
+    @yp_unittest.skip("REWORK: nohtyP dicts don't store user-defined types")
+    def test_bad_key(self):
+        # Dictionary lookups should fail if __eq__() raises an exception.
+        class CustomException(Exception):
+            pass
+
+        class BadDictKey:
+            def __hash__(self):
+                return hash(self.__class__)
+
+            def __eq__(self, other):
+                if isinstance(other, self.__class__):
+                    raise CustomException
+                return other
+
+        d = yp_dict()
+        x1 = BadDictKey()
+        x2 = BadDictKey()
+        d[x1] = 1
+        for stmt in ['d[x2] = 2',
+                     'z = d[x2]',
+                     'x2 in d',
+                     'd.get(x2)',
+                     'd.setdefault(x2, 42)',
+                     'd.pop(x2)',
+                     'd.update({x2: 2})']:
+            with self.assertRaises(CustomException):
+                exec(stmt, locals())
+
+    def test_resize1(self):
+        # Dict resizing bug, found by Jack Jansen in 2.2 CVS development.
+        # This version got an assert failure in debug build, infinite loop in
+        # release build.  Unfortunately, provoking this kind of stuff requires
+        # a mix of inserts and deletes hitting exactly the right hash codes in
+        # exactly the right order, and I can't think of a randomized approach
+        # that would be *likely* to hit a failing case in reasonable time.
+
+        d = yp_dict()
+        for i in range(5):
+            d[i] = i
+        for i in range(5):
+            del d[i]
+        for i in range(5, 9):  # i==8 was the problem
+            d[i] = i
+
+    @yp_unittest.skip("REWORK: nohtyP dicts don't store user-defined types")
+    def test_resize2(self):
+        # Another yp_dict resizing bug (SF bug #1456209).
+        # This caused Segmentation faults or Illegal instructions.
+
+        class X(object):
+            def __hash__(self):
+                return 5
+            def __eq__(self, other):
+                if resizing:
+                    d.clear()
+                return False
+        d = yp_dict()
+        resizing = False
+        d[X()] = 1
+        d[X()] = 2
+        d[X()] = 3
+        d[X()] = 4
+        d[X()] = 5
+        # now trigger a resize
+        resizing = True
+        d[9] = 6
+
+    def test_empty_presized_dict_in_freelist(self):
+        # Bug #3537: if an empty but presized yp_dict with a size larger
+        # than 7 was in the freelist, it triggered an assertion failure
+        with self.assertRaises(ZeroDivisionError):
+            d = yp_dict({'a': 1 // 0, 'b': None, 'c': None, 'd': None, 'e': None,
+                 'f': None, 'g': None, 'h': None})
+        d = yp_dict()
+
+    @yp_unittest.skip("Not applicable to nohtyP")
+    def test_container_iterator(self):
+        # Bug #3680: tp_traverse was not implemented for dictiter and
+        # dictview objects.
+        class C(object):
+            pass
+        views = (yp_dict.items, yp_dict.values, yp_dict.keys)
+        for v in views:
+            obj = C()
+            ref = weakref.ref(obj)
+            container = yp_dict({obj: 1})
+            obj.v = v(container)
+            obj.x = iter(obj.v)
+            del obj, container
+            gc.collect()
+            self.assertIs(ref(), None, "Cycle was not collected")
+
+    def _not_tracked(self, t):
+        # Nested containers can take several collections to untrack
+        gc.collect()
+        gc.collect()
+        self.assertFalse(gc.is_tracked(t), t)
+
+    def _tracked(self, t):
+        self.assertTrue(gc.is_tracked(t), t)
+        gc.collect()
+        gc.collect()
+        self.assertTrue(gc.is_tracked(t), t)
+
+    @yp_unittest.skip("Not applicable to nohtyP")
+    @support.cpython_only
+    def test_track_literals(self):
+        # Test GC-optimization of yp_dict literals
+        x, y, z, w = 1.5, "a", (1, None), []
+
+        self._not_tracked(yp_dict())
+        self._not_tracked(yp_dict({x:(), y:x, z:1}))
+        self._not_tracked(yp_dict({1: "a", "b": 2}))
+        self._not_tracked(yp_dict({1: 2, (None, True, False, ()): int}))
+        self._not_tracked(yp_dict({1: object()}))
+
+        # Dicts with mutable elements are always tracked, even if those
+        # elements are not tracked right now.
+        self._tracked(yp_dict({1: []}))
+        self._tracked(yp_dict({1: ([],)}))
+        self._tracked(yp_dict({1: yp_dict()}))
+        self._tracked(yp_dict({1: set()}))
+
+    @yp_unittest.skip("Not applicable to nohtyP")
+    @support.cpython_only
+    def test_track_dynamic(self):
+        # Test GC-optimization of dynamically-created dicts
+        class MyObject(object):
+            pass
+        x, y, z, w, o = 1.5, "a", (1, object()), [], MyObject()
+
+        d = yp_dict()
+        self._not_tracked(d)
+        d[1] = "a"
+        self._not_tracked(d)
+        d[y] = 2
+        self._not_tracked(d)
+        d[z] = 3
+        self._not_tracked(d)
+        self._not_tracked(d.copy())
+        d[4] = w
+        self._tracked(d)
+        self._tracked(d.copy())
+        d[4] = None
+        self._not_tracked(d)
+        self._not_tracked(d.copy())
+
+        # dd isn't tracked right now, but it may mutate and therefore d
+        # which contains it must be tracked.
+        d = yp_dict()
+        dd = yp_dict()
+        d[1] = dd
+        self._not_tracked(dd)
+        self._tracked(d)
+        dd[1] = d
+        self._tracked(dd)
+
+        d = yp_dict.fromkeys([x, y, z])
+        self._not_tracked(d)
+        dd = yp_dict()
+        dd.update(d)
+        self._not_tracked(dd)
+        d = yp_dict.fromkeys([x, y, z, o])
+        self._tracked(d)
+        dd = yp_dict()
+        dd.update(d)
+        self._tracked(dd)
+
+        d = yp_dict(x=x, y=y, z=z)
+        self._not_tracked(d)
+        d = yp_dict(x=x, y=y, z=z, w=w)
+        self._tracked(d)
+        d = yp_dict()
+        d.update(x=x, y=y, z=z)
+        self._not_tracked(d)
+        d.update(w=w)
+        self._tracked(d)
+
+        d = yp_dict([(x, y), (z, 1)])
+        self._not_tracked(d)
+        d = yp_dict([(x, y), (z, w)])
+        self._tracked(d)
+        d = yp_dict()
+        d.update([(x, y), (z, 1)])
+        self._not_tracked(d)
+        d.update([(x, y), (z, w)])
+        self._tracked(d)
+
+    @yp_unittest.skip("Not applicable to nohtyP")
+    @support.cpython_only
+    def test_track_subtypes(self):
+        # Dict subtypes are always tracked
+        class MyDict(yp_dict):
+            pass
+        self._tracked(MyDict())
+
+    @yp_unittest.skip( "TODO: Implement pickling in nohtyP" )
+    def test_iterator_pickling(self):
+        data = yp_dict({1:"a", 2:"b", 3:"c"})
+        it = iter(data)
+        d = pickle.dumps(it)
+        it = pickle.loads(d)
+        self.assertEqual(sorted(it), sorted(data))
+
+        it = pickle.loads(d)
+        try:
+            drop = next(it)
+        except StopIteration:
+            return
+        d = pickle.dumps(it)
+        it = pickle.loads(d)
+        del data[drop]
+        self.assertEqual(sorted(it), sorted(data))
+
+    @yp_unittest.skip( "TODO: Implement pickling in nohtyP" )
+    def test_itemiterator_pickling(self):
+        data = yp_dict({1:"a", 2:"b", 3:"c"})
+        # dictviews aren't picklable, only their iterators
+        itorg = iter(data.items())
+        d = pickle.dumps(itorg)
+        it = pickle.loads(d)
+        # note that the type of type of the unpickled iterator
+        # is not necessarily the same as the original.  It is
+        # merely an object supporting the iterator protocol, yielding
+        # the same objects as the original one.
+        # self.assertEqual(type(itorg), type(it))
+        self.assertTrue(isinstance(it, collections.abc.Iterator))
+        self.assertEqual(yp_dict(it), data)
+
+        it = pickle.loads(d)
+        drop = next(it)
+        d = pickle.dumps(it)
+        it = pickle.loads(d)
+        del data[drop[0]]
+        self.assertEqual(yp_dict(it), data)
+
+    @yp_unittest.skip( "TODO: Implement pickling in nohtyP" )
+    def test_valuesiterator_pickling(self):
+        data = yp_dict({1:"a", 2:"b", 3:"c"})
+        # data.values() isn't picklable, only its iterator
+        it = iter(data.values())
+        d = pickle.dumps(it)
+        it = pickle.loads(d)
+        self.assertEqual(sorted(list(it)), sorted(list(data.values())))
+
+        it = pickle.loads(d)
+        drop = next(it)
+        d = pickle.dumps(it)
+        it = pickle.loads(d)
+        values = list(it) + [drop]
+        self.assertEqual(sorted(values), sorted(list(data.values())))
+
+    @yp_unittest.skip("Not applicable to nohtyP")
+    def test_instance_dict_getattr_str_subclass(self):
+        class Foo:
+            def __init__(self, msg):
+                self.msg = msg
+        f = Foo('123')
+        class _str(str):
+            pass
+        self.assertEqual(f.msg, getattr(f, _str('msg')))
+        self.assertEqual(f.msg, f.__dict__[_str('msg')])
+
+    @yp_unittest.skip("Not applicable to nohtyP")
+    def test_object_set_item_single_instance_non_str_key(self):
+        class Foo: pass
+        f = Foo()
+        f.__dict__[1] = 1
+        f.a = 'a'
+        self.assertEqual(f.__dict__, yp_dict({1:1, 'a':'a'}))
+
+from yp_test import mapping_tests
+
+class GeneralMappingTests(mapping_tests.BasicTestMappingProtocol):
+    type2test = yp_dict
+
+class Dict(yp_dict):
+    pass
+
+@yp_unittest.skip("Not applicable to nohtyP")
+class SubclassMappingTests(mapping_tests.BasicTestMappingProtocol):
+    type2test = Dict
+
+def test_main():
+    support.run_unittest(
+        DictTest,
+        GeneralMappingTests,
+        SubclassMappingTests,
+    )
+
+if __name__ == "__main__":
+    test_main()