<<<<<<< HEAD
""" Test script for the unicodedata module.

    Written by Marc-Andre Lemburg (mal@lemburg.com).

    (c) Copyright CNRI, All Rights Reserved. NO WARRANTY.

"""

from yp import *
import sys
from yp_test import yp_unittest
import hashlib
import subprocess
import yp_test.support

encoding = 'utf-8'
errors = 'surrogatepass'


### Run tests

@yp_unittest.skip( "TODO: convert to yp.py" )
class UnicodeMethodsTest(yp_unittest.TestCase):

    # update this, if the database changes
    expectedchecksum = 'bf7a78f1a532421b5033600102e23a92044dbba9'

    def test_method_checksum(self):
        h = hashlib.sha1()
        for i in range(0x10000):
            char = chr(i)
            data = [
                # Predicates (single char)
                "01"[char.isalnum()],
                "01"[char.isalpha()],
                "01"[char.isdecimal()],
                "01"[char.isdigit()],
                "01"[char.islower()],
                "01"[char.isnumeric()],
                "01"[char.isspace()],
                "01"[char.istitle()],
                "01"[char.isupper()],

                # Predicates (multiple chars)
                "01"[(char + 'abc').isalnum()],
                "01"[(char + 'abc').isalpha()],
                "01"[(char + '123').isdecimal()],
                "01"[(char + '123').isdigit()],
                "01"[(char + 'abc').islower()],
                "01"[(char + '123').isnumeric()],
                "01"[(char + ' \t').isspace()],
                "01"[(char + 'abc').istitle()],
                "01"[(char + 'ABC').isupper()],

                # Mappings (single char)
                char.lower(),
                char.upper(),
                char.title(),

                # Mappings (multiple chars)
                (char + 'abc').lower(),
                (char + 'ABC').upper(),
                (char + 'abc').title(),
                (char + 'ABC').title(),

                ]
            h.update(''.join(data).encode(encoding, errors))
        result = h.hexdigest()
        self.assertEqual(result, self.expectedchecksum)

@yp_unittest.skip( "TODO: convert to yp.py" )
class UnicodeDatabaseTest(yp_unittest.TestCase):

    def setUp(self):
        # In case unicodedata is not available, this will raise an ImportError,
        # but the other test cases will still be run
        import unicodedata
        self.db = unicodedata

    def tearDown(self):
        del self.db

class UnicodeFunctionsTest(UnicodeDatabaseTest):

    # update this, if the database changes
    expectedchecksum = '17fe2f12b788e4fff5479b469c4404bb6ecf841f'
    def test_function_checksum(self):
        data = []
        h = hashlib.sha1()

        for i in range(0x10000):
            char = chr(i)
            data = [
                # Properties
                format(self.db.digit(char, -1), '.12g'),
                format(self.db.numeric(char, -1), '.12g'),
                format(self.db.decimal(char, -1), '.12g'),
                self.db.category(char),
                self.db.bidirectional(char),
                self.db.decomposition(char),
                str(self.db.mirrored(char)),
                str(self.db.combining(char)),
            ]
            h.update(''.join(data).encode("ascii"))
        result = h.hexdigest()
        self.assertEqual(result, self.expectedchecksum)

    def test_digit(self):
        self.assertEqual(self.db.digit('A', None), None)
        self.assertEqual(self.db.digit('9'), 9)
        self.assertEqual(self.db.digit('\u215b', None), None)
        self.assertEqual(self.db.digit('\u2468'), 9)
        self.assertEqual(self.db.digit('\U00020000', None), None)
        self.assertEqual(self.db.digit('\U0001D7FD'), 7)

        self.assertRaises(TypeError, self.db.digit)
        self.assertRaises(TypeError, self.db.digit, 'xx')
        self.assertRaises(ValueError, self.db.digit, 'x')

    def test_numeric(self):
        self.assertEqual(self.db.numeric('A',None), None)
        self.assertEqual(self.db.numeric('9'), 9)
        self.assertEqual(self.db.numeric('\u215b'), 0.125)
        self.assertEqual(self.db.numeric('\u2468'), 9.0)
        self.assertEqual(self.db.numeric('\ua627'), 7.0)
        self.assertEqual(self.db.numeric('\U00020000', None), None)
        self.assertEqual(self.db.numeric('\U0001012A'), 9000)

        self.assertRaises(TypeError, self.db.numeric)
        self.assertRaises(TypeError, self.db.numeric, 'xx')
        self.assertRaises(ValueError, self.db.numeric, 'x')

    def test_decimal(self):
        self.assertEqual(self.db.decimal('A',None), None)
        self.assertEqual(self.db.decimal('9'), 9)
        self.assertEqual(self.db.decimal('\u215b', None), None)
        self.assertEqual(self.db.decimal('\u2468', None), None)
        self.assertEqual(self.db.decimal('\U00020000', None), None)
        self.assertEqual(self.db.decimal('\U0001D7FD'), 7)

        self.assertRaises(TypeError, self.db.decimal)
        self.assertRaises(TypeError, self.db.decimal, 'xx')
        self.assertRaises(ValueError, self.db.decimal, 'x')

    def test_category(self):
        self.assertEqual(self.db.category('\uFFFE'), 'Cn')
        self.assertEqual(self.db.category('a'), 'Ll')
        self.assertEqual(self.db.category('A'), 'Lu')
        self.assertEqual(self.db.category('\U00020000'), 'Lo')
        self.assertEqual(self.db.category('\U0001012A'), 'No')

        self.assertRaises(TypeError, self.db.category)
        self.assertRaises(TypeError, self.db.category, 'xx')

    def test_bidirectional(self):
        self.assertEqual(self.db.bidirectional('\uFFFE'), '')
        self.assertEqual(self.db.bidirectional(' '), 'WS')
        self.assertEqual(self.db.bidirectional('A'), 'L')
        self.assertEqual(self.db.bidirectional('\U00020000'), 'L')

        self.assertRaises(TypeError, self.db.bidirectional)
        self.assertRaises(TypeError, self.db.bidirectional, 'xx')

    def test_decomposition(self):
        self.assertEqual(self.db.decomposition('\uFFFE'),'')
        self.assertEqual(self.db.decomposition('\u00bc'), '<fraction> 0031 2044 0034')

        self.assertRaises(TypeError, self.db.decomposition)
        self.assertRaises(TypeError, self.db.decomposition, 'xx')

    def test_mirrored(self):
        self.assertEqual(self.db.mirrored('\uFFFE'), 0)
        self.assertEqual(self.db.mirrored('a'), 0)
        self.assertEqual(self.db.mirrored('\u2201'), 1)
        self.assertEqual(self.db.mirrored('\U00020000'), 0)

        self.assertRaises(TypeError, self.db.mirrored)
        self.assertRaises(TypeError, self.db.mirrored, 'xx')

    def test_combining(self):
        self.assertEqual(self.db.combining('\uFFFE'), 0)
        self.assertEqual(self.db.combining('a'), 0)
        self.assertEqual(self.db.combining('\u20e1'), 230)
        self.assertEqual(self.db.combining('\U00020000'), 0)

        self.assertRaises(TypeError, self.db.combining)
        self.assertRaises(TypeError, self.db.combining, 'xx')

    def test_normalize(self):
        self.assertRaises(TypeError, self.db.normalize)
        self.assertRaises(ValueError, self.db.normalize, 'unknown', 'xx')
        self.assertEqual(self.db.normalize('NFKC', ''), '')
        # The rest can be found in test_normalization.py
        # which requires an external file.

    def test_pr29(self):
        # http://www.unicode.org/review/pr-29.html
        # See issues #1054943 and #10254.
        composed = ("\u0b47\u0300\u0b3e", "\u1100\u0300\u1161",
                    'Li\u030dt-s\u1e73\u0301',
                    '\u092e\u093e\u0930\u094d\u0915 \u091c\u093c'
                    + '\u0941\u0915\u0947\u0930\u092c\u0930\u094d\u0917',
                    '\u0915\u093f\u0930\u094d\u0917\u093f\u091c\u093c'
                    + '\u0938\u094d\u0924\u093e\u0928')
        for text in composed:
            self.assertEqual(self.db.normalize('NFC', text), text)

    def test_issue10254(self):
        # Crash reported in #10254
        a = 'C\u0338' * 20  + 'C\u0327'
        b = 'C\u0338' * 20  + '\xC7'
        self.assertEqual(self.db.normalize('NFC', a), b)

    def test_east_asian_width(self):
        eaw = self.db.east_asian_width
        self.assertRaises(TypeError, eaw, b'a')
        self.assertRaises(TypeError, eaw, bytearray())
        self.assertRaises(TypeError, eaw, '')
        self.assertRaises(TypeError, eaw, 'ra')
        self.assertEqual(eaw('\x1e'), 'N')
        self.assertEqual(eaw('\x20'), 'Na')
        self.assertEqual(eaw('\uC894'), 'W')
        self.assertEqual(eaw('\uFF66'), 'H')
        self.assertEqual(eaw('\uFF1F'), 'F')
        self.assertEqual(eaw('\u2010'), 'A')
        self.assertEqual(eaw('\U00020000'), 'W')

class UnicodeMiscTest(UnicodeDatabaseTest):

    def test_failed_import_during_compiling(self):
        # Issue 4367
        # Decoding \N escapes requires the unicodedata module. If it can't be
        # imported, we shouldn't segfault.

        # This program should raise a SyntaxError in the eval.
        code = "import sys;" \
            "sys.modules['unicodedata'] = None;" \
            """eval("'\\\\N{SOFT HYPHEN}'")"""
        args = [sys.executable, "-c", code]
        # We use a subprocess because the unicodedata module may already have
        # been loaded in this process.
        popen = subprocess.Popen(args, stderr=subprocess.PIPE)
        popen.wait()
        self.assertEqual(popen.returncode, 1)
        error = "SyntaxError: (unicode error) \\N escapes not supported " \
            "(can't load unicodedata module)"
        self.assertIn(error, popen.stderr.read().decode("ascii"))
        popen.stderr.close()

    def test_decimal_numeric_consistent(self):
        # Test that decimal and numeric are consistent,
        # i.e. if a character has a decimal value,
        # its numeric value should be the same.
        count = 0
        for i in range(0x10000):
            c = chr(i)
            dec = self.db.decimal(c, -1)
            if dec != -1:
                self.assertEqual(dec, self.db.numeric(c))
                count += 1
        self.assertTrue(count >= 10) # should have tested at least the ASCII digits

    def test_digit_numeric_consistent(self):
        # Test that digit and numeric are consistent,
        # i.e. if a character has a digit value,
        # its numeric value should be the same.
        count = 0
        for i in range(0x10000):
            c = chr(i)
            dec = self.db.digit(c, -1)
            if dec != -1:
                self.assertEqual(dec, self.db.numeric(c))
                count += 1
        self.assertTrue(count >= 10) # should have tested at least the ASCII digits

    def test_bug_1704793(self):
        self.assertEqual(self.db.lookup("GOTHIC LETTER FAIHU"), '\U00010346')

    def test_ucd_510(self):
        import unicodedata
        # In UCD 5.1.0, a mirrored property changed wrt. UCD 3.2.0
        self.assertTrue(unicodedata.mirrored("\u0f3a"))
        self.assertTrue(not unicodedata.ucd_3_2_0.mirrored("\u0f3a"))
        # Also, we now have two ways of representing
        # the upper-case mapping: as delta, or as absolute value
        self.assertTrue("a".upper()=='A')
        self.assertTrue("\u1d79".upper()=='\ua77d')
        self.assertTrue(".".upper()=='.')

    def test_bug_5828(self):
        self.assertEqual("\u1d79".lower(), "\u1d79")
        # Only U+0000 should have U+0000 as its upper/lower/titlecase variant
        self.assertEqual(
            [
                c for c in range(sys.maxunicode+1)
                if "\x00" in chr(c).lower()+chr(c).upper()+chr(c).title()
            ],
            [0]
        )

    def test_bug_4971(self):
        # LETTER DZ WITH CARON: DZ, Dz, dz
        self.assertEqual("\u01c4".title(), "\u01c5")
        self.assertEqual("\u01c5".title(), "\u01c5")
        self.assertEqual("\u01c6".title(), "\u01c5")

    def test_linebreak_7643(self):
        for i in range(0x10000):
            lines = (chr(i) + 'A').splitlines()
            if i in (0x0a, 0x0b, 0x0c, 0x0d, 0x85,
                     0x1c, 0x1d, 0x1e, 0x2028, 0x2029):
                self.assertEqual(len(lines), 2,
                                 r"\u%.4x should be a linebreak" % i)
            else:
                self.assertEqual(len(lines), 1,
                                 r"\u%.4x should not be a linebreak" % i)

def test_main():
    yp_test.support.run_unittest(
        UnicodeMiscTest,
        UnicodeMethodsTest,
        UnicodeFunctionsTest
    )

if __name__ == "__main__":
    test_main()
=======
""" Test script for the unicodedata module.

    Written by Marc-Andre Lemburg (mal@lemburg.com).

    (c) Copyright CNRI, All Rights Reserved. NO WARRANTY.

"""

import sys
import unittest
import hashlib
import subprocess
import test.support

encoding = 'utf-8'
errors = 'surrogatepass'


### Run tests

class UnicodeMethodsTest(unittest.TestCase):

    # update this, if the database changes
    expectedchecksum = 'e74e878de71b6e780ffac271785c3cb58f6251f3'

    def test_method_checksum(self):
        h = hashlib.sha1()
        for i in range(0x10000):
            char = chr(i)
            data = [
                # Predicates (single char)
                "01"[char.isalnum()],
                "01"[char.isalpha()],
                "01"[char.isdecimal()],
                "01"[char.isdigit()],
                "01"[char.islower()],
                "01"[char.isnumeric()],
                "01"[char.isspace()],
                "01"[char.istitle()],
                "01"[char.isupper()],

                # Predicates (multiple chars)
                "01"[(char + 'abc').isalnum()],
                "01"[(char + 'abc').isalpha()],
                "01"[(char + '123').isdecimal()],
                "01"[(char + '123').isdigit()],
                "01"[(char + 'abc').islower()],
                "01"[(char + '123').isnumeric()],
                "01"[(char + ' \t').isspace()],
                "01"[(char + 'abc').istitle()],
                "01"[(char + 'ABC').isupper()],

                # Mappings (single char)
                char.lower(),
                char.upper(),
                char.title(),

                # Mappings (multiple chars)
                (char + 'abc').lower(),
                (char + 'ABC').upper(),
                (char + 'abc').title(),
                (char + 'ABC').title(),

                ]
            h.update(''.join(data).encode(encoding, errors))
        result = h.hexdigest()
        self.assertEqual(result, self.expectedchecksum)

class UnicodeDatabaseTest(unittest.TestCase):

    def setUp(self):
        # In case unicodedata is not available, this will raise an ImportError,
        # but the other test cases will still be run
        import unicodedata
        self.db = unicodedata

    def tearDown(self):
        del self.db

class UnicodeFunctionsTest(UnicodeDatabaseTest):

    # update this, if the database changes
    expectedchecksum = 'f0b74d26776331cc7bdc3a4698f037d73f2cee2b'
    def test_function_checksum(self):
        data = []
        h = hashlib.sha1()

        for i in range(0x10000):
            char = chr(i)
            data = [
                # Properties
                format(self.db.digit(char, -1), '.12g'),
                format(self.db.numeric(char, -1), '.12g'),
                format(self.db.decimal(char, -1), '.12g'),
                self.db.category(char),
                self.db.bidirectional(char),
                self.db.decomposition(char),
                str(self.db.mirrored(char)),
                str(self.db.combining(char)),
            ]
            h.update(''.join(data).encode("ascii"))
        result = h.hexdigest()
        self.assertEqual(result, self.expectedchecksum)

    def test_digit(self):
        self.assertEqual(self.db.digit('A', None), None)
        self.assertEqual(self.db.digit('9'), 9)
        self.assertEqual(self.db.digit('\u215b', None), None)
        self.assertEqual(self.db.digit('\u2468'), 9)
        self.assertEqual(self.db.digit('\U00020000', None), None)
        self.assertEqual(self.db.digit('\U0001D7FD'), 7)

        self.assertRaises(TypeError, self.db.digit)
        self.assertRaises(TypeError, self.db.digit, 'xx')
        self.assertRaises(ValueError, self.db.digit, 'x')

    def test_numeric(self):
        self.assertEqual(self.db.numeric('A',None), None)
        self.assertEqual(self.db.numeric('9'), 9)
        self.assertEqual(self.db.numeric('\u215b'), 0.125)
        self.assertEqual(self.db.numeric('\u2468'), 9.0)
        self.assertEqual(self.db.numeric('\ua627'), 7.0)
        self.assertEqual(self.db.numeric('\U00020000', None), None)
        self.assertEqual(self.db.numeric('\U0001012A'), 9000)

        self.assertRaises(TypeError, self.db.numeric)
        self.assertRaises(TypeError, self.db.numeric, 'xx')
        self.assertRaises(ValueError, self.db.numeric, 'x')

    def test_decimal(self):
        self.assertEqual(self.db.decimal('A',None), None)
        self.assertEqual(self.db.decimal('9'), 9)
        self.assertEqual(self.db.decimal('\u215b', None), None)
        self.assertEqual(self.db.decimal('\u2468', None), None)
        self.assertEqual(self.db.decimal('\U00020000', None), None)
        self.assertEqual(self.db.decimal('\U0001D7FD'), 7)

        self.assertRaises(TypeError, self.db.decimal)
        self.assertRaises(TypeError, self.db.decimal, 'xx')
        self.assertRaises(ValueError, self.db.decimal, 'x')

    def test_category(self):
        self.assertEqual(self.db.category('\uFFFE'), 'Cn')
        self.assertEqual(self.db.category('a'), 'Ll')
        self.assertEqual(self.db.category('A'), 'Lu')
        self.assertEqual(self.db.category('\U00020000'), 'Lo')
        self.assertEqual(self.db.category('\U0001012A'), 'No')

        self.assertRaises(TypeError, self.db.category)
        self.assertRaises(TypeError, self.db.category, 'xx')

    def test_bidirectional(self):
        self.assertEqual(self.db.bidirectional('\uFFFE'), '')
        self.assertEqual(self.db.bidirectional(' '), 'WS')
        self.assertEqual(self.db.bidirectional('A'), 'L')
        self.assertEqual(self.db.bidirectional('\U00020000'), 'L')

        self.assertRaises(TypeError, self.db.bidirectional)
        self.assertRaises(TypeError, self.db.bidirectional, 'xx')

    def test_decomposition(self):
        self.assertEqual(self.db.decomposition('\uFFFE'),'')
        self.assertEqual(self.db.decomposition('\u00bc'), '<fraction> 0031 2044 0034')

        self.assertRaises(TypeError, self.db.decomposition)
        self.assertRaises(TypeError, self.db.decomposition, 'xx')

    def test_mirrored(self):
        self.assertEqual(self.db.mirrored('\uFFFE'), 0)
        self.assertEqual(self.db.mirrored('a'), 0)
        self.assertEqual(self.db.mirrored('\u2201'), 1)
        self.assertEqual(self.db.mirrored('\U00020000'), 0)

        self.assertRaises(TypeError, self.db.mirrored)
        self.assertRaises(TypeError, self.db.mirrored, 'xx')

    def test_combining(self):
        self.assertEqual(self.db.combining('\uFFFE'), 0)
        self.assertEqual(self.db.combining('a'), 0)
        self.assertEqual(self.db.combining('\u20e1'), 230)
        self.assertEqual(self.db.combining('\U00020000'), 0)

        self.assertRaises(TypeError, self.db.combining)
        self.assertRaises(TypeError, self.db.combining, 'xx')

    def test_normalize(self):
        self.assertRaises(TypeError, self.db.normalize)
        self.assertRaises(ValueError, self.db.normalize, 'unknown', 'xx')
        self.assertEqual(self.db.normalize('NFKC', ''), '')
        # The rest can be found in test_normalization.py
        # which requires an external file.

    def test_pr29(self):
        # http://www.unicode.org/review/pr-29.html
        # See issues #1054943 and #10254.
        composed = ("\u0b47\u0300\u0b3e", "\u1100\u0300\u1161",
                    'Li\u030dt-s\u1e73\u0301',
                    '\u092e\u093e\u0930\u094d\u0915 \u091c\u093c'
                    + '\u0941\u0915\u0947\u0930\u092c\u0930\u094d\u0917',
                    '\u0915\u093f\u0930\u094d\u0917\u093f\u091c\u093c'
                    + '\u0938\u094d\u0924\u093e\u0928')
        for text in composed:
            self.assertEqual(self.db.normalize('NFC', text), text)

    def test_issue10254(self):
        # Crash reported in #10254
        a = 'C\u0338' * 20  + 'C\u0327'
        b = 'C\u0338' * 20  + '\xC7'
        self.assertEqual(self.db.normalize('NFC', a), b)

    def test_east_asian_width(self):
        eaw = self.db.east_asian_width
        self.assertRaises(TypeError, eaw, b'a')
        self.assertRaises(TypeError, eaw, bytearray())
        self.assertRaises(TypeError, eaw, '')
        self.assertRaises(TypeError, eaw, 'ra')
        self.assertEqual(eaw('\x1e'), 'N')
        self.assertEqual(eaw('\x20'), 'Na')
        self.assertEqual(eaw('\uC894'), 'W')
        self.assertEqual(eaw('\uFF66'), 'H')
        self.assertEqual(eaw('\uFF1F'), 'F')
        self.assertEqual(eaw('\u2010'), 'A')
        self.assertEqual(eaw('\U00020000'), 'W')

class UnicodeMiscTest(UnicodeDatabaseTest):

    def test_failed_import_during_compiling(self):
        # Issue 4367
        # Decoding \N escapes requires the unicodedata module. If it can't be
        # imported, we shouldn't segfault.

        # This program should raise a SyntaxError in the eval.
        code = "import sys;" \
            "sys.modules['unicodedata'] = None;" \
            """eval("'\\\\N{SOFT HYPHEN}'")"""
        args = [sys.executable, "-c", code]
        # We use a subprocess because the unicodedata module may already have
        # been loaded in this process.
        popen = subprocess.Popen(args, stderr=subprocess.PIPE)
        popen.wait()
        self.assertEqual(popen.returncode, 1)
        error = "SyntaxError: (unicode error) \\N escapes not supported " \
            "(can't load unicodedata module)"
        self.assertIn(error, popen.stderr.read().decode("ascii"))
        popen.stderr.close()

    def test_decimal_numeric_consistent(self):
        # Test that decimal and numeric are consistent,
        # i.e. if a character has a decimal value,
        # its numeric value should be the same.
        count = 0
        for i in range(0x10000):
            c = chr(i)
            dec = self.db.decimal(c, -1)
            if dec != -1:
                self.assertEqual(dec, self.db.numeric(c))
                count += 1
        self.assertTrue(count >= 10) # should have tested at least the ASCII digits

    def test_digit_numeric_consistent(self):
        # Test that digit and numeric are consistent,
        # i.e. if a character has a digit value,
        # its numeric value should be the same.
        count = 0
        for i in range(0x10000):
            c = chr(i)
            dec = self.db.digit(c, -1)
            if dec != -1:
                self.assertEqual(dec, self.db.numeric(c))
                count += 1
        self.assertTrue(count >= 10) # should have tested at least the ASCII digits

    def test_bug_1704793(self):
        self.assertEqual(self.db.lookup("GOTHIC LETTER FAIHU"), '\U00010346')

    def test_ucd_510(self):
        import unicodedata
        # In UCD 5.1.0, a mirrored property changed wrt. UCD 3.2.0
        self.assertTrue(unicodedata.mirrored("\u0f3a"))
        self.assertTrue(not unicodedata.ucd_3_2_0.mirrored("\u0f3a"))
        # Also, we now have two ways of representing
        # the upper-case mapping: as delta, or as absolute value
        self.assertTrue("a".upper()=='A')
        self.assertTrue("\u1d79".upper()=='\ua77d')
        self.assertTrue(".".upper()=='.')

    def test_bug_5828(self):
        self.assertEqual("\u1d79".lower(), "\u1d79")
        # Only U+0000 should have U+0000 as its upper/lower/titlecase variant
        self.assertEqual(
            [
                c for c in range(sys.maxunicode+1)
                if "\x00" in chr(c).lower()+chr(c).upper()+chr(c).title()
            ],
            [0]
        )

    def test_bug_4971(self):
        # LETTER DZ WITH CARON: DZ, Dz, dz
        self.assertEqual("\u01c4".title(), "\u01c5")
        self.assertEqual("\u01c5".title(), "\u01c5")
        self.assertEqual("\u01c6".title(), "\u01c5")

    def test_linebreak_7643(self):
        for i in range(0x10000):
            lines = (chr(i) + 'A').splitlines()
            if i in (0x0a, 0x0b, 0x0c, 0x0d, 0x85,
                     0x1c, 0x1d, 0x1e, 0x2028, 0x2029):
                self.assertEqual(len(lines), 2,
                                 r"\u%.4x should be a linebreak" % i)
            else:
                self.assertEqual(len(lines), 1,
                                 r"\u%.4x should not be a linebreak" % i)

def test_main():
    test.support.run_unittest(
        UnicodeMiscTest,
        UnicodeMethodsTest,
        UnicodeFunctionsTest
    )

if __name__ == "__main__":
    test_main()
>>>>>>> cfbb1da8
<|MERGE_RESOLUTION|>--- conflicted
+++ resolved
@@ -1,652 +1,326 @@
-<<<<<<< HEAD
-""" Test script for the unicodedata module.
-
-    Written by Marc-Andre Lemburg (mal@lemburg.com).
-
-    (c) Copyright CNRI, All Rights Reserved. NO WARRANTY.
-
-"""
-
-from yp import *
-import sys
-from yp_test import yp_unittest
-import hashlib
-import subprocess
-import yp_test.support
-
-encoding = 'utf-8'
-errors = 'surrogatepass'
-
-
-### Run tests
-
-@yp_unittest.skip( "TODO: convert to yp.py" )
-class UnicodeMethodsTest(yp_unittest.TestCase):
-
-    # update this, if the database changes
-    expectedchecksum = 'bf7a78f1a532421b5033600102e23a92044dbba9'
-
-    def test_method_checksum(self):
-        h = hashlib.sha1()
-        for i in range(0x10000):
-            char = chr(i)
-            data = [
-                # Predicates (single char)
-                "01"[char.isalnum()],
-                "01"[char.isalpha()],
-                "01"[char.isdecimal()],
-                "01"[char.isdigit()],
-                "01"[char.islower()],
-                "01"[char.isnumeric()],
-                "01"[char.isspace()],
-                "01"[char.istitle()],
-                "01"[char.isupper()],
-
-                # Predicates (multiple chars)
-                "01"[(char + 'abc').isalnum()],
-                "01"[(char + 'abc').isalpha()],
-                "01"[(char + '123').isdecimal()],
-                "01"[(char + '123').isdigit()],
-                "01"[(char + 'abc').islower()],
-                "01"[(char + '123').isnumeric()],
-                "01"[(char + ' \t').isspace()],
-                "01"[(char + 'abc').istitle()],
-                "01"[(char + 'ABC').isupper()],
-
-                # Mappings (single char)
-                char.lower(),
-                char.upper(),
-                char.title(),
-
-                # Mappings (multiple chars)
-                (char + 'abc').lower(),
-                (char + 'ABC').upper(),
-                (char + 'abc').title(),
-                (char + 'ABC').title(),
-
-                ]
-            h.update(''.join(data).encode(encoding, errors))
-        result = h.hexdigest()
-        self.assertEqual(result, self.expectedchecksum)
-
-@yp_unittest.skip( "TODO: convert to yp.py" )
-class UnicodeDatabaseTest(yp_unittest.TestCase):
-
-    def setUp(self):
-        # In case unicodedata is not available, this will raise an ImportError,
-        # but the other test cases will still be run
-        import unicodedata
-        self.db = unicodedata
-
-    def tearDown(self):
-        del self.db
-
-class UnicodeFunctionsTest(UnicodeDatabaseTest):
-
-    # update this, if the database changes
-    expectedchecksum = '17fe2f12b788e4fff5479b469c4404bb6ecf841f'
-    def test_function_checksum(self):
-        data = []
-        h = hashlib.sha1()
-
-        for i in range(0x10000):
-            char = chr(i)
-            data = [
-                # Properties
-                format(self.db.digit(char, -1), '.12g'),
-                format(self.db.numeric(char, -1), '.12g'),
-                format(self.db.decimal(char, -1), '.12g'),
-                self.db.category(char),
-                self.db.bidirectional(char),
-                self.db.decomposition(char),
-                str(self.db.mirrored(char)),
-                str(self.db.combining(char)),
-            ]
-            h.update(''.join(data).encode("ascii"))
-        result = h.hexdigest()
-        self.assertEqual(result, self.expectedchecksum)
-
-    def test_digit(self):
-        self.assertEqual(self.db.digit('A', None), None)
-        self.assertEqual(self.db.digit('9'), 9)
-        self.assertEqual(self.db.digit('\u215b', None), None)
-        self.assertEqual(self.db.digit('\u2468'), 9)
-        self.assertEqual(self.db.digit('\U00020000', None), None)
-        self.assertEqual(self.db.digit('\U0001D7FD'), 7)
-
-        self.assertRaises(TypeError, self.db.digit)
-        self.assertRaises(TypeError, self.db.digit, 'xx')
-        self.assertRaises(ValueError, self.db.digit, 'x')
-
-    def test_numeric(self):
-        self.assertEqual(self.db.numeric('A',None), None)
-        self.assertEqual(self.db.numeric('9'), 9)
-        self.assertEqual(self.db.numeric('\u215b'), 0.125)
-        self.assertEqual(self.db.numeric('\u2468'), 9.0)
-        self.assertEqual(self.db.numeric('\ua627'), 7.0)
-        self.assertEqual(self.db.numeric('\U00020000', None), None)
-        self.assertEqual(self.db.numeric('\U0001012A'), 9000)
-
-        self.assertRaises(TypeError, self.db.numeric)
-        self.assertRaises(TypeError, self.db.numeric, 'xx')
-        self.assertRaises(ValueError, self.db.numeric, 'x')
-
-    def test_decimal(self):
-        self.assertEqual(self.db.decimal('A',None), None)
-        self.assertEqual(self.db.decimal('9'), 9)
-        self.assertEqual(self.db.decimal('\u215b', None), None)
-        self.assertEqual(self.db.decimal('\u2468', None), None)
-        self.assertEqual(self.db.decimal('\U00020000', None), None)
-        self.assertEqual(self.db.decimal('\U0001D7FD'), 7)
-
-        self.assertRaises(TypeError, self.db.decimal)
-        self.assertRaises(TypeError, self.db.decimal, 'xx')
-        self.assertRaises(ValueError, self.db.decimal, 'x')
-
-    def test_category(self):
-        self.assertEqual(self.db.category('\uFFFE'), 'Cn')
-        self.assertEqual(self.db.category('a'), 'Ll')
-        self.assertEqual(self.db.category('A'), 'Lu')
-        self.assertEqual(self.db.category('\U00020000'), 'Lo')
-        self.assertEqual(self.db.category('\U0001012A'), 'No')
-
-        self.assertRaises(TypeError, self.db.category)
-        self.assertRaises(TypeError, self.db.category, 'xx')
-
-    def test_bidirectional(self):
-        self.assertEqual(self.db.bidirectional('\uFFFE'), '')
-        self.assertEqual(self.db.bidirectional(' '), 'WS')
-        self.assertEqual(self.db.bidirectional('A'), 'L')
-        self.assertEqual(self.db.bidirectional('\U00020000'), 'L')
-
-        self.assertRaises(TypeError, self.db.bidirectional)
-        self.assertRaises(TypeError, self.db.bidirectional, 'xx')
-
-    def test_decomposition(self):
-        self.assertEqual(self.db.decomposition('\uFFFE'),'')
-        self.assertEqual(self.db.decomposition('\u00bc'), '<fraction> 0031 2044 0034')
-
-        self.assertRaises(TypeError, self.db.decomposition)
-        self.assertRaises(TypeError, self.db.decomposition, 'xx')
-
-    def test_mirrored(self):
-        self.assertEqual(self.db.mirrored('\uFFFE'), 0)
-        self.assertEqual(self.db.mirrored('a'), 0)
-        self.assertEqual(self.db.mirrored('\u2201'), 1)
-        self.assertEqual(self.db.mirrored('\U00020000'), 0)
-
-        self.assertRaises(TypeError, self.db.mirrored)
-        self.assertRaises(TypeError, self.db.mirrored, 'xx')
-
-    def test_combining(self):
-        self.assertEqual(self.db.combining('\uFFFE'), 0)
-        self.assertEqual(self.db.combining('a'), 0)
-        self.assertEqual(self.db.combining('\u20e1'), 230)
-        self.assertEqual(self.db.combining('\U00020000'), 0)
-
-        self.assertRaises(TypeError, self.db.combining)
-        self.assertRaises(TypeError, self.db.combining, 'xx')
-
-    def test_normalize(self):
-        self.assertRaises(TypeError, self.db.normalize)
-        self.assertRaises(ValueError, self.db.normalize, 'unknown', 'xx')
-        self.assertEqual(self.db.normalize('NFKC', ''), '')
-        # The rest can be found in test_normalization.py
-        # which requires an external file.
-
-    def test_pr29(self):
-        # http://www.unicode.org/review/pr-29.html
-        # See issues #1054943 and #10254.
-        composed = ("\u0b47\u0300\u0b3e", "\u1100\u0300\u1161",
-                    'Li\u030dt-s\u1e73\u0301',
-                    '\u092e\u093e\u0930\u094d\u0915 \u091c\u093c'
-                    + '\u0941\u0915\u0947\u0930\u092c\u0930\u094d\u0917',
-                    '\u0915\u093f\u0930\u094d\u0917\u093f\u091c\u093c'
-                    + '\u0938\u094d\u0924\u093e\u0928')
-        for text in composed:
-            self.assertEqual(self.db.normalize('NFC', text), text)
-
-    def test_issue10254(self):
-        # Crash reported in #10254
-        a = 'C\u0338' * 20  + 'C\u0327'
-        b = 'C\u0338' * 20  + '\xC7'
-        self.assertEqual(self.db.normalize('NFC', a), b)
-
-    def test_east_asian_width(self):
-        eaw = self.db.east_asian_width
-        self.assertRaises(TypeError, eaw, b'a')
-        self.assertRaises(TypeError, eaw, bytearray())
-        self.assertRaises(TypeError, eaw, '')
-        self.assertRaises(TypeError, eaw, 'ra')
-        self.assertEqual(eaw('\x1e'), 'N')
-        self.assertEqual(eaw('\x20'), 'Na')
-        self.assertEqual(eaw('\uC894'), 'W')
-        self.assertEqual(eaw('\uFF66'), 'H')
-        self.assertEqual(eaw('\uFF1F'), 'F')
-        self.assertEqual(eaw('\u2010'), 'A')
-        self.assertEqual(eaw('\U00020000'), 'W')
-
-class UnicodeMiscTest(UnicodeDatabaseTest):
-
-    def test_failed_import_during_compiling(self):
-        # Issue 4367
-        # Decoding \N escapes requires the unicodedata module. If it can't be
-        # imported, we shouldn't segfault.
-
-        # This program should raise a SyntaxError in the eval.
-        code = "import sys;" \
-            "sys.modules['unicodedata'] = None;" \
-            """eval("'\\\\N{SOFT HYPHEN}'")"""
-        args = [sys.executable, "-c", code]
-        # We use a subprocess because the unicodedata module may already have
-        # been loaded in this process.
-        popen = subprocess.Popen(args, stderr=subprocess.PIPE)
-        popen.wait()
-        self.assertEqual(popen.returncode, 1)
-        error = "SyntaxError: (unicode error) \\N escapes not supported " \
-            "(can't load unicodedata module)"
-        self.assertIn(error, popen.stderr.read().decode("ascii"))
-        popen.stderr.close()
-
-    def test_decimal_numeric_consistent(self):
-        # Test that decimal and numeric are consistent,
-        # i.e. if a character has a decimal value,
-        # its numeric value should be the same.
-        count = 0
-        for i in range(0x10000):
-            c = chr(i)
-            dec = self.db.decimal(c, -1)
-            if dec != -1:
-                self.assertEqual(dec, self.db.numeric(c))
-                count += 1
-        self.assertTrue(count >= 10) # should have tested at least the ASCII digits
-
-    def test_digit_numeric_consistent(self):
-        # Test that digit and numeric are consistent,
-        # i.e. if a character has a digit value,
-        # its numeric value should be the same.
-        count = 0
-        for i in range(0x10000):
-            c = chr(i)
-            dec = self.db.digit(c, -1)
-            if dec != -1:
-                self.assertEqual(dec, self.db.numeric(c))
-                count += 1
-        self.assertTrue(count >= 10) # should have tested at least the ASCII digits
-
-    def test_bug_1704793(self):
-        self.assertEqual(self.db.lookup("GOTHIC LETTER FAIHU"), '\U00010346')
-
-    def test_ucd_510(self):
-        import unicodedata
-        # In UCD 5.1.0, a mirrored property changed wrt. UCD 3.2.0
-        self.assertTrue(unicodedata.mirrored("\u0f3a"))
-        self.assertTrue(not unicodedata.ucd_3_2_0.mirrored("\u0f3a"))
-        # Also, we now have two ways of representing
-        # the upper-case mapping: as delta, or as absolute value
-        self.assertTrue("a".upper()=='A')
-        self.assertTrue("\u1d79".upper()=='\ua77d')
-        self.assertTrue(".".upper()=='.')
-
-    def test_bug_5828(self):
-        self.assertEqual("\u1d79".lower(), "\u1d79")
-        # Only U+0000 should have U+0000 as its upper/lower/titlecase variant
-        self.assertEqual(
-            [
-                c for c in range(sys.maxunicode+1)
-                if "\x00" in chr(c).lower()+chr(c).upper()+chr(c).title()
-            ],
-            [0]
-        )
-
-    def test_bug_4971(self):
-        # LETTER DZ WITH CARON: DZ, Dz, dz
-        self.assertEqual("\u01c4".title(), "\u01c5")
-        self.assertEqual("\u01c5".title(), "\u01c5")
-        self.assertEqual("\u01c6".title(), "\u01c5")
-
-    def test_linebreak_7643(self):
-        for i in range(0x10000):
-            lines = (chr(i) + 'A').splitlines()
-            if i in (0x0a, 0x0b, 0x0c, 0x0d, 0x85,
-                     0x1c, 0x1d, 0x1e, 0x2028, 0x2029):
-                self.assertEqual(len(lines), 2,
-                                 r"\u%.4x should be a linebreak" % i)
-            else:
-                self.assertEqual(len(lines), 1,
-                                 r"\u%.4x should not be a linebreak" % i)
-
-def test_main():
-    yp_test.support.run_unittest(
-        UnicodeMiscTest,
-        UnicodeMethodsTest,
-        UnicodeFunctionsTest
-    )
-
-if __name__ == "__main__":
-    test_main()
-=======
-""" Test script for the unicodedata module.
-
-    Written by Marc-Andre Lemburg (mal@lemburg.com).
-
-    (c) Copyright CNRI, All Rights Reserved. NO WARRANTY.
-
-"""
-
-import sys
-import unittest
-import hashlib
-import subprocess
-import test.support
-
-encoding = 'utf-8'
-errors = 'surrogatepass'
-
-
-### Run tests
-
-class UnicodeMethodsTest(unittest.TestCase):
-
-    # update this, if the database changes
-    expectedchecksum = 'e74e878de71b6e780ffac271785c3cb58f6251f3'
-
-    def test_method_checksum(self):
-        h = hashlib.sha1()
-        for i in range(0x10000):
-            char = chr(i)
-            data = [
-                # Predicates (single char)
-                "01"[char.isalnum()],
-                "01"[char.isalpha()],
-                "01"[char.isdecimal()],
-                "01"[char.isdigit()],
-                "01"[char.islower()],
-                "01"[char.isnumeric()],
-                "01"[char.isspace()],
-                "01"[char.istitle()],
-                "01"[char.isupper()],
-
-                # Predicates (multiple chars)
-                "01"[(char + 'abc').isalnum()],
-                "01"[(char + 'abc').isalpha()],
-                "01"[(char + '123').isdecimal()],
-                "01"[(char + '123').isdigit()],
-                "01"[(char + 'abc').islower()],
-                "01"[(char + '123').isnumeric()],
-                "01"[(char + ' \t').isspace()],
-                "01"[(char + 'abc').istitle()],
-                "01"[(char + 'ABC').isupper()],
-
-                # Mappings (single char)
-                char.lower(),
-                char.upper(),
-                char.title(),
-
-                # Mappings (multiple chars)
-                (char + 'abc').lower(),
-                (char + 'ABC').upper(),
-                (char + 'abc').title(),
-                (char + 'ABC').title(),
-
-                ]
-            h.update(''.join(data).encode(encoding, errors))
-        result = h.hexdigest()
-        self.assertEqual(result, self.expectedchecksum)
-
-class UnicodeDatabaseTest(unittest.TestCase):
-
-    def setUp(self):
-        # In case unicodedata is not available, this will raise an ImportError,
-        # but the other test cases will still be run
-        import unicodedata
-        self.db = unicodedata
-
-    def tearDown(self):
-        del self.db
-
-class UnicodeFunctionsTest(UnicodeDatabaseTest):
-
-    # update this, if the database changes
-    expectedchecksum = 'f0b74d26776331cc7bdc3a4698f037d73f2cee2b'
-    def test_function_checksum(self):
-        data = []
-        h = hashlib.sha1()
-
-        for i in range(0x10000):
-            char = chr(i)
-            data = [
-                # Properties
-                format(self.db.digit(char, -1), '.12g'),
-                format(self.db.numeric(char, -1), '.12g'),
-                format(self.db.decimal(char, -1), '.12g'),
-                self.db.category(char),
-                self.db.bidirectional(char),
-                self.db.decomposition(char),
-                str(self.db.mirrored(char)),
-                str(self.db.combining(char)),
-            ]
-            h.update(''.join(data).encode("ascii"))
-        result = h.hexdigest()
-        self.assertEqual(result, self.expectedchecksum)
-
-    def test_digit(self):
-        self.assertEqual(self.db.digit('A', None), None)
-        self.assertEqual(self.db.digit('9'), 9)
-        self.assertEqual(self.db.digit('\u215b', None), None)
-        self.assertEqual(self.db.digit('\u2468'), 9)
-        self.assertEqual(self.db.digit('\U00020000', None), None)
-        self.assertEqual(self.db.digit('\U0001D7FD'), 7)
-
-        self.assertRaises(TypeError, self.db.digit)
-        self.assertRaises(TypeError, self.db.digit, 'xx')
-        self.assertRaises(ValueError, self.db.digit, 'x')
-
-    def test_numeric(self):
-        self.assertEqual(self.db.numeric('A',None), None)
-        self.assertEqual(self.db.numeric('9'), 9)
-        self.assertEqual(self.db.numeric('\u215b'), 0.125)
-        self.assertEqual(self.db.numeric('\u2468'), 9.0)
-        self.assertEqual(self.db.numeric('\ua627'), 7.0)
-        self.assertEqual(self.db.numeric('\U00020000', None), None)
-        self.assertEqual(self.db.numeric('\U0001012A'), 9000)
-
-        self.assertRaises(TypeError, self.db.numeric)
-        self.assertRaises(TypeError, self.db.numeric, 'xx')
-        self.assertRaises(ValueError, self.db.numeric, 'x')
-
-    def test_decimal(self):
-        self.assertEqual(self.db.decimal('A',None), None)
-        self.assertEqual(self.db.decimal('9'), 9)
-        self.assertEqual(self.db.decimal('\u215b', None), None)
-        self.assertEqual(self.db.decimal('\u2468', None), None)
-        self.assertEqual(self.db.decimal('\U00020000', None), None)
-        self.assertEqual(self.db.decimal('\U0001D7FD'), 7)
-
-        self.assertRaises(TypeError, self.db.decimal)
-        self.assertRaises(TypeError, self.db.decimal, 'xx')
-        self.assertRaises(ValueError, self.db.decimal, 'x')
-
-    def test_category(self):
-        self.assertEqual(self.db.category('\uFFFE'), 'Cn')
-        self.assertEqual(self.db.category('a'), 'Ll')
-        self.assertEqual(self.db.category('A'), 'Lu')
-        self.assertEqual(self.db.category('\U00020000'), 'Lo')
-        self.assertEqual(self.db.category('\U0001012A'), 'No')
-
-        self.assertRaises(TypeError, self.db.category)
-        self.assertRaises(TypeError, self.db.category, 'xx')
-
-    def test_bidirectional(self):
-        self.assertEqual(self.db.bidirectional('\uFFFE'), '')
-        self.assertEqual(self.db.bidirectional(' '), 'WS')
-        self.assertEqual(self.db.bidirectional('A'), 'L')
-        self.assertEqual(self.db.bidirectional('\U00020000'), 'L')
-
-        self.assertRaises(TypeError, self.db.bidirectional)
-        self.assertRaises(TypeError, self.db.bidirectional, 'xx')
-
-    def test_decomposition(self):
-        self.assertEqual(self.db.decomposition('\uFFFE'),'')
-        self.assertEqual(self.db.decomposition('\u00bc'), '<fraction> 0031 2044 0034')
-
-        self.assertRaises(TypeError, self.db.decomposition)
-        self.assertRaises(TypeError, self.db.decomposition, 'xx')
-
-    def test_mirrored(self):
-        self.assertEqual(self.db.mirrored('\uFFFE'), 0)
-        self.assertEqual(self.db.mirrored('a'), 0)
-        self.assertEqual(self.db.mirrored('\u2201'), 1)
-        self.assertEqual(self.db.mirrored('\U00020000'), 0)
-
-        self.assertRaises(TypeError, self.db.mirrored)
-        self.assertRaises(TypeError, self.db.mirrored, 'xx')
-
-    def test_combining(self):
-        self.assertEqual(self.db.combining('\uFFFE'), 0)
-        self.assertEqual(self.db.combining('a'), 0)
-        self.assertEqual(self.db.combining('\u20e1'), 230)
-        self.assertEqual(self.db.combining('\U00020000'), 0)
-
-        self.assertRaises(TypeError, self.db.combining)
-        self.assertRaises(TypeError, self.db.combining, 'xx')
-
-    def test_normalize(self):
-        self.assertRaises(TypeError, self.db.normalize)
-        self.assertRaises(ValueError, self.db.normalize, 'unknown', 'xx')
-        self.assertEqual(self.db.normalize('NFKC', ''), '')
-        # The rest can be found in test_normalization.py
-        # which requires an external file.
-
-    def test_pr29(self):
-        # http://www.unicode.org/review/pr-29.html
-        # See issues #1054943 and #10254.
-        composed = ("\u0b47\u0300\u0b3e", "\u1100\u0300\u1161",
-                    'Li\u030dt-s\u1e73\u0301',
-                    '\u092e\u093e\u0930\u094d\u0915 \u091c\u093c'
-                    + '\u0941\u0915\u0947\u0930\u092c\u0930\u094d\u0917',
-                    '\u0915\u093f\u0930\u094d\u0917\u093f\u091c\u093c'
-                    + '\u0938\u094d\u0924\u093e\u0928')
-        for text in composed:
-            self.assertEqual(self.db.normalize('NFC', text), text)
-
-    def test_issue10254(self):
-        # Crash reported in #10254
-        a = 'C\u0338' * 20  + 'C\u0327'
-        b = 'C\u0338' * 20  + '\xC7'
-        self.assertEqual(self.db.normalize('NFC', a), b)
-
-    def test_east_asian_width(self):
-        eaw = self.db.east_asian_width
-        self.assertRaises(TypeError, eaw, b'a')
-        self.assertRaises(TypeError, eaw, bytearray())
-        self.assertRaises(TypeError, eaw, '')
-        self.assertRaises(TypeError, eaw, 'ra')
-        self.assertEqual(eaw('\x1e'), 'N')
-        self.assertEqual(eaw('\x20'), 'Na')
-        self.assertEqual(eaw('\uC894'), 'W')
-        self.assertEqual(eaw('\uFF66'), 'H')
-        self.assertEqual(eaw('\uFF1F'), 'F')
-        self.assertEqual(eaw('\u2010'), 'A')
-        self.assertEqual(eaw('\U00020000'), 'W')
-
-class UnicodeMiscTest(UnicodeDatabaseTest):
-
-    def test_failed_import_during_compiling(self):
-        # Issue 4367
-        # Decoding \N escapes requires the unicodedata module. If it can't be
-        # imported, we shouldn't segfault.
-
-        # This program should raise a SyntaxError in the eval.
-        code = "import sys;" \
-            "sys.modules['unicodedata'] = None;" \
-            """eval("'\\\\N{SOFT HYPHEN}'")"""
-        args = [sys.executable, "-c", code]
-        # We use a subprocess because the unicodedata module may already have
-        # been loaded in this process.
-        popen = subprocess.Popen(args, stderr=subprocess.PIPE)
-        popen.wait()
-        self.assertEqual(popen.returncode, 1)
-        error = "SyntaxError: (unicode error) \\N escapes not supported " \
-            "(can't load unicodedata module)"
-        self.assertIn(error, popen.stderr.read().decode("ascii"))
-        popen.stderr.close()
-
-    def test_decimal_numeric_consistent(self):
-        # Test that decimal and numeric are consistent,
-        # i.e. if a character has a decimal value,
-        # its numeric value should be the same.
-        count = 0
-        for i in range(0x10000):
-            c = chr(i)
-            dec = self.db.decimal(c, -1)
-            if dec != -1:
-                self.assertEqual(dec, self.db.numeric(c))
-                count += 1
-        self.assertTrue(count >= 10) # should have tested at least the ASCII digits
-
-    def test_digit_numeric_consistent(self):
-        # Test that digit and numeric are consistent,
-        # i.e. if a character has a digit value,
-        # its numeric value should be the same.
-        count = 0
-        for i in range(0x10000):
-            c = chr(i)
-            dec = self.db.digit(c, -1)
-            if dec != -1:
-                self.assertEqual(dec, self.db.numeric(c))
-                count += 1
-        self.assertTrue(count >= 10) # should have tested at least the ASCII digits
-
-    def test_bug_1704793(self):
-        self.assertEqual(self.db.lookup("GOTHIC LETTER FAIHU"), '\U00010346')
-
-    def test_ucd_510(self):
-        import unicodedata
-        # In UCD 5.1.0, a mirrored property changed wrt. UCD 3.2.0
-        self.assertTrue(unicodedata.mirrored("\u0f3a"))
-        self.assertTrue(not unicodedata.ucd_3_2_0.mirrored("\u0f3a"))
-        # Also, we now have two ways of representing
-        # the upper-case mapping: as delta, or as absolute value
-        self.assertTrue("a".upper()=='A')
-        self.assertTrue("\u1d79".upper()=='\ua77d')
-        self.assertTrue(".".upper()=='.')
-
-    def test_bug_5828(self):
-        self.assertEqual("\u1d79".lower(), "\u1d79")
-        # Only U+0000 should have U+0000 as its upper/lower/titlecase variant
-        self.assertEqual(
-            [
-                c for c in range(sys.maxunicode+1)
-                if "\x00" in chr(c).lower()+chr(c).upper()+chr(c).title()
-            ],
-            [0]
-        )
-
-    def test_bug_4971(self):
-        # LETTER DZ WITH CARON: DZ, Dz, dz
-        self.assertEqual("\u01c4".title(), "\u01c5")
-        self.assertEqual("\u01c5".title(), "\u01c5")
-        self.assertEqual("\u01c6".title(), "\u01c5")
-
-    def test_linebreak_7643(self):
-        for i in range(0x10000):
-            lines = (chr(i) + 'A').splitlines()
-            if i in (0x0a, 0x0b, 0x0c, 0x0d, 0x85,
-                     0x1c, 0x1d, 0x1e, 0x2028, 0x2029):
-                self.assertEqual(len(lines), 2,
-                                 r"\u%.4x should be a linebreak" % i)
-            else:
-                self.assertEqual(len(lines), 1,
-                                 r"\u%.4x should not be a linebreak" % i)
-
-def test_main():
-    test.support.run_unittest(
-        UnicodeMiscTest,
-        UnicodeMethodsTest,
-        UnicodeFunctionsTest
-    )
-
-if __name__ == "__main__":
-    test_main()
->>>>>>> cfbb1da8
+""" Test script for the unicodedata module.
+
+    Written by Marc-Andre Lemburg (mal@lemburg.com).
+
+    (c) Copyright CNRI, All Rights Reserved. NO WARRANTY.
+
+"""
+
+from yp import *
+import sys
+from yp_test import yp_unittest
+import hashlib
+import subprocess
+import yp_test.support
+
+encoding = 'utf-8'
+errors = 'surrogatepass'
+
+
+### Run tests
+
+@yp_unittest.skip( "TODO: convert to yp.py" )
+class UnicodeMethodsTest(yp_unittest.TestCase):
+
+    # update this, if the database changes
+    expectedchecksum = 'e74e878de71b6e780ffac271785c3cb58f6251f3'
+
+    def test_method_checksum(self):
+        h = hashlib.sha1()
+        for i in range(0x10000):
+            char = chr(i)
+            data = [
+                # Predicates (single char)
+                "01"[char.isalnum()],
+                "01"[char.isalpha()],
+                "01"[char.isdecimal()],
+                "01"[char.isdigit()],
+                "01"[char.islower()],
+                "01"[char.isnumeric()],
+                "01"[char.isspace()],
+                "01"[char.istitle()],
+                "01"[char.isupper()],
+
+                # Predicates (multiple chars)
+                "01"[(char + 'abc').isalnum()],
+                "01"[(char + 'abc').isalpha()],
+                "01"[(char + '123').isdecimal()],
+                "01"[(char + '123').isdigit()],
+                "01"[(char + 'abc').islower()],
+                "01"[(char + '123').isnumeric()],
+                "01"[(char + ' \t').isspace()],
+                "01"[(char + 'abc').istitle()],
+                "01"[(char + 'ABC').isupper()],
+
+                # Mappings (single char)
+                char.lower(),
+                char.upper(),
+                char.title(),
+
+                # Mappings (multiple chars)
+                (char + 'abc').lower(),
+                (char + 'ABC').upper(),
+                (char + 'abc').title(),
+                (char + 'ABC').title(),
+
+                ]
+            h.update(''.join(data).encode(encoding, errors))
+        result = h.hexdigest()
+        self.assertEqual(result, self.expectedchecksum)
+
+@yp_unittest.skip( "TODO: convert to yp.py" )
+class UnicodeDatabaseTest(yp_unittest.TestCase):
+
+    def setUp(self):
+        # In case unicodedata is not available, this will raise an ImportError,
+        # but the other test cases will still be run
+        import unicodedata
+        self.db = unicodedata
+
+    def tearDown(self):
+        del self.db
+
+class UnicodeFunctionsTest(UnicodeDatabaseTest):
+
+    # update this, if the database changes
+    expectedchecksum = 'f0b74d26776331cc7bdc3a4698f037d73f2cee2b'
+    def test_function_checksum(self):
+        data = []
+        h = hashlib.sha1()
+
+        for i in range(0x10000):
+            char = chr(i)
+            data = [
+                # Properties
+                format(self.db.digit(char, -1), '.12g'),
+                format(self.db.numeric(char, -1), '.12g'),
+                format(self.db.decimal(char, -1), '.12g'),
+                self.db.category(char),
+                self.db.bidirectional(char),
+                self.db.decomposition(char),
+                str(self.db.mirrored(char)),
+                str(self.db.combining(char)),
+            ]
+            h.update(''.join(data).encode("ascii"))
+        result = h.hexdigest()
+        self.assertEqual(result, self.expectedchecksum)
+
+    def test_digit(self):
+        self.assertEqual(self.db.digit('A', None), None)
+        self.assertEqual(self.db.digit('9'), 9)
+        self.assertEqual(self.db.digit('\u215b', None), None)
+        self.assertEqual(self.db.digit('\u2468'), 9)
+        self.assertEqual(self.db.digit('\U00020000', None), None)
+        self.assertEqual(self.db.digit('\U0001D7FD'), 7)
+
+        self.assertRaises(TypeError, self.db.digit)
+        self.assertRaises(TypeError, self.db.digit, 'xx')
+        self.assertRaises(ValueError, self.db.digit, 'x')
+
+    def test_numeric(self):
+        self.assertEqual(self.db.numeric('A',None), None)
+        self.assertEqual(self.db.numeric('9'), 9)
+        self.assertEqual(self.db.numeric('\u215b'), 0.125)
+        self.assertEqual(self.db.numeric('\u2468'), 9.0)
+        self.assertEqual(self.db.numeric('\ua627'), 7.0)
+        self.assertEqual(self.db.numeric('\U00020000', None), None)
+        self.assertEqual(self.db.numeric('\U0001012A'), 9000)
+
+        self.assertRaises(TypeError, self.db.numeric)
+        self.assertRaises(TypeError, self.db.numeric, 'xx')
+        self.assertRaises(ValueError, self.db.numeric, 'x')
+
+    def test_decimal(self):
+        self.assertEqual(self.db.decimal('A',None), None)
+        self.assertEqual(self.db.decimal('9'), 9)
+        self.assertEqual(self.db.decimal('\u215b', None), None)
+        self.assertEqual(self.db.decimal('\u2468', None), None)
+        self.assertEqual(self.db.decimal('\U00020000', None), None)
+        self.assertEqual(self.db.decimal('\U0001D7FD'), 7)
+
+        self.assertRaises(TypeError, self.db.decimal)
+        self.assertRaises(TypeError, self.db.decimal, 'xx')
+        self.assertRaises(ValueError, self.db.decimal, 'x')
+
+    def test_category(self):
+        self.assertEqual(self.db.category('\uFFFE'), 'Cn')
+        self.assertEqual(self.db.category('a'), 'Ll')
+        self.assertEqual(self.db.category('A'), 'Lu')
+        self.assertEqual(self.db.category('\U00020000'), 'Lo')
+        self.assertEqual(self.db.category('\U0001012A'), 'No')
+
+        self.assertRaises(TypeError, self.db.category)
+        self.assertRaises(TypeError, self.db.category, 'xx')
+
+    def test_bidirectional(self):
+        self.assertEqual(self.db.bidirectional('\uFFFE'), '')
+        self.assertEqual(self.db.bidirectional(' '), 'WS')
+        self.assertEqual(self.db.bidirectional('A'), 'L')
+        self.assertEqual(self.db.bidirectional('\U00020000'), 'L')
+
+        self.assertRaises(TypeError, self.db.bidirectional)
+        self.assertRaises(TypeError, self.db.bidirectional, 'xx')
+
+    def test_decomposition(self):
+        self.assertEqual(self.db.decomposition('\uFFFE'),'')
+        self.assertEqual(self.db.decomposition('\u00bc'), '<fraction> 0031 2044 0034')
+
+        self.assertRaises(TypeError, self.db.decomposition)
+        self.assertRaises(TypeError, self.db.decomposition, 'xx')
+
+    def test_mirrored(self):
+        self.assertEqual(self.db.mirrored('\uFFFE'), 0)
+        self.assertEqual(self.db.mirrored('a'), 0)
+        self.assertEqual(self.db.mirrored('\u2201'), 1)
+        self.assertEqual(self.db.mirrored('\U00020000'), 0)
+
+        self.assertRaises(TypeError, self.db.mirrored)
+        self.assertRaises(TypeError, self.db.mirrored, 'xx')
+
+    def test_combining(self):
+        self.assertEqual(self.db.combining('\uFFFE'), 0)
+        self.assertEqual(self.db.combining('a'), 0)
+        self.assertEqual(self.db.combining('\u20e1'), 230)
+        self.assertEqual(self.db.combining('\U00020000'), 0)
+
+        self.assertRaises(TypeError, self.db.combining)
+        self.assertRaises(TypeError, self.db.combining, 'xx')
+
+    def test_normalize(self):
+        self.assertRaises(TypeError, self.db.normalize)
+        self.assertRaises(ValueError, self.db.normalize, 'unknown', 'xx')
+        self.assertEqual(self.db.normalize('NFKC', ''), '')
+        # The rest can be found in test_normalization.py
+        # which requires an external file.
+
+    def test_pr29(self):
+        # http://www.unicode.org/review/pr-29.html
+        # See issues #1054943 and #10254.
+        composed = ("\u0b47\u0300\u0b3e", "\u1100\u0300\u1161",
+                    'Li\u030dt-s\u1e73\u0301',
+                    '\u092e\u093e\u0930\u094d\u0915 \u091c\u093c'
+                    + '\u0941\u0915\u0947\u0930\u092c\u0930\u094d\u0917',
+                    '\u0915\u093f\u0930\u094d\u0917\u093f\u091c\u093c'
+                    + '\u0938\u094d\u0924\u093e\u0928')
+        for text in composed:
+            self.assertEqual(self.db.normalize('NFC', text), text)
+
+    def test_issue10254(self):
+        # Crash reported in #10254
+        a = 'C\u0338' * 20  + 'C\u0327'
+        b = 'C\u0338' * 20  + '\xC7'
+        self.assertEqual(self.db.normalize('NFC', a), b)
+
+    def test_east_asian_width(self):
+        eaw = self.db.east_asian_width
+        self.assertRaises(TypeError, eaw, b'a')
+        self.assertRaises(TypeError, eaw, bytearray())
+        self.assertRaises(TypeError, eaw, '')
+        self.assertRaises(TypeError, eaw, 'ra')
+        self.assertEqual(eaw('\x1e'), 'N')
+        self.assertEqual(eaw('\x20'), 'Na')
+        self.assertEqual(eaw('\uC894'), 'W')
+        self.assertEqual(eaw('\uFF66'), 'H')
+        self.assertEqual(eaw('\uFF1F'), 'F')
+        self.assertEqual(eaw('\u2010'), 'A')
+        self.assertEqual(eaw('\U00020000'), 'W')
+
+class UnicodeMiscTest(UnicodeDatabaseTest):
+
+    def test_failed_import_during_compiling(self):
+        # Issue 4367
+        # Decoding \N escapes requires the unicodedata module. If it can't be
+        # imported, we shouldn't segfault.
+
+        # This program should raise a SyntaxError in the eval.
+        code = "import sys;" \
+            "sys.modules['unicodedata'] = None;" \
+            """eval("'\\\\N{SOFT HYPHEN}'")"""
+        args = [sys.executable, "-c", code]
+        # We use a subprocess because the unicodedata module may already have
+        # been loaded in this process.
+        popen = subprocess.Popen(args, stderr=subprocess.PIPE)
+        popen.wait()
+        self.assertEqual(popen.returncode, 1)
+        error = "SyntaxError: (unicode error) \\N escapes not supported " \
+            "(can't load unicodedata module)"
+        self.assertIn(error, popen.stderr.read().decode("ascii"))
+        popen.stderr.close()
+
+    def test_decimal_numeric_consistent(self):
+        # Test that decimal and numeric are consistent,
+        # i.e. if a character has a decimal value,
+        # its numeric value should be the same.
+        count = 0
+        for i in range(0x10000):
+            c = chr(i)
+            dec = self.db.decimal(c, -1)
+            if dec != -1:
+                self.assertEqual(dec, self.db.numeric(c))
+                count += 1
+        self.assertTrue(count >= 10) # should have tested at least the ASCII digits
+
+    def test_digit_numeric_consistent(self):
+        # Test that digit and numeric are consistent,
+        # i.e. if a character has a digit value,
+        # its numeric value should be the same.
+        count = 0
+        for i in range(0x10000):
+            c = chr(i)
+            dec = self.db.digit(c, -1)
+            if dec != -1:
+                self.assertEqual(dec, self.db.numeric(c))
+                count += 1
+        self.assertTrue(count >= 10) # should have tested at least the ASCII digits
+
+    def test_bug_1704793(self):
+        self.assertEqual(self.db.lookup("GOTHIC LETTER FAIHU"), '\U00010346')
+
+    def test_ucd_510(self):
+        import unicodedata
+        # In UCD 5.1.0, a mirrored property changed wrt. UCD 3.2.0
+        self.assertTrue(unicodedata.mirrored("\u0f3a"))
+        self.assertTrue(not unicodedata.ucd_3_2_0.mirrored("\u0f3a"))
+        # Also, we now have two ways of representing
+        # the upper-case mapping: as delta, or as absolute value
+        self.assertTrue("a".upper()=='A')
+        self.assertTrue("\u1d79".upper()=='\ua77d')
+        self.assertTrue(".".upper()=='.')
+
+    def test_bug_5828(self):
+        self.assertEqual("\u1d79".lower(), "\u1d79")
+        # Only U+0000 should have U+0000 as its upper/lower/titlecase variant
+        self.assertEqual(
+            [
+                c for c in range(sys.maxunicode+1)
+                if "\x00" in chr(c).lower()+chr(c).upper()+chr(c).title()
+            ],
+            [0]
+        )
+
+    def test_bug_4971(self):
+        # LETTER DZ WITH CARON: DZ, Dz, dz
+        self.assertEqual("\u01c4".title(), "\u01c5")
+        self.assertEqual("\u01c5".title(), "\u01c5")
+        self.assertEqual("\u01c6".title(), "\u01c5")
+
+    def test_linebreak_7643(self):
+        for i in range(0x10000):
+            lines = (chr(i) + 'A').splitlines()
+            if i in (0x0a, 0x0b, 0x0c, 0x0d, 0x85,
+                     0x1c, 0x1d, 0x1e, 0x2028, 0x2029):
+                self.assertEqual(len(lines), 2,
+                                 r"\u%.4x should be a linebreak" % i)
+            else:
+                self.assertEqual(len(lines), 1,
+                                 r"\u%.4x should not be a linebreak" % i)
+
+def test_main():
+    yp_test.support.run_unittest(
+        UnicodeMiscTest,
+        UnicodeMethodsTest,
+        UnicodeFunctionsTest
+    )
+
+if __name__ == "__main__":
+    test_main()