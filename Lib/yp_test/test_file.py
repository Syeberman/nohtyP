<<<<<<< HEAD
from yp import *
import sys
import os
from yp_test import yp_unittest
from array import array
from weakref import proxy

import io
import _pyio as pyio

from yp_test.support import TESTFN, run_unittest
from collections import UserList

class AutoFileTests:
    # file tests for which a test file is automatically set up

    def setUp(self):
        self.f = self.open(TESTFN, 'wb')

    def tearDown(self):
        if self.f:
            self.f.close()
        os.remove(TESTFN)

    def testWeakRefs(self):
        # verify weak references
        p = proxy(self.f)
        p.write(b'teststring')
        self.assertEqual(self.f.tell(), p.tell())
        self.f.close()
        self.f = None
        self.assertRaises(ReferenceError, getattr, p, 'tell')

    def testAttributes(self):
        # verify expected attributes exist
        f = self.f
        f.name     # merely shouldn't blow up
        f.mode     # ditto
        f.closed   # ditto

    def testReadinto(self):
        # verify readinto
        self.f.write(b'12')
        self.f.close()
        a = array('b', b'x'*10)
        self.f = self.open(TESTFN, 'rb')
        n = self.f.readinto(a)
        self.assertEqual(b'12', a.tobytes()[:n])

    def testReadinto_text(self):
        # verify readinto refuses text files
        a = array('b', b'x'*10)
        self.f.close()
        self.f = self.open(TESTFN, 'r')
        if hasattr(self.f, "readinto"):
            self.assertRaises(TypeError, self.f.readinto, a)

    def testWritelinesUserList(self):
        # verify writelines with instance sequence
        l = UserList([b'1', b'2'])
        self.f.writelines(l)
        self.f.close()
        self.f = self.open(TESTFN, 'rb')
        buf = self.f.read()
        self.assertEqual(buf, b'12')

    def testWritelinesIntegers(self):
        # verify writelines with integers
        self.assertRaises(TypeError, self.f.writelines, [1, 2, 3])

    def testWritelinesIntegersUserList(self):
        # verify writelines with integers in UserList
        l = UserList([1,2,3])
        self.assertRaises(TypeError, self.f.writelines, l)

    def testWritelinesNonString(self):
        # verify writelines with non-string object
        class NonString:
            pass

        self.assertRaises(TypeError, self.f.writelines,
                          [NonString(), NonString()])

    def testErrors(self):
        f = self.f
        self.assertEqual(f.name, TESTFN)
        self.assertTrue(not f.isatty())
        self.assertTrue(not f.closed)

        if hasattr(f, "readinto"):
            self.assertRaises((IOError, TypeError), f.readinto, "")
        f.close()
        self.assertTrue(f.closed)

    def testMethods(self):
        methods = [('fileno', ()),
                   ('flush', ()),
                   ('isatty', ()),
                   ('__next__', ()),
                   ('read', ()),
                   ('write', (b"",)),
                   ('readline', ()),
                   ('readlines', ()),
                   ('seek', (0,)),
                   ('tell', ()),
                   ('write', (b"",)),
                   ('writelines', ([],)),
                   ('__iter__', ()),
                   ]
        methods.append(('truncate', ()))

        # __exit__ should close the file
        self.f.__exit__(None, None, None)
        self.assertTrue(self.f.closed)

        for methodname, args in methods:
            method = getattr(self.f, methodname)
            # should raise on closed file
            self.assertRaises(ValueError, method, *args)

        # file is closed, __exit__ shouldn't do anything
        self.assertEqual(self.f.__exit__(None, None, None), None)
        # it must also return None if an exception was given
        try:
            1/0
        except:
            self.assertEqual(self.f.__exit__(*sys.exc_info()), None)

    def testReadWhenWriting(self):
        self.assertRaises(IOError, self.f.read)

@yp_unittest.skip( "TODO: convert to yp.py" )
class CAutoFileTests(AutoFileTests, yp_unittest.TestCase):
    open = io.open

@yp_unittest.skip( "TODO: convert to yp.py" )
class PyAutoFileTests(AutoFileTests, yp_unittest.TestCase):
    open = staticmethod(pyio.open)


class OtherFileTests:

    def testModeStrings(self):
        # check invalid mode strings
        for mode in ("", "aU", "wU+"):
            try:
                f = self.open(TESTFN, mode)
            except ValueError:
                pass
            else:
                f.close()
                self.fail('%r is an invalid file mode' % mode)

    def testStdin(self):
        # This causes the interpreter to exit on OSF1 v5.1.
        if sys.platform != 'osf1V5':
            self.assertRaises((IOError, ValueError), sys.stdin.seek, -1)
        else:
            print((
                '  Skipping sys.stdin.seek(-1), it may crash the interpreter.'
                ' Test manually.'), file=sys.__stdout__)
        self.assertRaises((IOError, ValueError), sys.stdin.truncate)

    def testBadModeArgument(self):
        # verify that we get a sensible error message for bad mode argument
        bad_mode = "qwerty"
        try:
            f = self.open(TESTFN, bad_mode)
        except ValueError as msg:
            if msg.args[0] != 0:
                s = str(msg)
                if TESTFN in s or bad_mode not in s:
                    self.fail("bad error message for invalid mode: %s" % s)
            # if msg.args[0] == 0, we're probably on Windows where there may be
            # no obvious way to discover why open() failed.
        else:
            f.close()
            self.fail("no error for invalid mode: %s" % bad_mode)

    def testSetBufferSize(self):
        # make sure that explicitly setting the buffer size doesn't cause
        # misbehaviour especially with repeated close() calls
        for s in (-1, 0, 1, 512):
            try:
                f = self.open(TESTFN, 'wb', s)
                f.write(str(s).encode("ascii"))
                f.close()
                f.close()
                f = self.open(TESTFN, 'rb', s)
                d = int(f.read().decode("ascii"))
                f.close()
                f.close()
            except IOError as msg:
                self.fail('error setting buffer size %d: %s' % (s, str(msg)))
            self.assertEqual(d, s)

    def testTruncateOnWindows(self):
        # SF bug <http://www.python.org/sf/801631>
        # "file.truncate fault on windows"

        os.unlink(TESTFN)
        f = self.open(TESTFN, 'wb')

        try:
            f.write(b'12345678901')   # 11 bytes
            f.close()

            f = self.open(TESTFN,'rb+')
            data = f.read(5)
            if data != b'12345':
                self.fail("Read on file opened for update failed %r" % data)
            if f.tell() != 5:
                self.fail("File pos after read wrong %d" % f.tell())

            f.truncate()
            if f.tell() != 5:
                self.fail("File pos after ftruncate wrong %d" % f.tell())

            f.close()
            size = os.path.getsize(TESTFN)
            if size != 5:
                self.fail("File size after ftruncate wrong %d" % size)
        finally:
            f.close()
            os.unlink(TESTFN)

    def testIteration(self):
        # Test the complex interaction when mixing file-iteration and the
        # various read* methods.
        dataoffset = 16384
        filler = b"ham\n"
        assert not dataoffset % len(filler), \
            "dataoffset must be multiple of len(filler)"
        nchunks = dataoffset // len(filler)
        testlines = [
            b"spam, spam and eggs\n",
            b"eggs, spam, ham and spam\n",
            b"saussages, spam, spam and eggs\n",
            b"spam, ham, spam and eggs\n",
            b"spam, spam, spam, spam, spam, ham, spam\n",
            b"wonderful spaaaaaam.\n"
        ]
        methods = [("readline", ()), ("read", ()), ("readlines", ()),
                   ("readinto", (array("b", b" "*100),))]

        try:
            # Prepare the testfile
            bag = self.open(TESTFN, "wb")
            bag.write(filler * nchunks)
            bag.writelines(testlines)
            bag.close()
            # Test for appropriate errors mixing read* and iteration
            for methodname, args in methods:
                f = self.open(TESTFN, 'rb')
                if next(f) != filler:
                    self.fail, "Broken testfile"
                meth = getattr(f, methodname)
                meth(*args)  # This simply shouldn't fail
                f.close()

            # Test to see if harmless (by accident) mixing of read* and
            # iteration still works. This depends on the size of the internal
            # iteration buffer (currently 8192,) but we can test it in a
            # flexible manner.  Each line in the bag o' ham is 4 bytes
            # ("h", "a", "m", "\n"), so 4096 lines of that should get us
            # exactly on the buffer boundary for any power-of-2 buffersize
            # between 4 and 16384 (inclusive).
            f = self.open(TESTFN, 'rb')
            for i in range(nchunks):
                next(f)
            testline = testlines.pop(0)
            try:
                line = f.readline()
            except ValueError:
                self.fail("readline() after next() with supposedly empty "
                          "iteration-buffer failed anyway")
            if line != testline:
                self.fail("readline() after next() with empty buffer "
                          "failed. Got %r, expected %r" % (line, testline))
            testline = testlines.pop(0)
            buf = array("b", b"\x00" * len(testline))
            try:
                f.readinto(buf)
            except ValueError:
                self.fail("readinto() after next() with supposedly empty "
                          "iteration-buffer failed anyway")
            line = buf.tobytes()
            if line != testline:
                self.fail("readinto() after next() with empty buffer "
                          "failed. Got %r, expected %r" % (line, testline))

            testline = testlines.pop(0)
            try:
                line = f.read(len(testline))
            except ValueError:
                self.fail("read() after next() with supposedly empty "
                          "iteration-buffer failed anyway")
            if line != testline:
                self.fail("read() after next() with empty buffer "
                          "failed. Got %r, expected %r" % (line, testline))
            try:
                lines = f.readlines()
            except ValueError:
                self.fail("readlines() after next() with supposedly empty "
                          "iteration-buffer failed anyway")
            if lines != testlines:
                self.fail("readlines() after next() with empty buffer "
                          "failed. Got %r, expected %r" % (line, testline))
            f.close()

            # Reading after iteration hit EOF shouldn't hurt either
            f = self.open(TESTFN, 'rb')
            try:
                for line in f:
                    pass
                try:
                    f.readline()
                    f.readinto(buf)
                    f.read()
                    f.readlines()
                except ValueError:
                    self.fail("read* failed after next() consumed file")
            finally:
                f.close()
        finally:
            os.unlink(TESTFN)

@yp_unittest.skip( "TODO: convert to yp.py" )
class COtherFileTests(OtherFileTests, yp_unittest.TestCase):
    open = io.open

@yp_unittest.skip( "TODO: convert to yp.py" )
class PyOtherFileTests(OtherFileTests, yp_unittest.TestCase):
    open = staticmethod(pyio.open)


def tearDownModule():
    # Historically, these tests have been sloppy about removing TESTFN.
    # So get rid of it no matter what.
    if os.path.exists(TESTFN):
        os.unlink(TESTFN)

if __name__ == '__main__':
    yp_unittest.main()
=======
import sys
import os
import unittest
from array import array
from weakref import proxy

import io
import _pyio as pyio

from test.support import TESTFN, run_unittest
from collections import UserList

class AutoFileTests:
    # file tests for which a test file is automatically set up

    def setUp(self):
        self.f = self.open(TESTFN, 'wb')

    def tearDown(self):
        if self.f:
            self.f.close()
        os.remove(TESTFN)

    def testWeakRefs(self):
        # verify weak references
        p = proxy(self.f)
        p.write(b'teststring')
        self.assertEqual(self.f.tell(), p.tell())
        self.f.close()
        self.f = None
        self.assertRaises(ReferenceError, getattr, p, 'tell')

    def testAttributes(self):
        # verify expected attributes exist
        f = self.f
        f.name     # merely shouldn't blow up
        f.mode     # ditto
        f.closed   # ditto

    def testReadinto(self):
        # verify readinto
        self.f.write(b'12')
        self.f.close()
        a = array('b', b'x'*10)
        self.f = self.open(TESTFN, 'rb')
        n = self.f.readinto(a)
        self.assertEqual(b'12', a.tobytes()[:n])

    def testReadinto_text(self):
        # verify readinto refuses text files
        a = array('b', b'x'*10)
        self.f.close()
        self.f = self.open(TESTFN, 'r')
        if hasattr(self.f, "readinto"):
            self.assertRaises(TypeError, self.f.readinto, a)

    def testWritelinesUserList(self):
        # verify writelines with instance sequence
        l = UserList([b'1', b'2'])
        self.f.writelines(l)
        self.f.close()
        self.f = self.open(TESTFN, 'rb')
        buf = self.f.read()
        self.assertEqual(buf, b'12')

    def testWritelinesIntegers(self):
        # verify writelines with integers
        self.assertRaises(TypeError, self.f.writelines, [1, 2, 3])

    def testWritelinesIntegersUserList(self):
        # verify writelines with integers in UserList
        l = UserList([1,2,3])
        self.assertRaises(TypeError, self.f.writelines, l)

    def testWritelinesNonString(self):
        # verify writelines with non-string object
        class NonString:
            pass

        self.assertRaises(TypeError, self.f.writelines,
                          [NonString(), NonString()])

    def testErrors(self):
        f = self.f
        self.assertEqual(f.name, TESTFN)
        self.assertTrue(not f.isatty())
        self.assertTrue(not f.closed)

        if hasattr(f, "readinto"):
            self.assertRaises((OSError, TypeError), f.readinto, "")
        f.close()
        self.assertTrue(f.closed)

    def testMethods(self):
        methods = [('fileno', ()),
                   ('flush', ()),
                   ('isatty', ()),
                   ('__next__', ()),
                   ('read', ()),
                   ('write', (b"",)),
                   ('readline', ()),
                   ('readlines', ()),
                   ('seek', (0,)),
                   ('tell', ()),
                   ('write', (b"",)),
                   ('writelines', ([],)),
                   ('__iter__', ()),
                   ]
        methods.append(('truncate', ()))

        # __exit__ should close the file
        self.f.__exit__(None, None, None)
        self.assertTrue(self.f.closed)

        for methodname, args in methods:
            method = getattr(self.f, methodname)
            # should raise on closed file
            self.assertRaises(ValueError, method, *args)

        # file is closed, __exit__ shouldn't do anything
        self.assertEqual(self.f.__exit__(None, None, None), None)
        # it must also return None if an exception was given
        try:
            1/0
        except:
            self.assertEqual(self.f.__exit__(*sys.exc_info()), None)

    def testReadWhenWriting(self):
        self.assertRaises(OSError, self.f.read)

class CAutoFileTests(AutoFileTests, unittest.TestCase):
    open = io.open

class PyAutoFileTests(AutoFileTests, unittest.TestCase):
    open = staticmethod(pyio.open)


class OtherFileTests:

    def testModeStrings(self):
        # check invalid mode strings
        for mode in ("", "aU", "wU+"):
            try:
                f = self.open(TESTFN, mode)
            except ValueError:
                pass
            else:
                f.close()
                self.fail('%r is an invalid file mode' % mode)

    def testBadModeArgument(self):
        # verify that we get a sensible error message for bad mode argument
        bad_mode = "qwerty"
        try:
            f = self.open(TESTFN, bad_mode)
        except ValueError as msg:
            if msg.args[0] != 0:
                s = str(msg)
                if TESTFN in s or bad_mode not in s:
                    self.fail("bad error message for invalid mode: %s" % s)
            # if msg.args[0] == 0, we're probably on Windows where there may be
            # no obvious way to discover why open() failed.
        else:
            f.close()
            self.fail("no error for invalid mode: %s" % bad_mode)

    def testSetBufferSize(self):
        # make sure that explicitly setting the buffer size doesn't cause
        # misbehaviour especially with repeated close() calls
        for s in (-1, 0, 1, 512):
            try:
                f = self.open(TESTFN, 'wb', s)
                f.write(str(s).encode("ascii"))
                f.close()
                f.close()
                f = self.open(TESTFN, 'rb', s)
                d = int(f.read().decode("ascii"))
                f.close()
                f.close()
            except OSError as msg:
                self.fail('error setting buffer size %d: %s' % (s, str(msg)))
            self.assertEqual(d, s)

    def testTruncateOnWindows(self):
        # SF bug <http://www.python.org/sf/801631>
        # "file.truncate fault on windows"

        os.unlink(TESTFN)
        f = self.open(TESTFN, 'wb')

        try:
            f.write(b'12345678901')   # 11 bytes
            f.close()

            f = self.open(TESTFN,'rb+')
            data = f.read(5)
            if data != b'12345':
                self.fail("Read on file opened for update failed %r" % data)
            if f.tell() != 5:
                self.fail("File pos after read wrong %d" % f.tell())

            f.truncate()
            if f.tell() != 5:
                self.fail("File pos after ftruncate wrong %d" % f.tell())

            f.close()
            size = os.path.getsize(TESTFN)
            if size != 5:
                self.fail("File size after ftruncate wrong %d" % size)
        finally:
            f.close()
            os.unlink(TESTFN)

    def testIteration(self):
        # Test the complex interaction when mixing file-iteration and the
        # various read* methods.
        dataoffset = 16384
        filler = b"ham\n"
        assert not dataoffset % len(filler), \
            "dataoffset must be multiple of len(filler)"
        nchunks = dataoffset // len(filler)
        testlines = [
            b"spam, spam and eggs\n",
            b"eggs, spam, ham and spam\n",
            b"saussages, spam, spam and eggs\n",
            b"spam, ham, spam and eggs\n",
            b"spam, spam, spam, spam, spam, ham, spam\n",
            b"wonderful spaaaaaam.\n"
        ]
        methods = [("readline", ()), ("read", ()), ("readlines", ()),
                   ("readinto", (array("b", b" "*100),))]

        try:
            # Prepare the testfile
            bag = self.open(TESTFN, "wb")
            bag.write(filler * nchunks)
            bag.writelines(testlines)
            bag.close()
            # Test for appropriate errors mixing read* and iteration
            for methodname, args in methods:
                f = self.open(TESTFN, 'rb')
                if next(f) != filler:
                    self.fail, "Broken testfile"
                meth = getattr(f, methodname)
                meth(*args)  # This simply shouldn't fail
                f.close()

            # Test to see if harmless (by accident) mixing of read* and
            # iteration still works. This depends on the size of the internal
            # iteration buffer (currently 8192,) but we can test it in a
            # flexible manner.  Each line in the bag o' ham is 4 bytes
            # ("h", "a", "m", "\n"), so 4096 lines of that should get us
            # exactly on the buffer boundary for any power-of-2 buffersize
            # between 4 and 16384 (inclusive).
            f = self.open(TESTFN, 'rb')
            for i in range(nchunks):
                next(f)
            testline = testlines.pop(0)
            try:
                line = f.readline()
            except ValueError:
                self.fail("readline() after next() with supposedly empty "
                          "iteration-buffer failed anyway")
            if line != testline:
                self.fail("readline() after next() with empty buffer "
                          "failed. Got %r, expected %r" % (line, testline))
            testline = testlines.pop(0)
            buf = array("b", b"\x00" * len(testline))
            try:
                f.readinto(buf)
            except ValueError:
                self.fail("readinto() after next() with supposedly empty "
                          "iteration-buffer failed anyway")
            line = buf.tobytes()
            if line != testline:
                self.fail("readinto() after next() with empty buffer "
                          "failed. Got %r, expected %r" % (line, testline))

            testline = testlines.pop(0)
            try:
                line = f.read(len(testline))
            except ValueError:
                self.fail("read() after next() with supposedly empty "
                          "iteration-buffer failed anyway")
            if line != testline:
                self.fail("read() after next() with empty buffer "
                          "failed. Got %r, expected %r" % (line, testline))
            try:
                lines = f.readlines()
            except ValueError:
                self.fail("readlines() after next() with supposedly empty "
                          "iteration-buffer failed anyway")
            if lines != testlines:
                self.fail("readlines() after next() with empty buffer "
                          "failed. Got %r, expected %r" % (line, testline))
            f.close()

            # Reading after iteration hit EOF shouldn't hurt either
            f = self.open(TESTFN, 'rb')
            try:
                for line in f:
                    pass
                try:
                    f.readline()
                    f.readinto(buf)
                    f.read()
                    f.readlines()
                except ValueError:
                    self.fail("read* failed after next() consumed file")
            finally:
                f.close()
        finally:
            os.unlink(TESTFN)

class COtherFileTests(OtherFileTests, unittest.TestCase):
    open = io.open

class PyOtherFileTests(OtherFileTests, unittest.TestCase):
    open = staticmethod(pyio.open)


def tearDownModule():
    # Historically, these tests have been sloppy about removing TESTFN.
    # So get rid of it no matter what.
    if os.path.exists(TESTFN):
        os.unlink(TESTFN)

if __name__ == '__main__':
    unittest.main()
>>>>>>> 01dcc4dd
<|MERGE_RESOLUTION|>--- conflicted
+++ resolved
@@ -1,676 +1,334 @@
-<<<<<<< HEAD
-from yp import *
-import sys
-import os
-from yp_test import yp_unittest
-from array import array
-from weakref import proxy
-
-import io
-import _pyio as pyio
-
-from yp_test.support import TESTFN, run_unittest
-from collections import UserList
-
-class AutoFileTests:
-    # file tests for which a test file is automatically set up
-
-    def setUp(self):
-        self.f = self.open(TESTFN, 'wb')
-
-    def tearDown(self):
-        if self.f:
-            self.f.close()
-        os.remove(TESTFN)
-
-    def testWeakRefs(self):
-        # verify weak references
-        p = proxy(self.f)
-        p.write(b'teststring')
-        self.assertEqual(self.f.tell(), p.tell())
-        self.f.close()
-        self.f = None
-        self.assertRaises(ReferenceError, getattr, p, 'tell')
-
-    def testAttributes(self):
-        # verify expected attributes exist
-        f = self.f
-        f.name     # merely shouldn't blow up
-        f.mode     # ditto
-        f.closed   # ditto
-
-    def testReadinto(self):
-        # verify readinto
-        self.f.write(b'12')
-        self.f.close()
-        a = array('b', b'x'*10)
-        self.f = self.open(TESTFN, 'rb')
-        n = self.f.readinto(a)
-        self.assertEqual(b'12', a.tobytes()[:n])
-
-    def testReadinto_text(self):
-        # verify readinto refuses text files
-        a = array('b', b'x'*10)
-        self.f.close()
-        self.f = self.open(TESTFN, 'r')
-        if hasattr(self.f, "readinto"):
-            self.assertRaises(TypeError, self.f.readinto, a)
-
-    def testWritelinesUserList(self):
-        # verify writelines with instance sequence
-        l = UserList([b'1', b'2'])
-        self.f.writelines(l)
-        self.f.close()
-        self.f = self.open(TESTFN, 'rb')
-        buf = self.f.read()
-        self.assertEqual(buf, b'12')
-
-    def testWritelinesIntegers(self):
-        # verify writelines with integers
-        self.assertRaises(TypeError, self.f.writelines, [1, 2, 3])
-
-    def testWritelinesIntegersUserList(self):
-        # verify writelines with integers in UserList
-        l = UserList([1,2,3])
-        self.assertRaises(TypeError, self.f.writelines, l)
-
-    def testWritelinesNonString(self):
-        # verify writelines with non-string object
-        class NonString:
-            pass
-
-        self.assertRaises(TypeError, self.f.writelines,
-                          [NonString(), NonString()])
-
-    def testErrors(self):
-        f = self.f
-        self.assertEqual(f.name, TESTFN)
-        self.assertTrue(not f.isatty())
-        self.assertTrue(not f.closed)
-
-        if hasattr(f, "readinto"):
-            self.assertRaises((IOError, TypeError), f.readinto, "")
-        f.close()
-        self.assertTrue(f.closed)
-
-    def testMethods(self):
-        methods = [('fileno', ()),
-                   ('flush', ()),
-                   ('isatty', ()),
-                   ('__next__', ()),
-                   ('read', ()),
-                   ('write', (b"",)),
-                   ('readline', ()),
-                   ('readlines', ()),
-                   ('seek', (0,)),
-                   ('tell', ()),
-                   ('write', (b"",)),
-                   ('writelines', ([],)),
-                   ('__iter__', ()),
-                   ]
-        methods.append(('truncate', ()))
-
-        # __exit__ should close the file
-        self.f.__exit__(None, None, None)
-        self.assertTrue(self.f.closed)
-
-        for methodname, args in methods:
-            method = getattr(self.f, methodname)
-            # should raise on closed file
-            self.assertRaises(ValueError, method, *args)
-
-        # file is closed, __exit__ shouldn't do anything
-        self.assertEqual(self.f.__exit__(None, None, None), None)
-        # it must also return None if an exception was given
-        try:
-            1/0
-        except:
-            self.assertEqual(self.f.__exit__(*sys.exc_info()), None)
-
-    def testReadWhenWriting(self):
-        self.assertRaises(IOError, self.f.read)
-
-@yp_unittest.skip( "TODO: convert to yp.py" )
-class CAutoFileTests(AutoFileTests, yp_unittest.TestCase):
-    open = io.open
-
-@yp_unittest.skip( "TODO: convert to yp.py" )
-class PyAutoFileTests(AutoFileTests, yp_unittest.TestCase):
-    open = staticmethod(pyio.open)
-
-
-class OtherFileTests:
-
-    def testModeStrings(self):
-        # check invalid mode strings
-        for mode in ("", "aU", "wU+"):
-            try:
-                f = self.open(TESTFN, mode)
-            except ValueError:
-                pass
-            else:
-                f.close()
-                self.fail('%r is an invalid file mode' % mode)
-
-    def testStdin(self):
-        # This causes the interpreter to exit on OSF1 v5.1.
-        if sys.platform != 'osf1V5':
-            self.assertRaises((IOError, ValueError), sys.stdin.seek, -1)
-        else:
-            print((
-                '  Skipping sys.stdin.seek(-1), it may crash the interpreter.'
-                ' Test manually.'), file=sys.__stdout__)
-        self.assertRaises((IOError, ValueError), sys.stdin.truncate)
-
-    def testBadModeArgument(self):
-        # verify that we get a sensible error message for bad mode argument
-        bad_mode = "qwerty"
-        try:
-            f = self.open(TESTFN, bad_mode)
-        except ValueError as msg:
-            if msg.args[0] != 0:
-                s = str(msg)
-                if TESTFN in s or bad_mode not in s:
-                    self.fail("bad error message for invalid mode: %s" % s)
-            # if msg.args[0] == 0, we're probably on Windows where there may be
-            # no obvious way to discover why open() failed.
-        else:
-            f.close()
-            self.fail("no error for invalid mode: %s" % bad_mode)
-
-    def testSetBufferSize(self):
-        # make sure that explicitly setting the buffer size doesn't cause
-        # misbehaviour especially with repeated close() calls
-        for s in (-1, 0, 1, 512):
-            try:
-                f = self.open(TESTFN, 'wb', s)
-                f.write(str(s).encode("ascii"))
-                f.close()
-                f.close()
-                f = self.open(TESTFN, 'rb', s)
-                d = int(f.read().decode("ascii"))
-                f.close()
-                f.close()
-            except IOError as msg:
-                self.fail('error setting buffer size %d: %s' % (s, str(msg)))
-            self.assertEqual(d, s)
-
-    def testTruncateOnWindows(self):
-        # SF bug <http://www.python.org/sf/801631>
-        # "file.truncate fault on windows"
-
-        os.unlink(TESTFN)
-        f = self.open(TESTFN, 'wb')
-
-        try:
-            f.write(b'12345678901')   # 11 bytes
-            f.close()
-
-            f = self.open(TESTFN,'rb+')
-            data = f.read(5)
-            if data != b'12345':
-                self.fail("Read on file opened for update failed %r" % data)
-            if f.tell() != 5:
-                self.fail("File pos after read wrong %d" % f.tell())
-
-            f.truncate()
-            if f.tell() != 5:
-                self.fail("File pos after ftruncate wrong %d" % f.tell())
-
-            f.close()
-            size = os.path.getsize(TESTFN)
-            if size != 5:
-                self.fail("File size after ftruncate wrong %d" % size)
-        finally:
-            f.close()
-            os.unlink(TESTFN)
-
-    def testIteration(self):
-        # Test the complex interaction when mixing file-iteration and the
-        # various read* methods.
-        dataoffset = 16384
-        filler = b"ham\n"
-        assert not dataoffset % len(filler), \
-            "dataoffset must be multiple of len(filler)"
-        nchunks = dataoffset // len(filler)
-        testlines = [
-            b"spam, spam and eggs\n",
-            b"eggs, spam, ham and spam\n",
-            b"saussages, spam, spam and eggs\n",
-            b"spam, ham, spam and eggs\n",
-            b"spam, spam, spam, spam, spam, ham, spam\n",
-            b"wonderful spaaaaaam.\n"
-        ]
-        methods = [("readline", ()), ("read", ()), ("readlines", ()),
-                   ("readinto", (array("b", b" "*100),))]
-
-        try:
-            # Prepare the testfile
-            bag = self.open(TESTFN, "wb")
-            bag.write(filler * nchunks)
-            bag.writelines(testlines)
-            bag.close()
-            # Test for appropriate errors mixing read* and iteration
-            for methodname, args in methods:
-                f = self.open(TESTFN, 'rb')
-                if next(f) != filler:
-                    self.fail, "Broken testfile"
-                meth = getattr(f, methodname)
-                meth(*args)  # This simply shouldn't fail
-                f.close()
-
-            # Test to see if harmless (by accident) mixing of read* and
-            # iteration still works. This depends on the size of the internal
-            # iteration buffer (currently 8192,) but we can test it in a
-            # flexible manner.  Each line in the bag o' ham is 4 bytes
-            # ("h", "a", "m", "\n"), so 4096 lines of that should get us
-            # exactly on the buffer boundary for any power-of-2 buffersize
-            # between 4 and 16384 (inclusive).
-            f = self.open(TESTFN, 'rb')
-            for i in range(nchunks):
-                next(f)
-            testline = testlines.pop(0)
-            try:
-                line = f.readline()
-            except ValueError:
-                self.fail("readline() after next() with supposedly empty "
-                          "iteration-buffer failed anyway")
-            if line != testline:
-                self.fail("readline() after next() with empty buffer "
-                          "failed. Got %r, expected %r" % (line, testline))
-            testline = testlines.pop(0)
-            buf = array("b", b"\x00" * len(testline))
-            try:
-                f.readinto(buf)
-            except ValueError:
-                self.fail("readinto() after next() with supposedly empty "
-                          "iteration-buffer failed anyway")
-            line = buf.tobytes()
-            if line != testline:
-                self.fail("readinto() after next() with empty buffer "
-                          "failed. Got %r, expected %r" % (line, testline))
-
-            testline = testlines.pop(0)
-            try:
-                line = f.read(len(testline))
-            except ValueError:
-                self.fail("read() after next() with supposedly empty "
-                          "iteration-buffer failed anyway")
-            if line != testline:
-                self.fail("read() after next() with empty buffer "
-                          "failed. Got %r, expected %r" % (line, testline))
-            try:
-                lines = f.readlines()
-            except ValueError:
-                self.fail("readlines() after next() with supposedly empty "
-                          "iteration-buffer failed anyway")
-            if lines != testlines:
-                self.fail("readlines() after next() with empty buffer "
-                          "failed. Got %r, expected %r" % (line, testline))
-            f.close()
-
-            # Reading after iteration hit EOF shouldn't hurt either
-            f = self.open(TESTFN, 'rb')
-            try:
-                for line in f:
-                    pass
-                try:
-                    f.readline()
-                    f.readinto(buf)
-                    f.read()
-                    f.readlines()
-                except ValueError:
-                    self.fail("read* failed after next() consumed file")
-            finally:
-                f.close()
-        finally:
-            os.unlink(TESTFN)
-
-@yp_unittest.skip( "TODO: convert to yp.py" )
-class COtherFileTests(OtherFileTests, yp_unittest.TestCase):
-    open = io.open
-
-@yp_unittest.skip( "TODO: convert to yp.py" )
-class PyOtherFileTests(OtherFileTests, yp_unittest.TestCase):
-    open = staticmethod(pyio.open)
-
-
-def tearDownModule():
-    # Historically, these tests have been sloppy about removing TESTFN.
-    # So get rid of it no matter what.
-    if os.path.exists(TESTFN):
-        os.unlink(TESTFN)
-
-if __name__ == '__main__':
-    yp_unittest.main()
-=======
-import sys
-import os
-import unittest
-from array import array
-from weakref import proxy
-
-import io
-import _pyio as pyio
-
-from test.support import TESTFN, run_unittest
-from collections import UserList
-
-class AutoFileTests:
-    # file tests for which a test file is automatically set up
-
-    def setUp(self):
-        self.f = self.open(TESTFN, 'wb')
-
-    def tearDown(self):
-        if self.f:
-            self.f.close()
-        os.remove(TESTFN)
-
-    def testWeakRefs(self):
-        # verify weak references
-        p = proxy(self.f)
-        p.write(b'teststring')
-        self.assertEqual(self.f.tell(), p.tell())
-        self.f.close()
-        self.f = None
-        self.assertRaises(ReferenceError, getattr, p, 'tell')
-
-    def testAttributes(self):
-        # verify expected attributes exist
-        f = self.f
-        f.name     # merely shouldn't blow up
-        f.mode     # ditto
-        f.closed   # ditto
-
-    def testReadinto(self):
-        # verify readinto
-        self.f.write(b'12')
-        self.f.close()
-        a = array('b', b'x'*10)
-        self.f = self.open(TESTFN, 'rb')
-        n = self.f.readinto(a)
-        self.assertEqual(b'12', a.tobytes()[:n])
-
-    def testReadinto_text(self):
-        # verify readinto refuses text files
-        a = array('b', b'x'*10)
-        self.f.close()
-        self.f = self.open(TESTFN, 'r')
-        if hasattr(self.f, "readinto"):
-            self.assertRaises(TypeError, self.f.readinto, a)
-
-    def testWritelinesUserList(self):
-        # verify writelines with instance sequence
-        l = UserList([b'1', b'2'])
-        self.f.writelines(l)
-        self.f.close()
-        self.f = self.open(TESTFN, 'rb')
-        buf = self.f.read()
-        self.assertEqual(buf, b'12')
-
-    def testWritelinesIntegers(self):
-        # verify writelines with integers
-        self.assertRaises(TypeError, self.f.writelines, [1, 2, 3])
-
-    def testWritelinesIntegersUserList(self):
-        # verify writelines with integers in UserList
-        l = UserList([1,2,3])
-        self.assertRaises(TypeError, self.f.writelines, l)
-
-    def testWritelinesNonString(self):
-        # verify writelines with non-string object
-        class NonString:
-            pass
-
-        self.assertRaises(TypeError, self.f.writelines,
-                          [NonString(), NonString()])
-
-    def testErrors(self):
-        f = self.f
-        self.assertEqual(f.name, TESTFN)
-        self.assertTrue(not f.isatty())
-        self.assertTrue(not f.closed)
-
-        if hasattr(f, "readinto"):
-            self.assertRaises((OSError, TypeError), f.readinto, "")
-        f.close()
-        self.assertTrue(f.closed)
-
-    def testMethods(self):
-        methods = [('fileno', ()),
-                   ('flush', ()),
-                   ('isatty', ()),
-                   ('__next__', ()),
-                   ('read', ()),
-                   ('write', (b"",)),
-                   ('readline', ()),
-                   ('readlines', ()),
-                   ('seek', (0,)),
-                   ('tell', ()),
-                   ('write', (b"",)),
-                   ('writelines', ([],)),
-                   ('__iter__', ()),
-                   ]
-        methods.append(('truncate', ()))
-
-        # __exit__ should close the file
-        self.f.__exit__(None, None, None)
-        self.assertTrue(self.f.closed)
-
-        for methodname, args in methods:
-            method = getattr(self.f, methodname)
-            # should raise on closed file
-            self.assertRaises(ValueError, method, *args)
-
-        # file is closed, __exit__ shouldn't do anything
-        self.assertEqual(self.f.__exit__(None, None, None), None)
-        # it must also return None if an exception was given
-        try:
-            1/0
-        except:
-            self.assertEqual(self.f.__exit__(*sys.exc_info()), None)
-
-    def testReadWhenWriting(self):
-        self.assertRaises(OSError, self.f.read)
-
-class CAutoFileTests(AutoFileTests, unittest.TestCase):
-    open = io.open
-
-class PyAutoFileTests(AutoFileTests, unittest.TestCase):
-    open = staticmethod(pyio.open)
-
-
-class OtherFileTests:
-
-    def testModeStrings(self):
-        # check invalid mode strings
-        for mode in ("", "aU", "wU+"):
-            try:
-                f = self.open(TESTFN, mode)
-            except ValueError:
-                pass
-            else:
-                f.close()
-                self.fail('%r is an invalid file mode' % mode)
-
-    def testBadModeArgument(self):
-        # verify that we get a sensible error message for bad mode argument
-        bad_mode = "qwerty"
-        try:
-            f = self.open(TESTFN, bad_mode)
-        except ValueError as msg:
-            if msg.args[0] != 0:
-                s = str(msg)
-                if TESTFN in s or bad_mode not in s:
-                    self.fail("bad error message for invalid mode: %s" % s)
-            # if msg.args[0] == 0, we're probably on Windows where there may be
-            # no obvious way to discover why open() failed.
-        else:
-            f.close()
-            self.fail("no error for invalid mode: %s" % bad_mode)
-
-    def testSetBufferSize(self):
-        # make sure that explicitly setting the buffer size doesn't cause
-        # misbehaviour especially with repeated close() calls
-        for s in (-1, 0, 1, 512):
-            try:
-                f = self.open(TESTFN, 'wb', s)
-                f.write(str(s).encode("ascii"))
-                f.close()
-                f.close()
-                f = self.open(TESTFN, 'rb', s)
-                d = int(f.read().decode("ascii"))
-                f.close()
-                f.close()
-            except OSError as msg:
-                self.fail('error setting buffer size %d: %s' % (s, str(msg)))
-            self.assertEqual(d, s)
-
-    def testTruncateOnWindows(self):
-        # SF bug <http://www.python.org/sf/801631>
-        # "file.truncate fault on windows"
-
-        os.unlink(TESTFN)
-        f = self.open(TESTFN, 'wb')
-
-        try:
-            f.write(b'12345678901')   # 11 bytes
-            f.close()
-
-            f = self.open(TESTFN,'rb+')
-            data = f.read(5)
-            if data != b'12345':
-                self.fail("Read on file opened for update failed %r" % data)
-            if f.tell() != 5:
-                self.fail("File pos after read wrong %d" % f.tell())
-
-            f.truncate()
-            if f.tell() != 5:
-                self.fail("File pos after ftruncate wrong %d" % f.tell())
-
-            f.close()
-            size = os.path.getsize(TESTFN)
-            if size != 5:
-                self.fail("File size after ftruncate wrong %d" % size)
-        finally:
-            f.close()
-            os.unlink(TESTFN)
-
-    def testIteration(self):
-        # Test the complex interaction when mixing file-iteration and the
-        # various read* methods.
-        dataoffset = 16384
-        filler = b"ham\n"
-        assert not dataoffset % len(filler), \
-            "dataoffset must be multiple of len(filler)"
-        nchunks = dataoffset // len(filler)
-        testlines = [
-            b"spam, spam and eggs\n",
-            b"eggs, spam, ham and spam\n",
-            b"saussages, spam, spam and eggs\n",
-            b"spam, ham, spam and eggs\n",
-            b"spam, spam, spam, spam, spam, ham, spam\n",
-            b"wonderful spaaaaaam.\n"
-        ]
-        methods = [("readline", ()), ("read", ()), ("readlines", ()),
-                   ("readinto", (array("b", b" "*100),))]
-
-        try:
-            # Prepare the testfile
-            bag = self.open(TESTFN, "wb")
-            bag.write(filler * nchunks)
-            bag.writelines(testlines)
-            bag.close()
-            # Test for appropriate errors mixing read* and iteration
-            for methodname, args in methods:
-                f = self.open(TESTFN, 'rb')
-                if next(f) != filler:
-                    self.fail, "Broken testfile"
-                meth = getattr(f, methodname)
-                meth(*args)  # This simply shouldn't fail
-                f.close()
-
-            # Test to see if harmless (by accident) mixing of read* and
-            # iteration still works. This depends on the size of the internal
-            # iteration buffer (currently 8192,) but we can test it in a
-            # flexible manner.  Each line in the bag o' ham is 4 bytes
-            # ("h", "a", "m", "\n"), so 4096 lines of that should get us
-            # exactly on the buffer boundary for any power-of-2 buffersize
-            # between 4 and 16384 (inclusive).
-            f = self.open(TESTFN, 'rb')
-            for i in range(nchunks):
-                next(f)
-            testline = testlines.pop(0)
-            try:
-                line = f.readline()
-            except ValueError:
-                self.fail("readline() after next() with supposedly empty "
-                          "iteration-buffer failed anyway")
-            if line != testline:
-                self.fail("readline() after next() with empty buffer "
-                          "failed. Got %r, expected %r" % (line, testline))
-            testline = testlines.pop(0)
-            buf = array("b", b"\x00" * len(testline))
-            try:
-                f.readinto(buf)
-            except ValueError:
-                self.fail("readinto() after next() with supposedly empty "
-                          "iteration-buffer failed anyway")
-            line = buf.tobytes()
-            if line != testline:
-                self.fail("readinto() after next() with empty buffer "
-                          "failed. Got %r, expected %r" % (line, testline))
-
-            testline = testlines.pop(0)
-            try:
-                line = f.read(len(testline))
-            except ValueError:
-                self.fail("read() after next() with supposedly empty "
-                          "iteration-buffer failed anyway")
-            if line != testline:
-                self.fail("read() after next() with empty buffer "
-                          "failed. Got %r, expected %r" % (line, testline))
-            try:
-                lines = f.readlines()
-            except ValueError:
-                self.fail("readlines() after next() with supposedly empty "
-                          "iteration-buffer failed anyway")
-            if lines != testlines:
-                self.fail("readlines() after next() with empty buffer "
-                          "failed. Got %r, expected %r" % (line, testline))
-            f.close()
-
-            # Reading after iteration hit EOF shouldn't hurt either
-            f = self.open(TESTFN, 'rb')
-            try:
-                for line in f:
-                    pass
-                try:
-                    f.readline()
-                    f.readinto(buf)
-                    f.read()
-                    f.readlines()
-                except ValueError:
-                    self.fail("read* failed after next() consumed file")
-            finally:
-                f.close()
-        finally:
-            os.unlink(TESTFN)
-
-class COtherFileTests(OtherFileTests, unittest.TestCase):
-    open = io.open
-
-class PyOtherFileTests(OtherFileTests, unittest.TestCase):
-    open = staticmethod(pyio.open)
-
-
-def tearDownModule():
-    # Historically, these tests have been sloppy about removing TESTFN.
-    # So get rid of it no matter what.
-    if os.path.exists(TESTFN):
-        os.unlink(TESTFN)
-
-if __name__ == '__main__':
-    unittest.main()
->>>>>>> 01dcc4dd
+from yp import *
+import sys
+import os
+from yp_test import yp_unittest
+from array import array
+from weakref import proxy
+
+import io
+import _pyio as pyio
+
+from yp_test.support import TESTFN, run_unittest
+from collections import UserList
+
+class AutoFileTests:
+    # file tests for which a test file is automatically set up
+
+    def setUp(self):
+        self.f = self.open(TESTFN, 'wb')
+
+    def tearDown(self):
+        if self.f:
+            self.f.close()
+        os.remove(TESTFN)
+
+    def testWeakRefs(self):
+        # verify weak references
+        p = proxy(self.f)
+        p.write(b'teststring')
+        self.assertEqual(self.f.tell(), p.tell())
+        self.f.close()
+        self.f = None
+        self.assertRaises(ReferenceError, getattr, p, 'tell')
+
+    def testAttributes(self):
+        # verify expected attributes exist
+        f = self.f
+        f.name     # merely shouldn't blow up
+        f.mode     # ditto
+        f.closed   # ditto
+
+    def testReadinto(self):
+        # verify readinto
+        self.f.write(b'12')
+        self.f.close()
+        a = array('b', b'x'*10)
+        self.f = self.open(TESTFN, 'rb')
+        n = self.f.readinto(a)
+        self.assertEqual(b'12', a.tobytes()[:n])
+
+    def testReadinto_text(self):
+        # verify readinto refuses text files
+        a = array('b', b'x'*10)
+        self.f.close()
+        self.f = self.open(TESTFN, 'r')
+        if hasattr(self.f, "readinto"):
+            self.assertRaises(TypeError, self.f.readinto, a)
+
+    def testWritelinesUserList(self):
+        # verify writelines with instance sequence
+        l = UserList([b'1', b'2'])
+        self.f.writelines(l)
+        self.f.close()
+        self.f = self.open(TESTFN, 'rb')
+        buf = self.f.read()
+        self.assertEqual(buf, b'12')
+
+    def testWritelinesIntegers(self):
+        # verify writelines with integers
+        self.assertRaises(TypeError, self.f.writelines, [1, 2, 3])
+
+    def testWritelinesIntegersUserList(self):
+        # verify writelines with integers in UserList
+        l = UserList([1,2,3])
+        self.assertRaises(TypeError, self.f.writelines, l)
+
+    def testWritelinesNonString(self):
+        # verify writelines with non-string object
+        class NonString:
+            pass
+
+        self.assertRaises(TypeError, self.f.writelines,
+                          [NonString(), NonString()])
+
+    def testErrors(self):
+        f = self.f
+        self.assertEqual(f.name, TESTFN)
+        self.assertTrue(not f.isatty())
+        self.assertTrue(not f.closed)
+
+        if hasattr(f, "readinto"):
+            self.assertRaises((OSError, TypeError), f.readinto, "")
+        f.close()
+        self.assertTrue(f.closed)
+
+    def testMethods(self):
+        methods = [('fileno', ()),
+                   ('flush', ()),
+                   ('isatty', ()),
+                   ('__next__', ()),
+                   ('read', ()),
+                   ('write', (b"",)),
+                   ('readline', ()),
+                   ('readlines', ()),
+                   ('seek', (0,)),
+                   ('tell', ()),
+                   ('write', (b"",)),
+                   ('writelines', ([],)),
+                   ('__iter__', ()),
+                   ]
+        methods.append(('truncate', ()))
+
+        # __exit__ should close the file
+        self.f.__exit__(None, None, None)
+        self.assertTrue(self.f.closed)
+
+        for methodname, args in methods:
+            method = getattr(self.f, methodname)
+            # should raise on closed file
+            self.assertRaises(ValueError, method, *args)
+
+        # file is closed, __exit__ shouldn't do anything
+        self.assertEqual(self.f.__exit__(None, None, None), None)
+        # it must also return None if an exception was given
+        try:
+            1/0
+        except:
+            self.assertEqual(self.f.__exit__(*sys.exc_info()), None)
+
+    def testReadWhenWriting(self):
+        self.assertRaises(OSError, self.f.read)
+
+@yp_unittest.skip( "TODO: convert to yp.py" )
+class CAutoFileTests(AutoFileTests, yp_unittest.TestCase):
+    open = io.open
+
+@yp_unittest.skip( "TODO: convert to yp.py" )
+class PyAutoFileTests(AutoFileTests, yp_unittest.TestCase):
+    open = staticmethod(pyio.open)
+
+
+class OtherFileTests:
+
+    def testModeStrings(self):
+        # check invalid mode strings
+        for mode in ("", "aU", "wU+"):
+            try:
+                f = self.open(TESTFN, mode)
+            except ValueError:
+                pass
+            else:
+                f.close()
+                self.fail('%r is an invalid file mode' % mode)
+
+    def testBadModeArgument(self):
+        # verify that we get a sensible error message for bad mode argument
+        bad_mode = "qwerty"
+        try:
+            f = self.open(TESTFN, bad_mode)
+        except ValueError as msg:
+            if msg.args[0] != 0:
+                s = str(msg)
+                if TESTFN in s or bad_mode not in s:
+                    self.fail("bad error message for invalid mode: %s" % s)
+            # if msg.args[0] == 0, we're probably on Windows where there may be
+            # no obvious way to discover why open() failed.
+        else:
+            f.close()
+            self.fail("no error for invalid mode: %s" % bad_mode)
+
+    def testSetBufferSize(self):
+        # make sure that explicitly setting the buffer size doesn't cause
+        # misbehaviour especially with repeated close() calls
+        for s in (-1, 0, 1, 512):
+            try:
+                f = self.open(TESTFN, 'wb', s)
+                f.write(str(s).encode("ascii"))
+                f.close()
+                f.close()
+                f = self.open(TESTFN, 'rb', s)
+                d = int(f.read().decode("ascii"))
+                f.close()
+                f.close()
+            except OSError as msg:
+                self.fail('error setting buffer size %d: %s' % (s, str(msg)))
+            self.assertEqual(d, s)
+
+    def testTruncateOnWindows(self):
+        # SF bug <http://www.python.org/sf/801631>
+        # "file.truncate fault on windows"
+
+        os.unlink(TESTFN)
+        f = self.open(TESTFN, 'wb')
+
+        try:
+            f.write(b'12345678901')   # 11 bytes
+            f.close()
+
+            f = self.open(TESTFN,'rb+')
+            data = f.read(5)
+            if data != b'12345':
+                self.fail("Read on file opened for update failed %r" % data)
+            if f.tell() != 5:
+                self.fail("File pos after read wrong %d" % f.tell())
+
+            f.truncate()
+            if f.tell() != 5:
+                self.fail("File pos after ftruncate wrong %d" % f.tell())
+
+            f.close()
+            size = os.path.getsize(TESTFN)
+            if size != 5:
+                self.fail("File size after ftruncate wrong %d" % size)
+        finally:
+            f.close()
+            os.unlink(TESTFN)
+
+    def testIteration(self):
+        # Test the complex interaction when mixing file-iteration and the
+        # various read* methods.
+        dataoffset = 16384
+        filler = b"ham\n"
+        assert not dataoffset % len(filler), \
+            "dataoffset must be multiple of len(filler)"
+        nchunks = dataoffset // len(filler)
+        testlines = [
+            b"spam, spam and eggs\n",
+            b"eggs, spam, ham and spam\n",
+            b"saussages, spam, spam and eggs\n",
+            b"spam, ham, spam and eggs\n",
+            b"spam, spam, spam, spam, spam, ham, spam\n",
+            b"wonderful spaaaaaam.\n"
+        ]
+        methods = [("readline", ()), ("read", ()), ("readlines", ()),
+                   ("readinto", (array("b", b" "*100),))]
+
+        try:
+            # Prepare the testfile
+            bag = self.open(TESTFN, "wb")
+            bag.write(filler * nchunks)
+            bag.writelines(testlines)
+            bag.close()
+            # Test for appropriate errors mixing read* and iteration
+            for methodname, args in methods:
+                f = self.open(TESTFN, 'rb')
+                if next(f) != filler:
+                    self.fail, "Broken testfile"
+                meth = getattr(f, methodname)
+                meth(*args)  # This simply shouldn't fail
+                f.close()
+
+            # Test to see if harmless (by accident) mixing of read* and
+            # iteration still works. This depends on the size of the internal
+            # iteration buffer (currently 8192,) but we can test it in a
+            # flexible manner.  Each line in the bag o' ham is 4 bytes
+            # ("h", "a", "m", "\n"), so 4096 lines of that should get us
+            # exactly on the buffer boundary for any power-of-2 buffersize
+            # between 4 and 16384 (inclusive).
+            f = self.open(TESTFN, 'rb')
+            for i in range(nchunks):
+                next(f)
+            testline = testlines.pop(0)
+            try:
+                line = f.readline()
+            except ValueError:
+                self.fail("readline() after next() with supposedly empty "
+                          "iteration-buffer failed anyway")
+            if line != testline:
+                self.fail("readline() after next() with empty buffer "
+                          "failed. Got %r, expected %r" % (line, testline))
+            testline = testlines.pop(0)
+            buf = array("b", b"\x00" * len(testline))
+            try:
+                f.readinto(buf)
+            except ValueError:
+                self.fail("readinto() after next() with supposedly empty "
+                          "iteration-buffer failed anyway")
+            line = buf.tobytes()
+            if line != testline:
+                self.fail("readinto() after next() with empty buffer "
+                          "failed. Got %r, expected %r" % (line, testline))
+
+            testline = testlines.pop(0)
+            try:
+                line = f.read(len(testline))
+            except ValueError:
+                self.fail("read() after next() with supposedly empty "
+                          "iteration-buffer failed anyway")
+            if line != testline:
+                self.fail("read() after next() with empty buffer "
+                          "failed. Got %r, expected %r" % (line, testline))
+            try:
+                lines = f.readlines()
+            except ValueError:
+                self.fail("readlines() after next() with supposedly empty "
+                          "iteration-buffer failed anyway")
+            if lines != testlines:
+                self.fail("readlines() after next() with empty buffer "
+                          "failed. Got %r, expected %r" % (line, testline))
+            f.close()
+
+            # Reading after iteration hit EOF shouldn't hurt either
+            f = self.open(TESTFN, 'rb')
+            try:
+                for line in f:
+                    pass
+                try:
+                    f.readline()
+                    f.readinto(buf)
+                    f.read()
+                    f.readlines()
+                except ValueError:
+                    self.fail("read* failed after next() consumed file")
+            finally:
+                f.close()
+        finally:
+            os.unlink(TESTFN)
+
+@yp_unittest.skip( "TODO: convert to yp.py" )
+class COtherFileTests(OtherFileTests, yp_unittest.TestCase):
+    open = io.open
+
+@yp_unittest.skip( "TODO: convert to yp.py" )
+class PyOtherFileTests(OtherFileTests, yp_unittest.TestCase):
+    open = staticmethod(pyio.open)
+
+
+def tearDownModule():
+    # Historically, these tests have been sloppy about removing TESTFN.
+    # So get rid of it no matter what.
+    if os.path.exists(TESTFN):
+        os.unlink(TESTFN)
+
+if __name__ == '__main__':
+    yp_unittest.main()