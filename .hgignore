--- conflicted
+++ resolved
@@ -1,111 +1,56 @@
-<<<<<<< HEAD
-# Compiled source
-\.asm$
-\.com$
-\.class$
-\.dll$
-\.exe$
-\.exp$
-\.idb$
-\.ilk$
-\.lastbuildstate$
-\.lib$
-\.map$
-\.o$
-\.obj$
-\.so$
-\.pdb$
-\.pyc$
-\.pyo$
-\.tlog$
-^Build/.*/Debug/
-^Build/.*/Release/
-^Build/native/
-^Build/.*_debug/
-^Build/.*_release/
-/__pycache__/
-
-# Local SCons files
-\.sconsign\.dblite$
-\.mscommon\.log$
-\.sconscript\.log$
-^Build/site-tools\.py$
-
-# Local PLY files
-lextab\.py$
-yacctab\.py$
-
-# Local Visual Studio files
-\.ipch$
-\.vcxproj\.user$
-\.sdf$
-\.suo$
-\.opensdf$
-/ipch/
-
-# OS generated files
-\.DS_Store$
-\.Spotlight-V100$
-\.Trashes$
-/ehthumbs\.db$
-/Thumbs\.db$
-
-# Temporary files
-\.tmp$
-\.orig$
-\.rej$
-
-=======
-i# Compiled source
-\.asm$
-\.com$
-\.class$
-\.dll$
-\.exe$
-\.exp$
-\.idb$
-\.ilk$
-\.lastbuildstate$
-\.lib$
-\.map$
-\.o$
-\.obj$
-\.so$
-\.pdb$
-\.pyc$
-\.pyo$
-\.tlog$
-^Build/.*/Debug/
-^Build/.*/Release/
-^Build/native/
-^Build/.*_debug/
-^Build/.*_release/
-/__pycache__/
-
-# Local SCons files
-\.sconsign.dblite$
-\.mscommon.log$
-\.sconscript.log$
-^Build/site-tools.py$
-
-# Local Visual Studio files
-\.ipch$
-\.vcxproj.user$
-\.sdf$
-\.suo$
-\.opensdf$
-/ipch/
-
-# OS generated files
-\.DS_Store$
-\.Spotlight-V100$
-\.Trashes$
-/ehthumbs.db$
-/Thumbs.db$
-
-# Temporary files
-\.tmp$
-\.orig$
-\.rej$
-
->>>>>>> c1bdb004
+# Compiled source
+\.asm$
+\.com$
+\.class$
+\.dll$
+\.exe$
+\.exp$
+\.idb$
+\.ilk$
+\.lastbuildstate$
+\.lib$
+\.map$
+\.o$
+\.obj$
+\.so$
+\.pdb$
+\.pyc$
+\.pyo$
+\.tlog$
+^Build/.*/Debug/
+^Build/.*/Release/
+^Build/native/
+^Build/.*_debug/
+^Build/.*_release/
+/__pycache__/
+
+# Local SCons files
+\.sconsign\.dblite$
+\.mscommon\.log$
+\.sconscript\.log$
+^Build/site-tools\.py$
+
+# Local PLY files
+lextab\.py$
+yacctab\.py$
+
+# Local Visual Studio files
+\.ipch$
+\.vcxproj\.user$
+\.sdf$
+\.suo$
+\.opensdf$
+/ipch/
+
+# OS generated files
+\.DS_Store$
+\.Spotlight-V100$
+\.Trashes$
+/ehthumbs\.db$
+/Thumbs\.db$
+
+# Temporary files
+\.tmp$
+\.orig$
+\.rej$
+